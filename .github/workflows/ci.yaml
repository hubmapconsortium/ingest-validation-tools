--- conflicted
+++ resolved
@@ -15,12 +15,7 @@
     # More details:
     # https://github.com/ebi-uniprot/uniprot-rest-api/issues/23
     # https://github.com/Ensembl/ensembl-rest/issues/427
-<<<<<<< HEAD
     runs-on: ubuntu-22.04
-=======
-    runs-on: ubuntu-20.04
->>>>>>> c113273a
-
     strategy:
       matrix:
         version:
