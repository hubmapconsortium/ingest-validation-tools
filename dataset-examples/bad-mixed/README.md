```
Metadata TSV Errors:
  dataset-examples/bad-mixed/submission/codex-metadata.tsv (as codex):
    Internal:
    - The value "-INVALID-" in row 2 and column 1 ("A") does not conform to the pattern
      constraint of "[A-Z]+[0-9]+"
    External:
      row 2, referencing dataset-examples/bad-mixed/submission/bad-shared-dataset:
        Not allowed:
        - not-good-for-either-type.txt
        Required but missing:
        - .+\.pdf
        - drv_[^/]+/channelNames\.txt
        - drv_[^/]+/processed_[^/]+/.*
        - src_[^/]+/channelnames\.txt
        - src_[^/]+/channelnames_report\.csv
<<<<<<< HEAD
        - src_[^/]+/cyc.*_reg.*_.*/.*_.*_Z.*_CH.*\.tif
        - src_[^/]+/experiment\.json
        - src_[^/]+/exposure_times\.txt
        - src_[^/]+/segmentation\.json
      row 2, antibodies dataset-examples/bad-mixed/submission/antibodies.tsv:
      - 'No such file or directory: ''dataset-examples/bad-mixed/submission/antibodies.tsv'''
=======
      row 2, contributors dataset-examples/bad-mixed/submission/contributors.tsv: File
        has no data rows.
      row 2, antibodies dataset-examples/bad-mixed/submission/antibodies.tsv: File
        does not exist
>>>>>>> 11e21b03
  dataset-examples/bad-mixed/submission/scatacseq-metadata.tsv (as scatacseq):
    Internal:
    - The value "-INVALID-" in row 2 and column 1 ("A") does not conform to the pattern
      constraint of "[A-Z]+[0-9]+"
    - Column 17 ("Q") is a required field, but row 2 has no value
    - Column 27 ("AA") is a required field, but row 2 has no value
    External:
      row 2, referencing dataset-examples/bad-mixed/submission/bad-shared-dataset:
        Not allowed:
        - not-good-for-either-type.txt
        Required but missing:
        - .*\.fastq\.gz
      row 2, contributors dataset-examples/bad-mixed/submission/contributors.tsv: File
        has no data rows.
      row 2, protocols_io_doi 10.17504/fake: 404
Reference Errors:
  Multiple References:
    bad-shared-dataset:
    - dataset-examples/bad-mixed/submission/codex-metadata.tsv (row 2)
    - dataset-examples/bad-mixed/submission/scatacseq-metadata.tsv (row 2)
```<|MERGE_RESOLUTION|>--- conflicted
+++ resolved
@@ -14,19 +14,14 @@
         - drv_[^/]+/processed_[^/]+/.*
         - src_[^/]+/channelnames\.txt
         - src_[^/]+/channelnames_report\.csv
-<<<<<<< HEAD
         - src_[^/]+/cyc.*_reg.*_.*/.*_.*_Z.*_CH.*\.tif
         - src_[^/]+/experiment\.json
         - src_[^/]+/exposure_times\.txt
         - src_[^/]+/segmentation\.json
-      row 2, antibodies dataset-examples/bad-mixed/submission/antibodies.tsv:
-      - 'No such file or directory: ''dataset-examples/bad-mixed/submission/antibodies.tsv'''
-=======
       row 2, contributors dataset-examples/bad-mixed/submission/contributors.tsv: File
         has no data rows.
       row 2, antibodies dataset-examples/bad-mixed/submission/antibodies.tsv: File
         does not exist
->>>>>>> 11e21b03
   dataset-examples/bad-mixed/submission/scatacseq-metadata.tsv (as scatacseq):
     Internal:
     - The value "-INVALID-" in row 2 and column 1 ("A") does not conform to the pattern
