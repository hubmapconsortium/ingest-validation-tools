import difflib
import glob
import json
import re
import unittest
from csv import DictReader
from io import TextIOWrapper
from pathlib import Path
from typing import Dict, List
from unittest.mock import Mock, call, patch

from ingest_validation_tools.error_report import ErrorReport
from ingest_validation_tools.upload import Upload

from .fixtures import (
    SCATACSEQ_BOTH_VERSIONS_VALID,
    SCATACSEQ_HIGHER_VERSION_VALID,
    SCATACSEQ_LOWER_VERSION_VALID,
    SCATACSEQ_NEITHER_VERSION_VALID,
)

SHARED_OPTS = {
    "encoding": "ascii",
    "run_plugins": True,
}
DATASET_EXAMPLES_OPTS = SHARED_OPTS | {
    "dataset_ignore_globs": ["ignore-*.tsv", ".*"],
    "upload_ignore_globs": ["drv_ignore_*"],
}
DATASET_IEC_EXAMPLES_OPTS = SHARED_OPTS | {
    "dataset_ignore_globs": ["metadata.tsv"],
    "upload_ignore_globs": ["*"],
}
PLUGIN_EXAMPLES_OPTS = DATASET_EXAMPLES_OPTS | {
    "plugin_directory": "../ingest-validation-tests/src/ingest_validation_tests/"
}


class MockException(Exception):
    def __init__(self, error):
        super().__init__(error)


class TokenException(Exception):
    def __init__(self, error: str, clean_report: List):
        super().__init__(error)
        self.clean_report = clean_report


def dataset_test(test_dir: str, dataset_opts: Dict, verbose: bool = False):
    dataset_opts = dataset_opts | {"verbose": verbose}
    print(f"Testing {test_dir}...")
    readme = open(f"{test_dir}/README.md", "r")
    upload = Upload(Path(f"{test_dir}/upload"), **dataset_opts)
    errors = upload.get_errors()
<<<<<<< HEAD
    report = ErrorReport(errors=errors, info=info)
=======
    info = upload.get_info()
    report = ErrorReport(info=info, errors=errors)
>>>>>>> bc40bb0d
    diff_test(test_dir, readme, clean_report(report), verbose=verbose)
    if "PreflightError" in report.as_md():
        raise MockException(
            f"Error report for {test_dir} contains PreflightError, do not make assertions about calls."
        )


def clean_report(report: ErrorReport):
    token_issue = False
    clean_report = []
<<<<<<< HEAD
    will_change_regex = re.compile(r"((Time|Git version): )(.*)")
    no_token_regex = re.compile("No token")
    for line in report.as_md().splitlines(keepends=True):
        will_change_match = will_change_regex.search(line)
        if will_change_match:
            new_line = line.replace(will_change_match.group(3), "WILL_CHANGE")
=======
    regex = re.compile(r"((Time|Git version): )(.*)")
    for line in report.as_md().splitlines(keepends=True):
        match = regex.search(line)
        if match:
            new_line = line.replace(match.group(3), "WILL_CHANGE")
>>>>>>> bc40bb0d
            clean_report.append(new_line)
        no_token_regex_match = no_token_regex.search(line)
        if no_token_regex_match:
            token_issue = True
            continue
        else:
            clean_report.append(line)
    if token_issue:
        raise TokenException(f"API token required to complete update, not writing.", clean_report)
    return "".join(clean_report)


def diff_test(
    test_dir: str,
    readme: TextIOWrapper,
    report: str,
    verbose: bool = True,
    full_diff: bool = False,
):
    d = difflib.Differ()
    diff = list(d.compare(readme.readlines(), report.splitlines(keepends=True)))
    readme.close()
    ignore_strings = ["Time:", "Git version:", "```"]
    cleaned_diff = [
        line for line in diff if not any(ignore_string in line for ignore_string in ignore_strings)
    ]
    new = "".join([line.strip() for line in cleaned_diff if line.startswith("+ ")])
    removed = "".join([line.strip() for line in cleaned_diff if line.startswith("- ")])
    if full_diff:
        print(
            f"""
              FULL:
              {diff}

              CLEANED:
              {cleaned_diff}
              """
        )
    if verbose:
        msg = f"""
                DIFF ADDED LINES:
                {new}

                DIFF REMOVED LINES:
                {removed}

                If new version is correct, overwrite previous README.md and fixtures.json files by running:
                    env PYTHONPATH=src:$PYTHONPATH python -m tests-manual.update_test_data -t {test_dir} -g <globus_token>

                For help / other options:
                    env PYTHONPATH=src:$PYTHONPATH python -m tests-manual.update_test_data --help
                """
    else:
        msg = f"""
    FAILED diff_test: {test_dir}. Run for more detailed output:
        env PYTHONPATH=src:$PYTHONPATH python -m tests-manual.update_test_data -t {test_dir} --globus_token "" --manual_test --dry_run --verbose
    """
    assert not new and not removed, msg
    print(f"PASSED diff_test: {test_dir}")


def _open_and_read_fixtures_file(path: str) -> Dict:
    try:
        with open(Path(path) / "fixtures.json") as f:
            opened = json.load(f)
            f.close()
    except json.JSONDecodeError:
        return {}
    return opened


def _online_side_effect(schema_name: str, dir_path: str, *args):
    del args
    fixture = _open_and_read_fixtures_file(dir_path)
    return fixture.get("validation", {}).get(schema_name, {})


def _assaytype_side_effect(path: str, row: Dict, *args, **kwargs):
    del args, kwargs
    response_dict = _open_and_read_fixtures_file(path)
    dataset_type = row.get("assay_type") if row.get("assay_type") else row.get("dataset_type")
    return response_dict.get("assaytype", {}).get(dataset_type)


class TestDatasetExamples(unittest.TestCase):
    dataset_test_dirs = [
        test_dir
        for test_dir in [
            *glob.glob("examples/dataset-examples/**"),
            *glob.glob("examples/dataset-iec-examples/**"),
        ]
        if Path(test_dir).is_dir()
    ]
    errors = []

    def setUp(self):
        super().setUp()
        self.get_paths()

    def tearDown(self):
        error_lines = "\n".join([str(error) for error in self.errors])
        errors = " ".join([str(error) for error in self.errors])
        try:
            self.assertEqual([], self.errors)
        except AssertionError:
            print(
                f"""
                -------ERRORS-------
                {error_lines}

                Run for more detailed output:
                    env PYTHONPATH=src:$PYTHONPATH python -m tests-manual.update_test_data -t {errors} --verbose --globus_token "" --manual_test --dry_run
                """
            )

    def get_paths(self):
        self.dataset_paths = {}
        for test_dir in self.dataset_test_dirs:
            metadata_paths = [path for path in Path(f"{test_dir}/upload").glob("*metadata.tsv")]
            self.dataset_paths[test_dir] = metadata_paths

    def test_validate_dataset_examples(self, verbose: bool = False):
        for test_dir, tsv_paths in self.dataset_paths.items():
            with self.subTest(test_dir=test_dir):
                if "dataset-examples" in test_dir:
                    opts = DATASET_EXAMPLES_OPTS
                elif "dataset-iec-examples" in test_dir:
                    opts = DATASET_IEC_EXAMPLES_OPTS
                elif "plugin-tests" in test_dir:
                    opts = PLUGIN_EXAMPLES_OPTS
                else:
                    opts = {}
                with patch(
                    "ingest_validation_tools.validation_utils.get_assaytype_data",
                    side_effect=lambda row, ingest_url: _assaytype_side_effect(
                        test_dir, row, ingest_url
                    ),
                ) as mock_assaytype_data:
                    with patch(
                        "ingest_validation_tools.upload.Upload.online_checks",
                        side_effect=lambda tsv_path, schema_name, report_type: _online_side_effect(
                            schema_name, test_dir, tsv_path, report_type
                        ),
                    ):
                        try:
                            dataset_test(test_dir, opts, verbose=verbose)
                        except MockException as e:
                            print(e)
                            continue
                        except AssertionError as e:
                            print(e)
                            self.errors.append(test_dir)
                            continue
                if len(tsv_paths) == 1:
                    self.single_dataset_assert(tsv_paths[0], mock_assaytype_data)
                elif len(tsv_paths) > 1:
                    self.multi_dataset_assert(tsv_paths, mock_assaytype_data)
                elif len(tsv_paths) == 0:
                    print(f"No TSVs found for {test_dir}, skipping further assertions.")

    def single_dataset_assert(self, tsv_path: str, mock_assaytype_data: Mock):
        with open(tsv_path, encoding="ascii") as f:
            try:
                rows = list(DictReader(f, dialect="excel-tab"))
            except UnicodeDecodeError:
                return
        f.close()
        if not rows:
            return
        if "assay_type" not in rows[0] or "dataset_type" not in rows[0]:
            return
        try:
            mock_assaytype_data.assert_called_with(
                rows[0],
                "https://ingest.api.hubmapconsortium.org/",
            )
        except AssertionError as e:
            print(e)
            self.errors.append(e)

    def multi_dataset_assert(self, tsv_paths: List[str], mock_assaytype_data: Mock):
        calls = []
        for tsv_path in tsv_paths:
            with open(tsv_path, encoding="ascii") as f:
                rows = list(DictReader(f, dialect="excel-tab"))
            f.close()
            calls.append(call(rows[0], "https://ingest.api.hubmapconsortium.org/"))
        try:
            mock_assaytype_data.assert_has_calls(calls, any_order=True)
        except AssertionError as e:
            print(e)
            self.errors.append(e)

    def prep_upload(self, test_dir: str, opts: Dict, patch_data: Dict):
        with patch(
            "ingest_validation_tools.validation_utils.get_assaytype_data",
            side_effect=lambda row, ingest_url: _assaytype_side_effect(test_dir, row, ingest_url),
        ):
            with patch(
                "ingest_validation_tools.upload.Upload.online_checks",
                side_effect=lambda tsv_path, schema_name, report_type: _online_side_effect(
                    schema_name, test_dir, tsv_path, report_type
                ),
            ):
                with patch(
                    "ingest_validation_tools.validation_utils.get_possible_directory_schemas",
                ) as dir_schemas_func_patch:
                    dir_schemas_func_patch.return_value = patch_data
                    upload = Upload(Path(f"{test_dir}/upload"), **opts)
                    upload.get_errors()
                    return upload

    def test_data_dir_versions_highest_version(self):
        test_dirs = [
            "examples/dataset-examples/bad-scatacseq-data",
            "examples/dataset-examples/good-scatacseq-metadata-v0",
        ]
        for test_dir in test_dirs:
            upload = self.prep_upload(
                test_dir, DATASET_EXAMPLES_OPTS, SCATACSEQ_HIGHER_VERSION_VALID
            )
            info = upload.get_info()
            for path in upload.effective_tsv_paths.keys():
                dir_schema_version = (
                    info.get("TSVs", {}).get(Path(path).name, {}).get("Directory schema version")
                )
                self.assertEqual(dir_schema_version, "test-schema-v0.1")

    def test_data_dir_versions_lower_version(self):
        test_dirs = [
            "examples/dataset-examples/bad-scatacseq-data",
            "examples/dataset-examples/good-scatacseq-metadata-v0",
        ]
        test_dirs = []
        for test_dir in test_dirs:
            upload = self.prep_upload(
                test_dir, DATASET_EXAMPLES_OPTS, SCATACSEQ_LOWER_VERSION_VALID
            )
            info = upload.get_info()
            for path in upload.effective_tsv_paths.keys():
                dir_schema_version = (
                    info.get("TSVs", {}).get(Path(path).name, {}).get("Directory schema version")
                )
                self.assertEqual(dir_schema_version, "test-schema-v1.0")

    def test_data_dir_versions_both_versions(self):
        test_dirs = [
            "examples/dataset-examples/bad-scatacseq-data",
            "examples/dataset-examples/good-scatacseq-metadata-v0",
        ]
        test_dirs = []
        for test_dir in test_dirs:
            upload = self.prep_upload(
                test_dir, DATASET_EXAMPLES_OPTS, SCATACSEQ_BOTH_VERSIONS_VALID
            )
            info = upload.get_info()
            for path in upload.effective_tsv_paths.keys():
                dir_schema_version = (
                    info.get("TSVs", {}).get(Path(path).name, {}).get("Directory schema version")
                )
                self.assertEqual(dir_schema_version, "test-schema-v0.1")

    def test_data_dir_versions_neither_version(self):
        test_dirs = [
            "examples/dataset-examples/bad-scatacseq-data",
            "examples/dataset-examples/good-scatacseq-metadata-v0",
        ]
        test_dirs = []
        for test_dir in test_dirs:
            upload = self.prep_upload(
                test_dir, DATASET_EXAMPLES_OPTS, SCATACSEQ_NEITHER_VERSION_VALID
            )
            info = upload.get_info()
            for path in upload.effective_tsv_paths.keys():
                dir_schema_version = (
                    info.get("TSVs", {}).get(Path(path).name, {}).get("Directory schema version")
                )
                self.assertEqual(dir_schema_version, None)


# if __name__ == "__main__":
#     suite = unittest.TestLoader().loadTestsFromTestCase(TestDatasetExamples)
#     suite.debug()<|MERGE_RESOLUTION|>--- conflicted
+++ resolved
@@ -47,19 +47,52 @@
         self.clean_report = clean_report
 
 
-def dataset_test(test_dir: str, dataset_opts: Dict, verbose: bool = False):
+def mutate_upload_errors_with_fixtures(upload: Upload, test_dir: str) -> Upload:
+    for tsv_path, schema in upload.effective_tsv_paths.items():
+        fixtures = get_online_check_fixtures(schema.schema_name, test_dir)
+        url_errors = fixtures.get("URL Errors", {})
+        if url_errors:
+            upload.errors.metadata_url_errors[tsv_path] = url_errors
+        api_errors = fixtures.get("API Validation Errors", {})
+        if api_errors:
+            upload.errors.metadata_validation_api[tsv_path] = api_errors
+        for other_type, paths in {
+            "antibodies": schema.antibodies_paths,
+            "contributors": schema.contributors_paths,
+        }.items():
+            for path in paths:
+                other_fixtures = get_online_check_fixtures(other_type, test_dir)
+                other_url_errors = other_fixtures.get("URL Errors", {})
+                if other_url_errors:
+                    upload.errors.metadata_url_errors[path] = other_url_errors
+                other_api_errors = other_fixtures.get("API Validation Errors", {})
+                if other_api_errors:
+                    upload.errors.metadata_validation_api[path] = other_api_errors
+    return upload
+
+
+def dataset_test(
+    test_dir: str,
+    dataset_opts: Dict,
+    verbose: bool = False,
+    globus_token: str = "",
+    offline: bool = False,
+    use_online_check_fixtures: bool = False,
+    full_diff: bool = False,
+):
     dataset_opts = dataset_opts | {"verbose": verbose}
     print(f"Testing {test_dir}...")
     readme = open(f"{test_dir}/README.md", "r")
-    upload = Upload(Path(f"{test_dir}/upload"), **dataset_opts)
+    if offline:
+        upload = TestDatasetExamples.prep_offline_upload(test_dir, dataset_opts)
+    else:
+        upload = Upload(Path(f"{test_dir}/upload"), **dataset_opts, globus_token=globus_token)
     errors = upload.get_errors()
-<<<<<<< HEAD
+    info = upload.get_info()
+    if use_online_check_fixtures:
+        upload = mutate_upload_errors_with_fixtures(upload, test_dir)
     report = ErrorReport(errors=errors, info=info)
-=======
-    info = upload.get_info()
-    report = ErrorReport(info=info, errors=errors)
->>>>>>> bc40bb0d
-    diff_test(test_dir, readme, clean_report(report), verbose=verbose)
+    diff_test(test_dir, readme, clean_report(report), verbose=verbose, full_diff=full_diff)
     if "PreflightError" in report.as_md():
         raise MockException(
             f"Error report for {test_dir} contains PreflightError, do not make assertions about calls."
@@ -69,20 +102,12 @@
 def clean_report(report: ErrorReport):
     token_issue = False
     clean_report = []
-<<<<<<< HEAD
     will_change_regex = re.compile(r"((Time|Git version): )(.*)")
     no_token_regex = re.compile("No token")
     for line in report.as_md().splitlines(keepends=True):
         will_change_match = will_change_regex.search(line)
         if will_change_match:
             new_line = line.replace(will_change_match.group(3), "WILL_CHANGE")
-=======
-    regex = re.compile(r"((Time|Git version): )(.*)")
-    for line in report.as_md().splitlines(keepends=True):
-        match = regex.search(line)
-        if match:
-            new_line = line.replace(match.group(3), "WILL_CHANGE")
->>>>>>> bc40bb0d
             clean_report.append(new_line)
         no_token_regex_match = no_token_regex.search(line)
         if no_token_regex_match:
@@ -154,10 +179,12 @@
     return opened
 
 
-def _online_side_effect(schema_name: str, dir_path: str, *args):
-    del args
+def get_online_check_fixtures(schema_name: str, dir_path: str) -> Dict:
     fixture = _open_and_read_fixtures_file(dir_path)
-    return fixture.get("validation", {}).get(schema_name, {})
+    value = fixture.get("validation", {}).get(schema_name, {})
+    if value is None:
+        return {}
+    return value
 
 
 def _assaytype_side_effect(path: str, row: Dict, *args, **kwargs):
@@ -204,7 +231,7 @@
             metadata_paths = [path for path in Path(f"{test_dir}/upload").glob("*metadata.tsv")]
             self.dataset_paths[test_dir] = metadata_paths
 
-    def test_validate_dataset_examples(self, verbose: bool = False):
+    def test_validate_dataset_examples(self, verbose: bool = False, full_diff: bool = False):
         for test_dir, tsv_paths in self.dataset_paths.items():
             with self.subTest(test_dir=test_dir):
                 if "dataset-examples" in test_dir:
@@ -221,14 +248,15 @@
                         test_dir, row, ingest_url
                     ),
                 ) as mock_assaytype_data:
-                    with patch(
-                        "ingest_validation_tools.upload.Upload.online_checks",
-                        side_effect=lambda tsv_path, schema_name, report_type: _online_side_effect(
-                            schema_name, test_dir, tsv_path, report_type
-                        ),
-                    ):
+                    with patch("ingest_validation_tools.upload.Upload.online_checks"):
                         try:
-                            dataset_test(test_dir, opts, verbose=verbose)
+                            dataset_test(
+                                test_dir,
+                                opts,
+                                verbose=verbose,
+                                use_online_check_fixtures=True,
+                                full_diff=full_diff,
+                            )
                         except MockException as e:
                             print(e)
                             continue
@@ -276,23 +304,33 @@
             print(e)
             self.errors.append(e)
 
-    def prep_upload(self, test_dir: str, opts: Dict, patch_data: Dict):
+    @staticmethod
+    def prep_offline_upload(test_dir: str, opts: Dict) -> Upload:
+        with patch(
+            "ingest_validation_tools.validation_utils.get_assaytype_data",
+            side_effect=lambda row, ingest_url: _assaytype_side_effect(test_dir, row, ingest_url),
+        ):
+            with patch("ingest_validation_tools.upload.Upload.online_checks"):
+                upload = Upload(Path(f"{test_dir}/upload"), **opts)
+                upload.get_errors()
+                upload = mutate_upload_errors_with_fixtures(upload, test_dir)
+                return upload
+
+    def prep_upload(self, test_dir: str, opts: Dict, patch_data: Dict) -> Upload:
         with patch(
             "ingest_validation_tools.validation_utils.get_assaytype_data",
             side_effect=lambda row, ingest_url: _assaytype_side_effect(test_dir, row, ingest_url),
         ):
             with patch(
-                "ingest_validation_tools.upload.Upload.online_checks",
-                side_effect=lambda tsv_path, schema_name, report_type: _online_side_effect(
-                    schema_name, test_dir, tsv_path, report_type
-                ),
-            ):
-                with patch(
-                    "ingest_validation_tools.validation_utils.get_possible_directory_schemas",
-                ) as dir_schemas_func_patch:
-                    dir_schemas_func_patch.return_value = patch_data
+                "ingest_validation_tools.validation_utils.get_possible_directory_schemas",
+                return_value=patch_data,
+            ) as dir_schemas_func_patch:
+                with patch("ingest_validation_tools.upload.Upload.online_checks"):
+                    # dir_schemas_func_patch.return_value = patch_data
                     upload = Upload(Path(f"{test_dir}/upload"), **opts)
                     upload.get_errors()
+                    upload = mutate_upload_errors_with_fixtures(upload, test_dir)
+                    dir_schemas_func_patch.assert_called()
                     return upload
 
     def test_data_dir_versions_highest_version(self):
@@ -305,9 +343,14 @@
                 test_dir, DATASET_EXAMPLES_OPTS, SCATACSEQ_HIGHER_VERSION_VALID
             )
             info = upload.get_info()
+            if info is None:
+                raise Exception(f"Info should not be none")
             for path in upload.effective_tsv_paths.keys():
                 dir_schema_version = (
-                    info.get("TSVs", {}).get(Path(path).name, {}).get("Directory schema version")
+                    info.as_dict()
+                    .get("TSVs", {})
+                    .get(Path(path).name, {})
+                    .get("Directory schema version")
                 )
                 self.assertEqual(dir_schema_version, "test-schema-v0.1")
 
@@ -322,9 +365,14 @@
                 test_dir, DATASET_EXAMPLES_OPTS, SCATACSEQ_LOWER_VERSION_VALID
             )
             info = upload.get_info()
+            if info is None:
+                raise Exception(f"Info should not be none")
             for path in upload.effective_tsv_paths.keys():
                 dir_schema_version = (
-                    info.get("TSVs", {}).get(Path(path).name, {}).get("Directory schema version")
+                    info.as_dict()
+                    .get("TSVs", {})
+                    .get(Path(path).name, {})
+                    .get("Directory schema version")
                 )
                 self.assertEqual(dir_schema_version, "test-schema-v1.0")
 
@@ -339,9 +387,14 @@
                 test_dir, DATASET_EXAMPLES_OPTS, SCATACSEQ_BOTH_VERSIONS_VALID
             )
             info = upload.get_info()
+            if info is None:
+                raise Exception(f"Info should not be none")
             for path in upload.effective_tsv_paths.keys():
                 dir_schema_version = (
-                    info.get("TSVs", {}).get(Path(path).name, {}).get("Directory schema version")
+                    info.as_dict()
+                    .get("TSVs", {})
+                    .get(Path(path).name, {})
+                    .get("Directory schema version")
                 )
                 self.assertEqual(dir_schema_version, "test-schema-v0.1")
 
@@ -356,13 +409,18 @@
                 test_dir, DATASET_EXAMPLES_OPTS, SCATACSEQ_NEITHER_VERSION_VALID
             )
             info = upload.get_info()
+            if info is None:
+                raise Exception(f"Info should not be none")
             for path in upload.effective_tsv_paths.keys():
                 dir_schema_version = (
-                    info.get("TSVs", {}).get(Path(path).name, {}).get("Directory schema version")
+                    info.as_dict()
+                    .get("TSVs", {})
+                    .get(Path(path).name, {})
+                    .get("Directory schema version")
                 )
                 self.assertEqual(dir_schema_version, None)
 
 
-# if __name__ == "__main__":
-#     suite = unittest.TestLoader().loadTestsFromTestCase(TestDatasetExamples)
-#     suite.debug()+if __name__ == "__main__":
+    suite = unittest.TestLoader().loadTestsFromTestCase(TestDatasetExamples)
+    suite.debug()