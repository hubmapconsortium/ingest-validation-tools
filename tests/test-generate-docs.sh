--- conflicted
+++ resolved
@@ -5,23 +5,7 @@
 
 # Test field-descriptions.yaml and field-types.yaml:
 
-<<<<<<< HEAD
-for DATA in descriptions assays; do
-  REAL_DEST="docs/field-$DATA.yaml"
-  TEST_DEST="docs-test/field-$DATA.yaml"
-
-  REAL_CMD="src/generate_field_$DATA.py > $REAL_DEST"
-  TEST_CMD="src/generate_field_$DATA.py > $TEST_DEST"
-
-  mkdir docs-test || echo "Already exists"
-  eval $TEST_CMD || die "Command failed: $TEST_CMD"
-  diff -r $REAL_DEST $TEST_DEST \
-    || die "Update needed: $REAL_CMD; $LOOP"
-  rm -rf docs-test
-done
-
-=======
-for ATTR in 'description' 'type'; do
+for ATTR in 'description' 'type' 'assay'; do
   REAL_DEST="docs/field-${ATTR}s.yaml"
   TEST_DEST="docs-test/field-${ATTR}s.yaml"
 
@@ -34,7 +18,6 @@
     || die "Update needed: $REAL_CMD; $LOOP"
   rm -rf docs-test
 done
->>>>>>> 8b3042ef
 
 # Test docs:
 
