#!/usr/bin/env bash
set -o errexit

die() { set +v; echo "$*" 1>&2 ; sleep 1; exit 1; }

for SUITE in examples/dataset-examples examples/dataset-iec-examples; do

    case $SUITE in
        examples/dataset-iec-examples)
<<<<<<< HEAD
            OPTS="--dataset_ignore_globs 'metadata.tsv' --upload_ignore_globs '*' --offline"
=======
            OPTS="--dataset_ignore_globs 'metadata.tsv' --upload_ignore_globs '*' --run_plugins"
>>>>>>> 4b02252d
            ;;
        examples/dataset-examples)
            # To minimize dependence on outside resources, --offline used here,
            # but ID lookup is still exercised by iec-examples.
<<<<<<< HEAD
            OPTS="--dataset_ignore_globs 'ignore-*.tsv' '.*' --upload_ignore_globs 'drv_ignore_*' 'README_ONLINE' --offline --output as_md"
=======
            OPTS="--dataset_ignore_globs 'ignore-*.tsv' '.*' --upload_ignore_globs 'drv_ignore_*' 'README_ONLINE' --offline --run_plugins --output as_md"
>>>>>>> 4b02252d
            ;;
        *)
            die "Unexpected $SUITE"
    esac

    for EXAMPLE in $SUITE/*; do
        echo "Testing $EXAMPLE ..."
        CMD="src/validate_upload.py --local_directory $EXAMPLE/upload $OPTS | perl -pne 's/(Time|Git version): .*/\1: WILL_CHANGE/'"
        echo "$CMD"
        README="$EXAMPLE/README.md"
        diff $README <( eval "$CMD" ) \
            || die "Update example: $CMD > $README"
    done

    for GOOD in $SUITE/good-*/README.md; do
        grep 'No errors!' $GOOD > /dev/null || die "$GOOD should not be an error report."
    done

    for BAD in $SUITE/bad-*/README.md; do
        ! grep 'No errors!' $BAD || die "$BAD should be an error report."
    done

done<|MERGE_RESOLUTION|>--- conflicted
+++ resolved
@@ -7,20 +7,12 @@
 
     case $SUITE in
         examples/dataset-iec-examples)
-<<<<<<< HEAD
-            OPTS="--dataset_ignore_globs 'metadata.tsv' --upload_ignore_globs '*' --offline"
-=======
-            OPTS="--dataset_ignore_globs 'metadata.tsv' --upload_ignore_globs '*' --run_plugins"
->>>>>>> 4b02252d
+            OPTS="--dataset_ignore_globs 'metadata.tsv' --upload_ignore_globs '*' --offline --run_plugins"
             ;;
         examples/dataset-examples)
             # To minimize dependence on outside resources, --offline used here,
             # but ID lookup is still exercised by iec-examples.
-<<<<<<< HEAD
-            OPTS="--dataset_ignore_globs 'ignore-*.tsv' '.*' --upload_ignore_globs 'drv_ignore_*' 'README_ONLINE' --offline --output as_md"
-=======
             OPTS="--dataset_ignore_globs 'ignore-*.tsv' '.*' --upload_ignore_globs 'drv_ignore_*' 'README_ONLINE' --offline --run_plugins --output as_md"
->>>>>>> 4b02252d
             ;;
         *)
             die "Unexpected $SUITE"
