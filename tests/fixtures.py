<<<<<<< HEAD
from pathlib import Path

from ingest_validation_tools.error_report import InfoDict
from ingest_validation_tools.schema_loader import SchemaVersion
=======
from ingest_validation_tools.enums import DatasetType, OtherTypes
from ingest_validation_tools.schema_loader import (
    AncestorTypeInfo,
    EntityTypeInfo,
    SchemaVersion,
)
>>>>>>> e8c07112

SCATACSEQ_HIGHER_VERSION_VALID = {
    "test-schema-v0.0": {
        "files": [
            {
                "pattern": "[^/]+\\.fastq\\.gz",
                "description": "Compressed FastQ file",
                "required": True,
            },
            {
                "pattern": "extras\\/.*",
                "required": True,
                "description": "Folder for general lab-specific files related to the dataset. [Exists in all assays]",
            },
        ]
    },
    "test-schema-v0.1": {
        "files": [
            {
                "pattern": "[^/]+\\.fastq\\.gz",
                "description": "Compressed FastQ file",
                "required": True,
            },
            {
                "pattern": "extras\\/.*",
                "required": False,
                "description": "Folder for general lab-specific files related to the dataset. [Exists in all assays]",
            },
        ]
    },
}

SCATACSEQ_LOWER_VERSION_VALID = {
    "test-schema-v0.0": {
        "files": [
            {
                "pattern": "[^/]+\\.fastq\\.gz",
                "description": "Compressed FastQ file",
                "required": True,
            },
            {
                "pattern": "extras\\/.*",
                "required": False,
                "description": "Folder for general lab-specific files related to the dataset. [Exists in all assays]",
            },
        ]
    },
    "test-schema-v0.1": {
        "files": [
            {
                "pattern": "[^/]+\\.fastq\\.gz",
                "description": "Compressed FastQ file",
                "required": True,
            },
            {
                "pattern": "extras\\/.*",
                "required": True,
                "description": "Folder for general lab-specific files related to the dataset. [Exists in all assays]",
            },
        ]
    },
}

SCATACSEQ_NEITHER_VERSION_VALID = {
    "test-schema-v0.0": {
        "files": [
            {
                "pattern": "[^/]+\\.fastq\\.gz",
                "description": "Compressed FastQ file",
                "required": True,
            },
            {
                "pattern": "extras\\/.*",
                "required": True,
                "description": "Folder for general lab-specific files related to the dataset. [Exists in all assays]",
            },
        ]
    },
    "test-schema-v0.1": {
        "files": [
            {
                "pattern": "[^/]+\\.fastq\\.gz",
                "description": "Compressed FastQ file",
                "required": True,
            },
            {
                "pattern": "extras\\/.*",
                "required": True,
                "description": "Folder for general lab-specific files related to the dataset. [Exists in all assays]",
            },
        ]
    },
}

SCATACSEQ_BOTH_VERSIONS_VALID = {
    "test-schema-v0.0": {
        "files": [
            {
                "pattern": "[^/]+\\.fastq\\.gz",
                "description": "Compressed FastQ file",
                "required": True,
            },
            {
                "pattern": "extras\\/.*",
                "required": False,
                "description": "Folder for general lab-specific files related to the dataset. [Exists in all assays]",
            },
        ]
    },
    "test-schema-v0.1": {
        "files": [
            {
                "pattern": "[^/]+\\.fastq\\.gz",
                "description": "Compressed FastQ file",
                "required": True,
            },
            {
                "pattern": "extras\\/.*",
                "required": False,
                "description": "Folder for general lab-specific files related to the dataset. [Exists in all assays]",
            },
        ]
    },
}

SAMPLE_BLOCK_CONSTRAINTS_RESPONSE_GOOD = b'{"code":200,"description":[{"code":200,"description":[{"entity_type":"Sample","sub_type":["Block"],"sub_type_val":null},{"entity_type":"Sample","sub_type":["Section"],"sub_type_val":null},{"entity_type":"Sample","sub_type":["Suspension"],"sub_type_val":null},{"entity_type":"Dataset","sub_type":["Light Sheet"],"sub_type_val":null}],"name":"OK"},{"code":200,"description":[{"entity_type":"Sample","sub_type":["Block"],"sub_type_val":null},{"entity_type":"Sample","sub_type":["Section"],"sub_type_val":null},{"entity_type":"Sample","sub_type":["Suspension"],"sub_type_val":null},{"entity_type":"Dataset","sub_type":["Light Sheet"],"sub_type_val":null}],"name":"OK"}],"name":"OK"}'

SAMPLE_BLOCK_CONSTRAINTS_RESPONSE_BAD = b'{"code":400,"description":[{"code":404,"description":[{"entity_type":"Sample","sub_type":["Suspension"],"sub_type_val":null},{"entity_type":"Dataset","sub_type":null,"sub_type_val":null}],"name":"This `Sample` `section` cannot be associated with the provided `ancestors` due to entity constraints. Click the link to view valid entity types that can be `descendants`"},{"code":200,"description":[{"entity_type":"Sample","sub_type":["Block"],"sub_type_val":null}],"name":"OK"}],"name":"Bad Request"}'

SAMPLE_BLOCK_PARTIAL_CEDAR_RESPONSE_BAD = b'{"schema":{"name":"Sample Block template schema"},"reporting":[{"errorType":"notStandardTerm","column":"processing_time_unit","row":0,"repairSuggestion":"minute","value":"min"},{"errorType":"notStandardTerm","column":"source_storage_duration_unit","row":0,"repairSuggestion":"minute","value":"min"}]}'

SAMPLE_BLOCK_PARTIAL_CEDAR_RESPONSE_GOOD = (
    b'{"schema":{"name":"Sample Block template schema"},"reporting":[]}'
)

SAMPLE_BLOCK_PARTIAL_ENTITY_API_RESPONSE = b'{"entity_type":"sample","sample_category":"block"}'

SAMPLE_ORGAN_PARTIAL_ENTITY_API_RESPONSE = (
    b'{"entity_type":"sample","sample_category":"organ","organ":"RK"}'
)

SAMPLE_SECTION_PARTIAL_ENTITY_API_RESPONSE = (
    b'{"entity_type":"sample","sample_category":"section"}'
)

# ancestor_entities created in Upload._find_and_check_url_fields
# from entity-api responses
# dataset-histology as ancestor of dataset-histology might be gibberish
# but as far as the rules are concerned it is valid
GOOD_DATASET_SCHEMA_WITH_ANCESTORS = SchemaVersion(
    schema_name="histology",
    metadata_type="assays",
    rows=[{"parent_sample_id": "doesn't_matter", "dataset_type": "histology"}],
    entity_type_info=EntityTypeInfo(entity_type=DatasetType.DATASET, entity_sub_type="histology"),
    ancestor_entities=[
        AncestorTypeInfo(
            entity_type=DatasetType.DATASET,
            entity_sub_type="histology",
            entity_sub_type_val="",
            entity_id="test_id_0",
            source_schema=None,
            row=0,
            column="source_id",
        ),
        AncestorTypeInfo(
            entity_type=DatasetType.DATASET,
            entity_sub_type="histology",
            entity_sub_type_val="",
            entity_id="test_id_1",
            source_schema=None,
            row=1,
            column="source_id",
        ),
    ],
)
# bad case: organ cannot be ancestor of dataset
BAD_DATASET_SCHEMA_WITH_ANCESTORS = SchemaVersion(
    schema_name="histology",
    metadata_type="assays",
    rows=[{"parent_sample_id": "doesn't_matter", "dataset_type": "histology"}],
    entity_type_info=EntityTypeInfo(entity_type=DatasetType.DATASET, entity_sub_type="histology"),
    ancestor_entities=[
        AncestorTypeInfo(
            entity_type=DatasetType.DATASET,
            entity_sub_type="histology",
            entity_sub_type_val="",
            entity_id="test_id_0",
            source_schema=None,
            row=0,
            column="source_id",
        ),
        AncestorTypeInfo(
            entity_type=OtherTypes.SAMPLE,
            entity_sub_type="organ",
            entity_sub_type_val="RK",
            entity_id="test_id_1",
            source_schema=None,
            row=1,
            column="source_id",
        ),
    ],
)
GOOD_DATASET_CONSTRAINTS_RESPONSE = b'{"code":200,"description":[{"code":200,"description":[{"entity_type":"dataset","sub_type":null,"sub_type_val":null},{"entity_type":"Publication","sub_type":null,"sub_type_val":null}],"name":"OK"},{"code":200,"description":[{"entity_type":"dataset","sub_type":null,"sub_type_val":null},{"entity_type":"Publication","sub_type":null,"sub_type_val":null}],"name":"OK"}],"name":"OK"}'

BAD_DATASET_CONSTRAINTS_RESPONSE = b'{"code":400,"description":[{"code":200,"description":[{"entity_type":"dataset","sub_type":null,"sub_type_val":null},{"entity_type":"Publication","sub_type":null,"sub_type_val":null}],"name":"OK"},{"code":404,"description":[{"entity_type":"Sample","sub_type":["Suspension"],"sub_type_val":null}],"name":"This `Sample` `organ` cannot be associated with the provided `ancestors` due to entity constraints. Click the link to view valid entity types that can be `descendants`"}],"name":"Bad Request"}'

TEST_GET_TSV_ERRORS_PARAMS = [
    (
        True,
        SAMPLE_BLOCK_CONSTRAINTS_RESPONSE_GOOD,
        SAMPLE_BLOCK_PARTIAL_CEDAR_RESPONSE_GOOD,
        "./tests/fixtures/sample-block-good.tsv",
        "sample-block",
        [[], []],
    ),
    (
        False,
        SAMPLE_BLOCK_CONSTRAINTS_RESPONSE_BAD,
        SAMPLE_BLOCK_PARTIAL_CEDAR_RESPONSE_BAD,
        "./tests/fixtures/sample-block-bad.tsv",
        "sample-block",
        [
            [
                'On row 2, column "processing_time_unit", value "min" fails because of error "notStandardTerm". Example: minute',
                'On row 2, column "source_storage_duration_unit", value "min" fails because of error "notStandardTerm". Example: minute',
                'On row 2, column "source_id", value "HBM233.CGGG.482" fails because of error "Invalid Ancestor": Invalid ancestor type for TSV type sample/block. Data sent for ancestor HBM233.CGGG.482: sample/section.',
            ],
            [
                {
                    "column": "processing_time_unit",
                    "error": 'On row 2, column "processing_time_unit", value "min" fails because of error "notStandardTerm". Example: minute',
                    "row": 2,
                },
                {
                    "column": "source_storage_duration_unit",
                    "error": 'On row 2, column "source_storage_duration_unit", value "min" fails because of error "notStandardTerm". Example: minute',
                    "row": 2,
                },
                {
                    "column": "source_id",
                    "error": 'On row 2, column "source_id", value "HBM233.CGGG.482" fails because of error "Invalid Ancestor": Invalid ancestor type for TSV type sample/block. Data sent for ancestor HBM233.CGGG.482: sample/section.',
                    "row": 2,
                },
            ],
        ],
    ),
    (
        False,
        SAMPLE_BLOCK_CONSTRAINTS_RESPONSE_BAD,
        SAMPLE_BLOCK_PARTIAL_CEDAR_RESPONSE_GOOD,
        "./tests/fixtures/sample-block-bad.tsv",
        "sample-block",
        [
            [
                {
                    "column": "source_id",
                    "error": 'On row 2, column "source_id", value "HBM233.CGGG.482" fails because of error "Invalid Ancestor": Invalid ancestor type for TSV type sample/block. Data sent for ancestor HBM233.CGGG.482: sample/section.',
                    "row": 2,
                }
            ],
            [
                'On row 2, column "source_id", value "HBM233.CGGG.482" fails because of error "Invalid Ancestor": Invalid ancestor type for TSV type sample/block. Data sent for ancestor HBM233.CGGG.482: sample/section.',
            ],
        ],
    ),
]

# Expected payloads from Upload._construct_constraint_check
GOOD_DATASET_EXPECTED_PAYLOAD = [
    {
        "ancestors": {
            "entity_type": "dataset",
            "sub_type": ["histology"],
            "sub_type_val": None,
        },
        "descendants": {
            "entity_type": "dataset",
            "sub_type": ["histology"],
            "sub_type_val": None,
        },
    },
    {
        "ancestors": {
            "entity_type": "dataset",
            "sub_type": ["histology"],
            "sub_type_val": None,
        },
        "descendants": {
            "entity_type": "dataset",
            "sub_type": ["histology"],
            "sub_type_val": None,
        },
    },
]
# bad case: organ cannot be ancestor of dataset
BAD_DATASET_EXPECTED_PAYLOAD = [
    {
        "ancestors": {
            "entity_type": "dataset",
            "sub_type": ["histology"],
            "sub_type_val": None,
        },
        "descendants": {
            "entity_type": "dataset",
            "sub_type": ["histology"],
            "sub_type_val": None,
        },
    },
    {
        "ancestors": {"entity_type": "sample", "sub_type": ["organ"], "sub_type_val": ["RK"]},
        "descendants": {
            "entity_type": "dataset",
            "sub_type": ["histology"],
            "sub_type_val": None,
        },
    },
<<<<<<< HEAD
}

PLUGIN_DIR_MAP = {
    Path("examples/plugin-tests/expected-failure").absolute(): InfoDict(
        time=None,
        git="WILL_CHANGE",
        dir="examples/plugin-tests/expected-failure/upload",
        tsvs={
            "good-visium-assay-metadata.tsv": {
                "Schema": "visium-no-probes-v2",
                "Metadata schema version": "2",
                "Directory schema version": "visium-no-probes-v2.0",
            },
            "good-visium-histology-metadata.tsv": {
                "Schema": "h-and-e-v2",
                "Metadata schema version": "2",
                "Directory schema version": "visium-no-probes-v2.0",
            },
            "good-visium-rnaseq-metadata.tsv": {
                "Schema": "rnaseq-visium-no-probes-v2",
                "Metadata schema version": "2",
                "Directory schema version": "visium-no-probes-v2.0",
            },
        },
        successful_plugins=["GZValidator"],
    ),
    Path("examples/plugin-tests/prev-gen-codex-expected-failure").absolute(): InfoDict(
        time=None,
        git="WILL_CHANGE",
        dir="examples/plugin-tests/prev-gen-codex-expected-failure/upload",
        tsvs={
            "name-just-needs-to-end-with-metadata.tsv": {
                "Schema": "codex-v1",
                "Metadata schema version": "codex-v1",
                "Directory schema version": "codex-v1.1",
            }
        },
        successful_plugins=["CodexCommonErrorsValidator"],
    ),
}
=======
]
>>>>>>> e8c07112
<|MERGE_RESOLUTION|>--- conflicted
+++ resolved
@@ -1,16 +1,12 @@
-<<<<<<< HEAD
 from pathlib import Path
 
+from ingest_validation_tools.enums import DatasetType, OtherTypes
 from ingest_validation_tools.error_report import InfoDict
-from ingest_validation_tools.schema_loader import SchemaVersion
-=======
-from ingest_validation_tools.enums import DatasetType, OtherTypes
 from ingest_validation_tools.schema_loader import (
     AncestorTypeInfo,
     EntityTypeInfo,
     SchemaVersion,
 )
->>>>>>> e8c07112
 
 SCATACSEQ_HIGHER_VERSION_VALID = {
     "test-schema-v0.0": {
@@ -327,8 +323,7 @@
             "sub_type_val": None,
         },
     },
-<<<<<<< HEAD
-}
+]
 
 PLUGIN_DIR_MAP = {
     Path("examples/plugin-tests/expected-failure").absolute(): InfoDict(
@@ -367,7 +362,4 @@
         },
         successful_plugins=["CodexCommonErrorsValidator"],
     ),
-}
-=======
-]
->>>>>>> e8c07112
+}