```
Upload Errors:
  TSV Errors:
<<<<<<< HEAD
    examples/dataset-examples/bad-cedar-assay-histology/upload/bad-histology-metadata.tsv row 2, column 'contributors_path':
      Local Validation Errors:
        examples/dataset-examples/bad-cedar-assay-histology/upload/contributors.tsv (as contributors-v1):
        - 'Missing fields: ["is_contact"].'
=======
    examples/dataset-examples/bad-cedar-assay-histology/upload/contributors.tsv:
    - 'Missing fields: ["first_name", "is_contact", "last_name", "middle_name_or_initial",
      "name", "orcid_id"].'
  Directory Errors:
    examples/dataset-examples/bad-cedar-assay-histology/upload/bad-histology-metadata.tsv, row 2, column data_path:
      examples/dataset-examples/bad-cedar-assay-histology/upload/dataset-1 (as histology-v2):
        Not allowed:
        - microscope_hardware.json.
        - microscope_settings.json.
        Required but missing:
        - extras\/microscope_hardware\.json.
    examples/dataset-examples/bad-cedar-assay-histology/upload/bad-histology-metadata.tsv, row 3, column data_path:
      examples/dataset-examples/bad-cedar-assay-histology/upload/dataset-2 (as histology-v2):
        Not allowed:
        - microscope_hardware.json.
        - microscope_settings.json.
        Required but missing:
        - extras\/microscope_hardware\.json.
>>>>>>> b226ae2e
Hint: 'If validation fails because of extra whitespace in the TSV, try:

  src/cleanup_whitespace.py --tsv_in original.tsv --tsv_out clean.tsv.'
```<|MERGE_RESOLUTION|>--- conflicted
+++ resolved
@@ -1,15 +1,10 @@
 ```
 Upload Errors:
   TSV Errors:
-<<<<<<< HEAD
     examples/dataset-examples/bad-cedar-assay-histology/upload/bad-histology-metadata.tsv row 2, column 'contributors_path':
       Local Validation Errors:
         examples/dataset-examples/bad-cedar-assay-histology/upload/contributors.tsv (as contributors-v1):
         - 'Missing fields: ["is_contact"].'
-=======
-    examples/dataset-examples/bad-cedar-assay-histology/upload/contributors.tsv:
-    - 'Missing fields: ["first_name", "is_contact", "last_name", "middle_name_or_initial",
-      "name", "orcid_id"].'
   Directory Errors:
     examples/dataset-examples/bad-cedar-assay-histology/upload/bad-histology-metadata.tsv, row 2, column data_path:
       examples/dataset-examples/bad-cedar-assay-histology/upload/dataset-1 (as histology-v2):
@@ -25,7 +20,6 @@
         - microscope_settings.json.
         Required but missing:
         - extras\/microscope_hardware\.json.
->>>>>>> b226ae2e
 Hint: 'If validation fails because of extra whitespace in the TSV, try:
 
   src/cleanup_whitespace.py --tsv_in original.tsv --tsv_out clean.tsv.'
