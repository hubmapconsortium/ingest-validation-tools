--- conflicted
+++ resolved
@@ -1,31 +1,18 @@
 ```
-Upload Errors:
-  TSV Errors:
-    examples/dataset-iec-examples/bad-example/upload/metadata.tsv, column 'contributors_path', value 'extras/contributors.tsv':
-      Schema version is deprecated: contributors-v0
-  Directory Errors:
-<<<<<<< HEAD
-    examples/dataset-iec-examples/bad-example/upload/metadata.tsv, column 'data_path', value '.':
-      examples/dataset-iec-examples/bad-example/upload (as scatacseq-v0):
-        Not allowed:
-        - should-not-be-here.txt.
-Metadata TSV Errors:
-  examples/dataset-iec-examples/bad-example/upload/metadata.tsv:
-    Local Validation Errors (as scatacseq-v0):
-=======
-    examples/dataset-iec-examples/bad-example/upload/metadata.tsv, column 'data_path', value '.' (as scatacseq-v0.0):
-    - Not allowed:
-      - should-not-be-here.txt.
-Metadata TSV Validation Errors:
-  Local Validation Errors:
-    examples/dataset-iec-examples/bad-example/upload/metadata.tsv (as scatacseq-v0):
->>>>>>> bc40bb0d
-    - 'On row 2, column "donor_id", value "bad-donor-id" fails because it does not
-      match the expected pattern. Example: ABC123'
-    - On row 2, column "protocols_io_doi", value "10.17504/fake" fails because it
-      is an invalid DOI.
-    - On row 2, column "sc_isolation_protocols_io_doi", value "10.17504/fake" fails
-      because it is an invalid DOI.
-    - On row 2, column "library_construction_protocols_io_doi", value "10.17504/fake"
-      fails because it is an invalid DOI.
+Directory Errors:
+  examples/dataset-iec-examples/bad-example/upload (as scatacseq-v0.0):
+  - Not allowed:
+    - should-not-be-here.txt.
+Local Validation Errors:
+  examples/dataset-iec-examples/bad-example/upload/extras/contributors.tsv (as contributors-v0):
+  - Schema version is deprecated.
+  examples/dataset-iec-examples/bad-example/upload/metadata.tsv (as scatacseq-v0):
+  - 'On row 2, column "donor_id", value "bad-donor-id" fails because it does not match
+    the expected pattern. Example: ABC123'
+  - On row 2, column "protocols_io_doi", value "10.17504/fake" fails because it is
+    an invalid DOI.
+  - On row 2, column "sc_isolation_protocols_io_doi", value "10.17504/fake" fails
+    because it is an invalid DOI.
+  - On row 2, column "library_construction_protocols_io_doi", value "10.17504/fake"
+    fails because it is an invalid DOI.
 ```