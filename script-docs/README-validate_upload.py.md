```text
usage: validate_upload.py [-h] --local_directory PATH
                          [--optional_fields FIELD [FIELD ...]] [--offline]
                          [--clear_cache] [--ignore_deprecation]
                          [--dataset_ignore_globs GLOB [GLOB ...]]
                          [--upload_ignore_globs GLOB [GLOB ...]]
                          [--encoding ENCODING]
                          [--plugin_directory PLUGIN_DIRECTORY]
<<<<<<< HEAD
                          [--globus_token GLOBUS_TOKEN]
=======
                          [--run_plugins] [--globus_token GLOBUS_TOKEN]
                          [--cedar_api_key CEDAR_API_KEY]
>>>>>>> 4b02252d
                          [--output {as_md,as_text,as_text_list,as_yaml}]
                          [--add_notes] [--save_report]

Validate a HuBMAP upload, both the metadata TSVs and the datasets.
If you only want to validate a TSV in isolation, look at validate_tsv.py.

optional arguments:
  -h, --help            show this help message and exit
  --local_directory PATH
                        Local directory to validate
  --optional_fields FIELD [FIELD ...]
                        The listed fields will be treated as optional. (But if
                        they are supplied in the TSV, they will be validated.)
  --offline             Skip checks that require network access.
  --clear_cache         Clear cache of network check responses.
  --ignore_deprecation  Allow validation against deprecated versions of
                        metadata schemas.
  --dataset_ignore_globs GLOB [GLOB ...]
                        Matching files in each dataset directory will be
                        ignored. Default: .*
  --upload_ignore_globs GLOB [GLOB ...]
                        Matching files and subdirectories in the upload will
                        be ignored.
  --encoding ENCODING   Character-encoding to use for parsing TSVs. Default:
                        ascii. Work-in-progress:
                        https://github.com/hubmapconsortium/ingest-validation-
                        tools/issues/494
  --plugin_directory PLUGIN_DIRECTORY
                        Directory of plugin tests.
<<<<<<< HEAD
  --globus_token GLOBUS_TOKEN
                        Token for URL checking using Entity API.
=======
  --run_plugins         Run plugin validation even if there are upstream
                        errors.
  --globus_token GLOBUS_TOKEN
                        Token for URL checking using Entity API.
  --cedar_api_key CEDAR_API_KEY
                        CEDAR Metadata Spreadsheet Validator API key.
>>>>>>> 4b02252d
  --output {as_md,as_text,as_text_list,as_yaml}
  --add_notes           Append a context note to error reports.
  --save_report         Save the report; Adding "--upload_ignore_globs
                        'report-*.txt'" is necessary to revalidate.

Typical usage:
  --local_directory: Used by lab before upload, and on Globus after upload.

  --local_directory + --dataset_ignore_globs + --upload_ignore_globs:
  After the initial validation on Globus, the metadata TSVs are broken up,
  and one-line TSVs are put in each dataset directory. This structure needs
  extra parameters.

Exit status codes:
  0: Validation passed
  1: Unexpected bug
  2: User error
  3: Validation failed
```<|MERGE_RESOLUTION|>--- conflicted
+++ resolved
@@ -6,12 +6,7 @@
                           [--upload_ignore_globs GLOB [GLOB ...]]
                           [--encoding ENCODING]
                           [--plugin_directory PLUGIN_DIRECTORY]
-<<<<<<< HEAD
-                          [--globus_token GLOBUS_TOKEN]
-=======
                           [--run_plugins] [--globus_token GLOBUS_TOKEN]
-                          [--cedar_api_key CEDAR_API_KEY]
->>>>>>> 4b02252d
                           [--output {as_md,as_text,as_text_list,as_yaml}]
                           [--add_notes] [--save_report]
 
@@ -41,17 +36,10 @@
                         tools/issues/494
   --plugin_directory PLUGIN_DIRECTORY
                         Directory of plugin tests.
-<<<<<<< HEAD
-  --globus_token GLOBUS_TOKEN
-                        Token for URL checking using Entity API.
-=======
   --run_plugins         Run plugin validation even if there are upstream
                         errors.
   --globus_token GLOBUS_TOKEN
                         Token for URL checking using Entity API.
-  --cedar_api_key CEDAR_API_KEY
-                        CEDAR Metadata Spreadsheet Validator API key.
->>>>>>> 4b02252d
   --output {as_md,as_text,as_text_list,as_yaml}
   --add_notes           Append a context note to error reports.
   --save_report         Save the report; Adding "--upload_ignore_globs
