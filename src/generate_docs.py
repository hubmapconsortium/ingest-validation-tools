#!/usr/bin/env python3

import argparse
from pathlib import Path
import sys
from yaml import dump as dump_yaml

from tableschema_to_template.create_xlsx import create_xlsx

from ingest_validation_tools.schema_loader import (
<<<<<<< HEAD
    dict_table_schema_versions, get_table_schema, get_other_schema,
    dict_directory_schema_versions, get_directory_schema,
    get_is_assay, enum_maps_to_lists)
=======
    dict_schema_versions, get_table_schema, get_other_schema, get_directory_schema,
    get_pipeline_infos, get_is_assay, enum_maps_to_lists)
>>>>>>> 317ea102
from ingest_validation_tools.docs_utils import (
    get_tsv_name, get_xlsx_name,
    generate_template_tsv, generate_readme_md)
from ingest_validation_tools.cli_utils import dir_path


def main():
    parser = argparse.ArgumentParser()
    parser.add_argument(
        'type',
        help='What type to generate')
    parser.add_argument(
        'target',
        type=dir_path,
        help='Directory to write output to')
    args = parser.parse_args()

    table_schema_versions = sorted(dict_table_schema_versions()[args.type])
    assert table_schema_versions, f'No versions for {args.type}'
    max_version = max(table_schema_versions)

    is_assay = get_is_assay(args.type)
    if is_assay:
<<<<<<< HEAD
        table_schemas = {v: get_table_schema(args.type, v) for v in table_schema_versions}
        directory_schema_versions = sorted(dict_directory_schema_versions()[args.type])
        directory_schemas = {
            v: get_directory_schema(args.type, v)
            for v in directory_schema_versions
        }
    else:
        table_schemas = {v: get_other_schema(args.type, v) for v in table_schema_versions}
        directory_schemas = []
=======
        table_schemas = {v: get_table_schema(args.type, v) for v in versions}
        pipeline_infos = get_pipeline_infos(args.type)
        directory_schema = get_directory_schema(args.type)
    else:
        table_schemas = {v: get_other_schema(args.type, v) for v in versions}
        pipeline_infos = []
        directory_schema = {}
>>>>>>> 317ea102

    # README.md:
    with open(Path(args.target) / 'README.md', 'w') as f:
        url = f'https://hubmapconsortium.github.io/ingest-validation-tools/{args.type}/'
        f.write(f'Moved to [github pages]({url}).')

    # index.md:
    with open(Path(args.target) / 'index.md', 'w') as f:
        f.write(generate_readme_md(
<<<<<<< HEAD
            table_schemas, directory_schemas, args.type, is_assay=is_assay
=======
            table_schemas=table_schemas,
            pipeline_infos=pipeline_infos,
            directory_schema=directory_schema,
            schema_name=args.type,
            is_assay=is_assay
>>>>>>> 317ea102
        ))

    # YAML:
    for v in table_schema_versions:
        schema = table_schemas[v]
        first_field = schema['fields'][0]
        if first_field['name'] == 'version':
            assert first_field['constraints']['enum'] == [v], \
                f'Wrong version constraint in {args.type}-v{v}.yaml'
        assert schema['fields'][0]
        with open(Path(args.target) / f'v{v}.yaml', 'w') as f:
            f.write(
                '# Generated YAML: PRs should not start here!\n'
                + dump_yaml(schema)
            )

    # Data entry templates:
    with open(Path(args.target) / get_tsv_name(args.type, is_assay=is_assay), 'w') as f:
        max_schema = enum_maps_to_lists(table_schemas[max_version],
                                        add_none_of_the_above=True, add_suggested=True)
        f.write(generate_template_tsv(max_schema))
    create_xlsx(
        max_schema, Path(args.target) / get_xlsx_name(args.type, is_assay=is_assay),
        idempotent=True,
        sheet_name='Export as TSV'
    )


if __name__ == "__main__":
    sys.exit(main())  # pragma: no cover<|MERGE_RESOLUTION|>--- conflicted
+++ resolved
@@ -8,14 +8,10 @@
 from tableschema_to_template.create_xlsx import create_xlsx
 
 from ingest_validation_tools.schema_loader import (
-<<<<<<< HEAD
     dict_table_schema_versions, get_table_schema, get_other_schema,
     dict_directory_schema_versions, get_directory_schema,
-    get_is_assay, enum_maps_to_lists)
-=======
-    dict_schema_versions, get_table_schema, get_other_schema, get_directory_schema,
-    get_pipeline_infos, get_is_assay, enum_maps_to_lists)
->>>>>>> 317ea102
+    get_is_assay, enum_maps_to_lists,
+    get_pipeline_infos)
 from ingest_validation_tools.docs_utils import (
     get_tsv_name, get_xlsx_name,
     generate_template_tsv, generate_readme_md)
@@ -39,25 +35,17 @@
 
     is_assay = get_is_assay(args.type)
     if is_assay:
-<<<<<<< HEAD
         table_schemas = {v: get_table_schema(args.type, v) for v in table_schema_versions}
         directory_schema_versions = sorted(dict_directory_schema_versions()[args.type])
         directory_schemas = {
             v: get_directory_schema(args.type, v)
             for v in directory_schema_versions
         }
+        pipeline_infos = get_pipeline_infos(args.type)
     else:
         table_schemas = {v: get_other_schema(args.type, v) for v in table_schema_versions}
         directory_schemas = []
-=======
-        table_schemas = {v: get_table_schema(args.type, v) for v in versions}
-        pipeline_infos = get_pipeline_infos(args.type)
-        directory_schema = get_directory_schema(args.type)
-    else:
-        table_schemas = {v: get_other_schema(args.type, v) for v in versions}
         pipeline_infos = []
-        directory_schema = {}
->>>>>>> 317ea102
 
     # README.md:
     with open(Path(args.target) / 'README.md', 'w') as f:
@@ -67,15 +55,11 @@
     # index.md:
     with open(Path(args.target) / 'index.md', 'w') as f:
         f.write(generate_readme_md(
-<<<<<<< HEAD
-            table_schemas, directory_schemas, args.type, is_assay=is_assay
-=======
             table_schemas=table_schemas,
             pipeline_infos=pipeline_infos,
-            directory_schema=directory_schema,
+            directory_schemas=directory_schemas,
             schema_name=args.type,
             is_assay=is_assay
->>>>>>> 317ea102
         ))
 
     # YAML:
