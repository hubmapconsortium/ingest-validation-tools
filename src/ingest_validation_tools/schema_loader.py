from pathlib import Path
from collections import (defaultdict, namedtuple)
<<<<<<< HEAD
from copy import deepcopy
=======
import re
>>>>>>> 02e45d47

from ingest_validation_tools.yaml_include_loader import load_yaml


_table_schemas_path = Path(__file__).parent / 'table-schemas'
_directory_schemas_path = Path(__file__).parent / 'directory-schemas'


class PreflightError(Exception):
    pass


SchemaVersion = namedtuple('SchemaVersion', ['schema_name', 'version'])


def get_schema_version_from_row(path, row):
    '''
    >>> get_schema_version_from_row('empty', {'bad-column': 'bad-value'})
    Traceback (most recent call last):
    ...
    schema_loader.PreflightError: empty does not contain "assay_type". Column headers: bad-column

    >>> get_schema_version_from_row('v0', {'assay_type': 'PAS microscopy'})
    SchemaVersion(schema_name='stained', version=0)

    >>> get_schema_version_from_row('v42', {'assay_type': 'PAS microscopy', 'version': 42})
    SchemaVersion(schema_name='stained', version=42)

    '''
    if 'assay_type' not in row:
        message = f'{path} does not contain "assay_type". '
        if 'channel_id' in row:
            message += 'Has "channel_id": Antibodies TSV found where metadata TSV expected.'
        elif 'orcid_id' in row:
            message += 'Has "orcid_id": Contributors TSV found where metadata TSV expected.'
        else:
            message += f'Column headers: {", ".join(row.keys())}'
        raise PreflightError(message)

    assay = row['assay_type']
    source_project = row['source_project'] if 'source_project' in row else None
    schema_name = _assay_to_schema_name(assay, source_project)

    version = row['version'] if 'version' in row else 0
    return SchemaVersion(schema_name, version)


def _assay_to_schema_name(assay_type, source_project):
    '''
    Given an assay name, and a source_project (may be None),
    read all the schemas until one matches.
    Return the schema name, but not the version.

    >>> _assay_to_schema_name('Bad assay', None)
    Traceback (most recent call last):
    ...
    schema_loader.PreflightError: No schema where 'Bad assay' is assay_type

    >>> _assay_to_schema_name('PAS microscopy', None)
    'stained'

    >>> try:
    ...    _assay_to_schema_name('PAS microscopy', 'Bad project')
    ... except PreflightError as e:
    ...    print(e)
    No schema where 'PAS microscopy' is assay_type and 'Bad project' is source_project

    >>> _assay_to_schema_name('snRNAseq', 'HCA')
    'scrnaseq-hca'

    '''
    for path in (Path(__file__).parent / 'table-schemas' / 'assays').glob('*.yaml'):
        schema = load_yaml(path)
        assay_type_match = False
        source_project_match = False
        for field in schema['fields']:
            if field['name'] == 'assay_type' and assay_type in field['constraints']['enum']:
                assay_type_match = True
            if field['name'] == 'source_project' and source_project in field['constraints']['enum']:
                source_project_match = True
            if assay_type_match and (source_project_match or source_project is None):
                return re.match(r'.+(?=-v\d+)', path.stem)[0]
    message = f"No schema where '{assay_type}' is assay_type"
    if source_project is not None:
        message += f" and '{source_project}' is source_project"
    raise PreflightError(message)


def list_schema_versions():
    '''
    >>> list_schema_versions()[0]
    SchemaVersion(schema_name='af', version='0')

    '''
    schema_paths = list((_table_schemas_path / 'assays').iterdir()) + \
        list((_table_schemas_path / 'others').iterdir())
    stems = sorted(p.stem for p in schema_paths)
    return [
        SchemaVersion(*re.match(r'(.+)-v(\d+)', stem).groups()) for stem in stems
    ]


def dict_schema_versions():
    dict_of_sets = defaultdict(set)
    for sv in list_schema_versions():
        dict_of_sets[sv.schema_name].add(sv.version)
    return dict_of_sets


def _get_schema_filename(schema_name, version):
    return f'{schema_name}-v{version}.yaml'


def get_other_schema(schema_name, version, offline=None):
    schema = load_yaml(
        _table_schemas_path / 'others' /
        _get_schema_filename(schema_name, version))
    names = [field['name'] for field in schema['fields']]
    for field in schema['fields']:
        _add_constraints(field, optional_fields=[], offline=offline, names=names)
    return schema


def get_is_assay(schema_name):
    # TODO: read from file system... but larger refactor may make it redundant.
    return schema_name not in ['donor', 'sample', 'antibodies', 'contributors']


def get_table_schema(schema_name, version, optional_fields=[], offline=None):
    schema = load_yaml(
        _table_schemas_path / 'assays' /
        _get_schema_filename(schema_name, version))

    names = [field['name'] for field in schema['fields']]
    for field in schema['fields']:
        _add_level_1_description(field)
        _validate_level_1_enum(field)

        _add_constraints(field, optional_fields, offline=offline, names=names)
        _validate_field(field)

    return schema


def get_directory_schema(directory_type):
    schema = load_yaml(_directory_schemas_path / f'{directory_type}.yaml')
    schema += [
        {
            'pattern': r'extras/.*',
            'description': 'Free-form descriptive information supplied by the TMC',
            'required': False
        },
        {
            'pattern': r'extras/thumbnail\.(png|jpg)',
            'description': 'Optional thumbnail image which may be shown in search interface',
            'required': False
        }
    ]
    return schema


def _validate_field(field):
    if field['name'].endswith('_unit') and 'enum' not in field['constraints']:
        raise Exception('"_unit" fields must have enum constraints', field)


def _add_level_1_description(field):
    descriptions = {
        'assay_category': 'Each assay is placed into one of the following 3 general categories: '
        'generation of images of microscopic entities, identification & quantitation of molecules '
        'by mass spectrometry, and determination of nucleotide sequence.',
        'assay_type': 'The specific type of assay being executed.',
        'analyte_class': 'Analytes are the target molecules being measured with the assay.',
    }
    name = field['name']
    if name in descriptions:
        field['description'] = descriptions[name]


def _validate_level_1_enum(field):
    enums = {
        'assay_category': [
            'imaging',
            'mass_spectrometry',
            'mass_spectrometry_imaging',
            'sequence'
        ],
        'assay_type': [
            '3D Imaging Mass Cytometry',
            'scRNA-Seq(10xGenomics)',
            'AF',
            'bulk RNA',
            'bulkATACseq',
            'Cell DIVE',
            'CODEX',
            'Imaging Mass Cytometry',
            'LC-MS (metabolomics)',
            'LC-MS/MS (label-free proteomics)',
            'Light Sheet',
            'MxIF',
            'MALDI-IMS',
            'MS (shotgun lipidomics)',
            'NanoDESI',
            'NanoPOTS',
            'PAS microscopy',
            'scATACseq',
            'sciATACseq',
            'sciRNAseq',
            'seqFISH',
            'SNARE-seq2',
            'snATACseq',
            'snRNA',
            'SPLiT-Seq',
            'TMT (proteomics)',
            'WGS',
            'SNARE2-RNAseq',
            'snRNAseq',
            'scRNAseq-10xGenomics',  # Only needed for scrnaseq-v0.yaml.
            'scRNAseq-10xGenomics-v2',
            'scRNAseq-10xGenomics-v3',
            'scRNAseq',
            'Slide-seq'
        ],
        'analyte_class': [
            'DNA',
            'RNA',
            'protein',
            'lipids',
            'metabolites',
            'polysaccharides',
            'metabolites_and_lipids'
        ]
    }
    name = field['name']
    if name in enums:
        actual = set(field['constraints']['enum']) if 'enum' in field['constraints'] else set()
        allowed = set(enums[name])
        assert actual <= allowed, f'Unexpected enums for {name}: {actual - allowed}\n' \
            f'Allowed: {sorted(allowed)}'


def _add_constraints(field, optional_fields, offline=None, names=None):
    '''
    Modifies field in-place, adding implicit constraints
    based on the field name.

    Names (like "percent") are taken as hint about the data:

    >>> from pprint import pprint
    >>> field = {'name': 'abc_percent'}
    >>> _add_constraints(field, [])
    >>> pprint(field, width=40)
    {'constraints': {'maximum': 100,
                     'minimum': 0,
                     'required': True},
     'custom_constraints': {'sequence_limit': 3},
     'name': 'abc_percent',
     'type': 'number'}

    Fields can be made optional at run-time:

    >>> field = {'name': 'optional_value'}
    >>> _add_constraints(field, ['optional_value'])
    >>> pprint(field, width=40)
    {'constraints': {'required': False},
     'custom_constraints': {'sequence_limit': 3},
     'name': 'optional_value',
     'type': 'number'}

    Default field type is string:

    >>> field = {'name': 'whatever', 'constraints': {'pattern': 'fake-regex'}}
    >>> _add_constraints(field, [])
    >>> pprint(field, width=40)
    {'constraints': {'pattern': 'fake-regex',
                     'required': True},
     'custom_constraints': {'sequence_limit': 3},
     'name': 'whatever',
     'type': 'string'}

    Some fields are expected to have sequential numbers:

    >>> field = {'name': 'channel_id'}
    >>> _add_constraints(field, [])
    >>> pprint(field, width=40)
    {'constraints': {'required': True},
     'custom_constraints': {},
     'name': 'channel_id'}

    '''
    if 'constraints' not in field:
        field['constraints'] = {}
    if 'custom_constraints' not in field:
        field['custom_constraints'] = {}

    # Guess constraints:
    if 'required' not in field['constraints']:
        field['constraints']['required'] = True
    if 'protocols_io_doi' in field['name']:
        field['constraints']['pattern'] = r'10\.17504/.*'
        field['custom_constraints']['url'] = {'prefix': 'https://dx.doi.org/'}
    if field['name'].endswith('_email'):
        field['format'] = 'email'
    if field['name'] != 'channel_id':
        field['custom_constraints']['sequence_limit'] = 3
    if field['name'].endswith('_unit'):
        # Issues have been filed to make names more consistent:
        # https://github.com/hubmapconsortium/ingest-validation-tools/issues/645
        # https://github.com/hubmapconsortium/ingest-validation-tools/issues/646
        for suffix in ['_value', '']:
            target = field['name'].replace('_unit', suffix)
            if target in names:
                break
        if target in names:
            field['custom_constraints']['units_for'] = target
            field['constraints']['required'] = False

    # Guess types:
    if field['name'].startswith('is_'):
        field['type'] = 'boolean'
    if field['name'].endswith('_value'):
        field['type'] = 'number'
    if field['name'].startswith('number_of_'):
        field['type'] = 'integer'
    if 'percent' in field['name']:
        field['type'] = 'number'
        field['constraints']['minimum'] = 0
        field['constraints']['maximum'] = 100
    if 'pattern' in field['constraints']:
        field['type'] = 'string'

    # Override:
    if field['name'] in optional_fields:
        field['constraints']['required'] = False

    # Remove network checks if offline:
    if offline:
        c_c = 'custom_constraints'
        if c_c in field and 'url' in field[c_c]:
            del field[c_c]['url']


def enum_maps_to_lists(schema, add_none_of_the_above=False, add_suggested=False):
    '''
    >>> schema = {
    ...     'whatever': 'is preserved',
    ...     'fields': [
    ...         {'name': 'ice_cream',
    ...          'constraints': {
    ...                 'enum': {
    ...                     'vanilla': 'http://example.com/vanil',
    ...                     'chocolate': 'http://example.com/choco'}}},
    ...         {'name': 'mood',
    ...          'constraints': {
    ...                 'enum': ['happy', 'sad']}},
    ...         {'name': 'no_enum', 'constraints': {}},
    ...         {'name': 'no_constraints'},
    ...     ]}
    >>> from pprint import pprint
    >>> pprint(enum_maps_to_lists(schema))
    {'fields': [{'constraints': {'enum': ['vanilla', 'chocolate']},
                 'name': 'ice_cream'},
                {'constraints': {'enum': ['happy', 'sad']}, 'name': 'mood'},
                {'constraints': {}, 'name': 'no_enum'},
                {'name': 'no_constraints'}],
     'whatever': 'is preserved'}

    >>> pprint(enum_maps_to_lists(schema, add_none_of_the_above=True))
    {'fields': [{'constraints': {'enum': ['vanilla',
                                          'chocolate',
                                          'Submitter Suggestion']},
                 'name': 'ice_cream'},
                {'constraints': {'enum': ['happy', 'sad']}, 'name': 'mood'},
                {'constraints': {}, 'name': 'no_enum'},
                {'name': 'no_constraints'}],
     'whatever': 'is preserved'}

    >>> pprint(enum_maps_to_lists(schema, add_none_of_the_above=True, add_suggested=True))
    {'fields': [{'constraints': {'enum': ['vanilla',
                                          'chocolate',
                                          'Submitter Suggestion']},
                 'name': 'ice_cream'},
                {'description': 'Desired value for ice_cream',
                 'name': 'ice_cream_suggested'},
                {'constraints': {'enum': ['happy', 'sad']}, 'name': 'mood'},
                {'constraints': {}, 'name': 'no_enum'},
                {'name': 'no_constraints'}],
     'whatever': 'is preserved'}
    '''
    schema_copy = deepcopy(schema)
    schema_copy['fields'], original_fields = \
        [], schema_copy['fields']
    for field in original_fields:
        extra_field = None
        if 'constraints' in field:
            constraints = field['constraints']
            if 'enum' in constraints:
                if isinstance(constraints['enum'], dict):
                    constraints['enum'] = list(constraints['enum'].keys())
                    if add_none_of_the_above:
                        constraints['enum'].append('Submitter Suggestion')
                    if add_suggested:
                        extra_field = {
                            'name': f"{field['name']}_suggested",
                            'description': f"Desired value for {field['name']}"
                        }
        schema_copy['fields'].append(field)
        if extra_field:
            schema_copy['fields'].append(extra_field)
    return schema_copy<|MERGE_RESOLUTION|>--- conflicted
+++ resolved
@@ -1,10 +1,7 @@
 from pathlib import Path
 from collections import (defaultdict, namedtuple)
-<<<<<<< HEAD
 from copy import deepcopy
-=======
 import re
->>>>>>> 02e45d47
 
 from ingest_validation_tools.yaml_include_loader import load_yaml
 
