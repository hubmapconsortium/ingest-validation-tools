--- conflicted
+++ resolved
@@ -42,18 +42,10 @@
 
 def get_table_schema_version_from_row(path, row):
     '''
-<<<<<<< HEAD
     >>> get_table_schema_version_from_row('empty', {'bad-column': 'bad-value'})
     Traceback (most recent call last):
     ...
-    schema_loader.PreflightError: empty does not contain "assay_type". Column headers: bad-column
-=======
-    >>> try:
-    ...     get_schema_version_from_row('empty', {'bad-column': 'bad-value'})
-    ... except Exception as e:
-    ...     print(e)
-    empty does not contain "assay_type". Column headers: bad-column
->>>>>>> 18b58f1d
+    ingest_validation_tools.schema_loader.PreflightError: empty does not contain "assay_type". Column headers: bad-column
 
     >>> get_table_schema_version_from_row('v0', {'assay_type': 'PAS microscopy'})
     SchemaVersion(schema_name='stained', version=0)
