from __future__ import annotations

import os
from pathlib import Path
from collections import defaultdict, namedtuple
from copy import deepcopy
import re
from typing import List, Dict, Any, Set, Sequence, Optional, Union

from ingest_validation_tools.yaml_include_loader import load_yaml
from ingest_validation_tools.enums import shared_enums


_table_schemas_path = Path(__file__).parent / "table-schemas"
_directory_schemas_path = Path(__file__).parent / "directory-schemas"
_pipeline_infos_path = Path(__file__).parent / "pipeline-infos/pipeline-infos.yaml"


def get_pipeline_infos(name: str) -> List[str]:
    infos = load_yaml(_pipeline_infos_path)
    return infos.get(name, [])


class PreflightError(Exception):
    pass


SchemaVersion = namedtuple("SchemaVersion", ["schema_name", "version"])


def get_fields_wo_headers(schema: dict) -> List[dict]:
    return [field for field in schema["fields"] if not isinstance(field, str)]


def get_field_enum(field_name: str, schema: dict) -> List[str]:
    fields_wo_headers = get_fields_wo_headers(schema)
    fields = [field for field in fields_wo_headers if field["name"] == field_name]
    if not fields:
        return []
    assert len(fields) == 1
    return fields[0]["constraints"]["enum"]


def get_table_schema_version_from_row(
    path: str, row: Dict[str, Any], cedar_validation: bool = True
) -> SchemaVersion:
    from ingest_validation_tools.validation_utils import get_other_names

    """
    >>> try: get_table_schema_version_from_row('empty', {'bad-column': 'bad-value'})
    ... except Exception as e: print(e)
    empty does not contain "assay_type" or "dataset_type". Column headers: bad-column

    >>> get_table_schema_version_from_row( \
            'v0', \
            {'assay_type': 'PAS microscopy'}, \
            cedar_validation=False \
        )
    SchemaVersion(schema_name='stained', version='0')

    >>> try: get_table_schema_version_from_row('v42', \
                {'assay_type': 'PAS microscopy', 'version': 42}, \
                cedar_validation=False \
                )
    ... except PreflightError as e: print(e)
    No schema where 'PAS microscopy' is assay_type and 42 is version

    """
    # TODO: Replace all of this with the soft assay type checking.
    # Shoot the row over to Ingest API (for now)
    assay = row["assay_type"] if "assay_type" in row else row.get("dataset_type")
    source_project = row["source_project"] if "source_project" in row else None
    dir = "assays"

    if not cedar_validation:
        version = row["version"] if "version" in row else "0"
    else:
        version = "cedar"

    other_type = [
        other_type
        for other_type in get_other_names()
        if f"{other_type}_id" in row.keys()
    ]
    if other_type:
        assay = other_type[0]
        dir = "others"
    elif not assay:
        message = f'{path} does not contain "assay_type" or "dataset_type". '
        if "channel_id" in row:
            message += (
                'Has "channel_id": Antibodies TSV found where metadata TSV expected.'
            )
        elif "orcid_id" in row:
            message += (
                'Has "orcid_id": Contributors TSV found where metadata TSV expected.'
            )
        else:
            message += f'Column headers: {", ".join(row.keys())}'
        raise PreflightError(message)

    schema_names = _assay_to_schema_name(assay, version, source_project, dir=dir)

    for schema_name in schema_names:
        if not cedar_validation:
            schema_path = (
                _table_schemas_path / dir / _get_schema_filename(schema_name, version)
            )
            if Path(schema_path).exists():
                return SchemaVersion(schema_name, version)
        else:
            cedar_schema = _get_cedar_schema(schema_name, assay, version, dir=dir)
            if cedar_schema:
                return cedar_schema
    message = f"No schema where '{assay}' is assay_type and {version} is version"
    raise PreflightError(message)


def _get_cedar_schema(
    schema_name: str, assay: str, version: Union[str, int], dir: str
) -> Union[SchemaVersion, None]:
    """
    This will return the highest numbered schema matching is_cedar.
    """
    dir_path = _table_schemas_path / dir
    schema_files = [
        f"{dir_path}/{schema_file}"
        for schema_file in os.listdir(dir_path)
        if schema_file.startswith(schema_name.lower())
    ]
    for schema_path in schema_files:
        schema = load_yaml(Path(schema_path))
        fields = get_fields_wo_headers(schema)
        cedar_field = [field for field in fields if field["name"] == "is_cedar"]
        if not cedar_field:
            continue
        filename = Path(schema_path).name
        version_regex = re.compile(r"\d+")
        version_group = version_regex.search(filename)
        if version_group:
            version = version_group[0]
        assay_type_enums = [
            field["constraints"]["enum"]
            for field in fields
            if field["name"] == "assay_type"
        ][0]
        assert assay.lower() in [
            enum.lower() for enum in assay_type_enums
        ], f"""
            Assay type '{assay}' does not match any assay type in
            enum '{assay_type_enums}' for schema {schema_path}
            """
        return SchemaVersion(schema_name, version)
    return None


def _assay_to_schema_name(
    assay_type: str, version: str, source_project: Union[str, None], dir: str = "assays"
) -> List[str]:
    """
    Given an assay name, and a source_project (may be None),
    read all the schemas until one matches.
    Return the schema name, but not the version.

    >>> _assay_to_schema_name('PAS microscopy', '1', None)
    ['stained']

    >>> _assay_to_schema_name('snRNAseq', '1', None)
    ['scrnaseq']

    >>> _assay_to_schema_name('snRNAseq', '1', 'HCA')
    ['scrnaseq-hca']


    Or, if a match can not be found (try-except just for shorter lines):

    >>> try:  _assay_to_schema_name('PAS microscopy', '1', 'HCA')
    ... except PreflightError as e: print(e)
    No schema where 'PAS microscopy' is assay_type and 'HCA' is source_project

    >>> try: _assay_to_schema_name('snRNAseq', '1', 'Bad Project')
    ... except PreflightError as e: print(e)
    No schema where 'snRNAseq' is assay_type and 'Bad Project' is source_project

    >>> try: _assay_to_schema_name('Bad assay', '1', None)
    ... except PreflightError as e: print(e)
    No schema where 'Bad assay' is assay_type

    >>> try: _assay_to_schema_name('Bad assay', '1', 'HCA')
    ... except PreflightError as e: print(e)
    No schema where 'Bad assay' is assay_type and 'HCA' is source_project

    """
    assay_names = []
    for path in (Path(__file__).parent / "table-schemas" / dir).glob("*.yaml"):
        schema = load_yaml(path)
        assay_type_enum = get_field_enum("assay_type", schema)

        # TODO: idiosyncratic handling of case for matching with enums
        if assay_type.lower() not in [assay.lower() for assay in assay_type_enum]:
            continue

<<<<<<< HEAD
        source_project_enum = get_field_enum("source_project", schema)
=======
        is_cedar = False
        for field in schema.get("fields", []):
            if isinstance(field, dict) and field.get("name", "") == "is_cedar":
                is_cedar = True
>>>>>>> df23b98c

        if source_project_enum:
            if not source_project:
                continue

        if source_project:
            if not source_project_enum:
                continue
            if source_project not in source_project_enum:
                continue

        v_match = re.match(r".+(?=-v\d+)", path.stem)
        if not v_match:
            raise PreflightError(f"No version in {path}")
        assay_names.append(v_match[0])

    if assay_names:
        return list(set(assay_names))

    message = f"No schema where '{assay_type}' is assay_type"
    if source_project is not None:
        message += f" and '{source_project}' is source_project"
    raise PreflightError(message)


def list_table_schema_versions() -> List[SchemaVersion]:
    """
    >>> list_table_schema_versions()[0]
    SchemaVersion(schema_name='10x-multiome', version='2')

    """
    schema_paths = list((_table_schemas_path / "assays").iterdir()) + list(
        (_table_schemas_path / "others").iterdir()
    )
    stems = sorted(p.stem for p in schema_paths if p.suffix == ".yaml")
    v_matches = [re.match(r"(.+)-v(\d+)", stem) for stem in stems]
    if not all(v_matches):
        raise Exception(f"All YAML should have version: {stems}")
    return [SchemaVersion(*v_match.groups()) for v_match in v_matches if v_match]


def dict_table_schema_versions() -> Dict[str, Set[str]]:
    """
    >>> sorted(dict_table_schema_versions()['af'])
    ['0', '1', '2']
    """

    dict_of_sets = defaultdict(set)
    for sv in list_table_schema_versions():
        dict_of_sets[sv.schema_name].add(sv.version)
    return dict_of_sets


def list_directory_schema_versions() -> List[SchemaVersion]:
    """
    >>> list_directory_schema_versions()[0]
    SchemaVersion(schema_name='10x-multiome', version='2')

    """
    schema_paths = list(_directory_schemas_path.iterdir())
    stems = sorted(p.stem for p in schema_paths if p.suffix == ".yaml")
    return [SchemaVersion(*_parse_schema_version(stem)) for stem in stems]


def _parse_schema_version(stem: str) -> Sequence[str]:
    """
    >>> _parse_schema_version('abc-v0')
    ('abc', '0')
    >>> _parse_schema_version('xyz-v99-is the_best!')
    ('xyz', '99-is the_best!')
    """
    v_match = re.match(r"(.+)-v(\d+.*)", stem)
    if not v_match:
        raise Exception(f'No v match in "{stem}"')
    return v_match.groups()


def get_all_directory_schema_versions(schema_name: str) -> List[SchemaVersion]:
    return [
        version
        for version in list_directory_schema_versions()
        if version.schema_name == schema_name
    ]


def dict_directory_schema_versions() -> Dict[str, Set[str]]:
    dict_of_sets = defaultdict(set)
    for sv in list_directory_schema_versions():
        dict_of_sets[sv.schema_name].add(sv.version)
    return dict_of_sets


def _get_schema_filename(schema_name: str, version: str) -> str:
    return f"{schema_name.lower()}-v{version}.yaml"


def get_other_schema(
    schema_name: str, version: str, offline=None, keep_headers: bool = False
) -> dict:
    schema = load_yaml(
        _table_schemas_path / "others" / _get_schema_filename(schema_name, version)
    )
    fields_wo_headers = get_fields_wo_headers(schema)
    if not keep_headers:
        schema["fields"] = fields_wo_headers

    names = [field["name"] for field in fields_wo_headers]
    for field in schema["fields"]:
        if isinstance(field, str):
            continue
        _add_constraints(field, optional_fields=[], offline=offline, names=names)
    return schema


def get_is_assay(schema_name: str) -> bool:
    # TODO: read from file system... but larger refactor may make it redundant.
    return schema_name not in [
        "donor",
        "organ",
        "sample",
        "antibodies",
        "contributors",
        "sample-block",
        "sample-section",
        "sample-suspension",
    ]


def get_table_schema(
    schema_name: str,
    version: str,
    optional_fields: List[str] = [],
    offline=None,
    keep_headers: bool = False,
) -> dict:
    schema = load_yaml(
        _table_schemas_path / "assays" / _get_schema_filename(schema_name, version)
    )
    fields_wo_headers = get_fields_wo_headers(schema)
    if not keep_headers:
        schema["fields"] = fields_wo_headers

    names = [field["name"] for field in fields_wo_headers]
    for field in schema["fields"]:
        if isinstance(field, str):
            continue
        _add_level_1_description(field)
        _validate_level_1_enum(field)

        _add_constraints(field, optional_fields, offline=offline, names=names)
        _validate_field(field)

    return schema


def get_directory_schema(directory_type: str, schema_version: str) -> Optional[dict]:
    directory_schema_path = _directory_schemas_path / _get_schema_filename(
        directory_type, schema_version
    )
    if not directory_schema_path.exists():
        return None
    schema = load_yaml(directory_schema_path)
    schema["files"] += []
    return schema


def _validate_field(field: dict) -> None:
    if field["name"].endswith("_unit") and "enum" not in field["constraints"]:
        raise Exception('"_unit" fields must have enum constraints', field)


def _add_level_1_description(field: dict) -> None:
    if "description" in field:
        return
    descriptions = {
        "assay_category": "Each assay is placed into one of the following 4 general categories: "
        "generation of images of microscopic entities, identification & quantitation of molecules "
        "by mass spectrometry, imaging mass spectrometry, and determination of nucleotide "
        "sequence.",
        "assay_type": "The specific type of assay being executed.",
        "analyte_class": "Analytes are the target molecules being measured with the assay.",
    }
    name = field["name"]
    if name in descriptions:
        field["description"] = descriptions[name]


def _validate_level_1_enum(field: dict) -> None:
    """
    >>> field = {'name': 'assay_category'}
    >>> _validate_level_1_enum(field)
    Traceback (most recent call last):
    ...
    KeyError: 'constraints'

    >>> field['constraints'] = {}
    >>> _validate_level_1_enum(field)
    Traceback (most recent call last):
    ...
    TypeError: 'NoneType' object is not iterable

    >>> field['constraints']['required'] = False
    >>> _validate_level_1_enum(field)

    (No error if not required!)

    >>> del field['constraints']['required']

    >>> field['constraints']['enum'] = ['fake']
    >>> try:
    ...     _validate_level_1_enum(field)
    ... except AssertionError as e:
    ...     print(',\\n'.join(str(e).split(',')))
    Unexpected enums for assay_category: {'fake'}
    Allowed: ['clinical_imaging',
     'fish',
     'histology',
     'imaging',
     'mass_spectrometry',
     'mass_spectrometry_imaging',
     'mxfbe',
     'organ',
     'sample',
     'sequence',
     'single_cycle_fluorescence_microscopy',
     'spatial_transcriptomics']
    """

    name = field["name"]
    if name in shared_enums:
        optional = not field["constraints"].get(
            "required", True
        )  # Default: required = True
        actual = set(
            field["constraints"].get(
                "enum",
                [] if optional else None
                # Only optional fields are allowed to skip the enum.
            )
        )
        allowed = set(shared_enums[name])
        assert actual <= allowed, (
            f"Unexpected enums for {name}: {actual - allowed}\n"
            f"Allowed: {sorted(allowed)}"
        )


def _add_constraints(
    field: dict, optional_fields: List[str], offline=None, names: List[str] = []
) -> None:
    """
    Modifies field in-place, adding implicit constraints
    based on the field name.

    Names (like "percent") are taken as hint about the data:

    >>> from pprint import pprint
    >>> field = {'name': 'abc_percent'}
    >>> _add_constraints(field, [])
    >>> pprint(field, width=40)
    {'constraints': {'maximum': 100,
                     'minimum': 0,
                     'required': True},
     'custom_constraints': {'forbid_na': True,
                            'sequence_limit': 3},
     'name': 'abc_percent',
     'type': 'number'}

    Fields can be made optional at run-time:

    >>> field = {'name': 'optional_value'}
    >>> _add_constraints(field, ['optional_value'])
    >>> pprint(field, width=40)
    {'constraints': {'required': False},
     'custom_constraints': {'forbid_na': True,
                            'sequence_limit': 3},
     'name': 'optional_value',
     'type': 'number'}

    Default field type is string:

    >>> field = {'name': 'whatever', 'constraints': {'pattern': 'fake-regex'}}
    >>> _add_constraints(field, [])
    >>> pprint(field, width=40)
    {'constraints': {'pattern': 'fake-regex',
                     'required': True},
     'custom_constraints': {'forbid_na': True,
                            'sequence_limit': 3},
     'name': 'whatever',
     'type': 'string'}

    Some fields are expected to have sequential numbers:

    >>> field = {'name': 'seq_expected', 'custom_constraints': {'sequence_limit': False}}
    >>> _add_constraints(field, [])
    >>> pprint(field, width=40)
    {'constraints': {'required': True},
     'custom_constraints': {'forbid_na': True},
     'name': 'seq_expected'}

    """
    if "constraints" not in field:
        field["constraints"] = {}
    if "custom_constraints" not in field:
        field["custom_constraints"] = {}

    # Guess constraints:
    if "required" not in field["constraints"]:
        field["constraints"]["required"] = True
    if "protocols_io_doi" in field["name"]:
        field["constraints"]["pattern"] = r"10\.17504/.*"
        field["custom_constraints"]["url"] = {"prefix": "https://dx.doi.org/"}
    if field["name"].endswith("_email"):
        field["format"] = "email"
        field["type"] = "string"

    # In the src schemas, set to False to avoid limit on sequences...
    if field["custom_constraints"].get("sequence_limit", True):
        field["custom_constraints"]["sequence_limit"] = 3
    else:
        del field["custom_constraints"]["sequence_limit"]
    # ... or to allow "N/A":
    if field["custom_constraints"].get("forbid_na", True):
        field["custom_constraints"]["forbid_na"] = True
    else:
        del field["custom_constraints"]["forbid_na"]

    if field["name"].endswith("_unit"):
        # Issues have been filed to make names more consistent:
        # https://github.com/hubmapconsortium/ingest-validation-tools/issues/645
        # https://github.com/hubmapconsortium/ingest-validation-tools/issues/646
        for suffix in ["_value", ""]:
            target = field["name"].replace("_unit", suffix)
            if target in names:
                break
        if target in names:
            field["custom_constraints"]["units_for"] = target
            field["constraints"]["required"] = False

    # Guess types:
    if field["name"].startswith("is_"):
        field["type"] = "boolean"
    if field["name"].endswith("_value"):
        field["type"] = "number"
    if field["name"].startswith("number_of_"):
        field["type"] = "integer"
    if "percent" in field["name"]:
        field["type"] = "number"
        field["constraints"]["minimum"] = 0
        field["constraints"]["maximum"] = 100
    if "pattern" in field["constraints"]:
        field["type"] = "string"

    # Override:
    if field["name"] in optional_fields:
        field["constraints"]["required"] = False

    # Remove network checks if offline:
    if offline:
        c_c = "custom_constraints"
        if c_c in field and "url" in field[c_c]:
            del field[c_c]["url"]


def enum_maps_to_lists(schema, add_none_of_the_above=False, add_suggested=False):
    """
    >>> schema = {
    ...     'whatever': 'is preserved',
    ...     'fields': [
    ...         {'name': 'ice_cream',
    ...          'constraints': {
    ...                 'enum': {
    ...                     'vanilla': 'http://example.com/vanil',
    ...                     'chocolate': 'http://example.com/choco'}}},
    ...         {'name': 'mood',
    ...          'constraints': {
    ...                 'enum': ['happy', 'sad']}},
    ...         {'name': 'no_enum', 'constraints': {}},
    ...         {'name': 'no_constraints'},
    ...     ]}
    >>> from pprint import pprint
    >>> pprint(enum_maps_to_lists(schema))
    {'fields': [{'constraints': {'enum': ['vanilla', 'chocolate']},
                 'name': 'ice_cream'},
                {'constraints': {'enum': ['happy', 'sad']}, 'name': 'mood'},
                {'constraints': {}, 'name': 'no_enum'},
                {'name': 'no_constraints'}],
     'whatever': 'is preserved'}

    >>> pprint(enum_maps_to_lists(schema, add_none_of_the_above=True))
    {'fields': [{'constraints': {'enum': ['vanilla',
                                          'chocolate',
                                          'Submitter Suggestion']},
                 'name': 'ice_cream'},
                {'constraints': {'enum': ['happy', 'sad']}, 'name': 'mood'},
                {'constraints': {}, 'name': 'no_enum'},
                {'name': 'no_constraints'}],
     'whatever': 'is preserved'}

    >>> pprint(enum_maps_to_lists(schema, add_none_of_the_above=True, add_suggested=True))
    {'fields': [{'constraints': {'enum': ['vanilla',
                                          'chocolate',
                                          'Submitter Suggestion']},
                 'name': 'ice_cream'},
                {'description': 'Desired value for ice_cream',
                 'name': 'ice_cream_suggested'},
                {'constraints': {'enum': ['happy', 'sad']}, 'name': 'mood'},
                {'constraints': {}, 'name': 'no_enum'},
                {'name': 'no_constraints'}],
     'whatever': 'is preserved'}
    """
    schema_copy = deepcopy(schema)
    schema_copy["fields"], original_fields = [], schema_copy["fields"]
    for field in original_fields:
        extra_field = None
        if "constraints" in field:
            constraints = field["constraints"]
            if "enum" in constraints:
                if isinstance(constraints["enum"], dict):
                    constraints["enum"] = list(constraints["enum"].keys())
                    if add_none_of_the_above:
                        constraints["enum"].append("Submitter Suggestion")
                    if add_suggested:
                        extra_field = {
                            "name": f"{field['name']}_suggested",
                            "description": f"Desired value for {field['name']}",
                        }
        schema_copy["fields"].append(field)
        if extra_field:
            schema_copy["fields"].append(extra_field)
    return schema_copy<|MERGE_RESOLUTION|>--- conflicted
+++ resolved
@@ -66,8 +66,6 @@
     No schema where 'PAS microscopy' is assay_type and 42 is version
 
     """
-    # TODO: Replace all of this with the soft assay type checking.
-    # Shoot the row over to Ingest API (for now)
     assay = row["assay_type"] if "assay_type" in row else row.get("dataset_type")
     source_project = row["source_project"] if "source_project" in row else None
     dir = "assays"
@@ -200,14 +198,7 @@
         if assay_type.lower() not in [assay.lower() for assay in assay_type_enum]:
             continue
 
-<<<<<<< HEAD
         source_project_enum = get_field_enum("source_project", schema)
-=======
-        is_cedar = False
-        for field in schema.get("fields", []):
-            if isinstance(field, dict) and field.get("name", "") == "is_cedar":
-                is_cedar = True
->>>>>>> df23b98c
 
         if source_project_enum:
             if not source_project:
