--- conflicted
+++ resolved
@@ -112,24 +112,11 @@
     def _get_table_schema_info(self):
         if self.is_cedar:
             return
-<<<<<<< HEAD
-        self.table_schema = self.soft_assay_data.get("tbl-schema")
-        if not self.table_schema:
-            self.table_schema = f"{self.schema_name}-v{self.version}"
-        elif self.table_schema.endswith("v"):
-            self.table_schema = self.table_schema + str(self.version)
-        elif self.table_schema:
-            return
-        else:
-            raise PreflightError(
-                f"No table_schema for upload at {self.directory_path}. Schema: {self.schema_name}. Version: {self.version}."
-=======
         if table_schema := self.soft_assay_data.get("tbl-schema"):
             self.table_schema = (
                 table_schema
                 if not table_schema.endswith("v")
                 else table_schema + str(self.version)
->>>>>>> 12d5861e
             )
         else:
             self.table_schema = f"{self.schema_name}-v{self.version}"
