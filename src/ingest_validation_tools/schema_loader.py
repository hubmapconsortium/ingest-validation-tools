from pathlib import Path
from collections import (defaultdict, namedtuple)
from copy import deepcopy
import re

from ingest_validation_tools.yaml_include_loader import load_yaml
from ingest_validation_tools.enums import shared_enums


_table_schemas_path = Path(__file__).parent / 'table-schemas'
_directory_schemas_path = Path(__file__).parent / 'directory-schemas'
_pipeline_infos_path = Path(__file__).parent / 'pipeline-infos/pipeline-infos.yaml'


def get_pipeline_infos(name):
    infos = load_yaml(_pipeline_infos_path)
    return infos.get(name, [])


class PreflightError(Exception):
    pass


SchemaVersion = namedtuple('SchemaVersion', ['schema_name', 'version'])


def get_field_enum(field_name, schema):
    fields = [
        field for field in schema['fields']
        if field['name'] == field_name
    ]
    if not fields:
        return []
    assert len(fields) == 1
    return fields[0]['constraints']['enum']


def get_schema_version_from_row(path, row):
    '''
    >>> get_schema_version_from_row('empty', {'bad-column': 'bad-value'})
    Traceback (most recent call last):
    ...
    schema_loader.PreflightError: empty does not contain "assay_type". Column headers: bad-column

    >>> get_schema_version_from_row('v0', {'assay_type': 'PAS microscopy'})
    SchemaVersion(schema_name='stained', version=0)

    >>> get_schema_version_from_row('v42', {'assay_type': 'PAS microscopy', 'version': 42})
    SchemaVersion(schema_name='stained', version=42)

    '''
    if 'assay_type' not in row:
        message = f'{path} does not contain "assay_type". '
        if 'channel_id' in row:
            message += 'Has "channel_id": Antibodies TSV found where metadata TSV expected.'
        elif 'orcid_id' in row:
            message += 'Has "orcid_id": Contributors TSV found where metadata TSV expected.'
        else:
            message += f'Column headers: {", ".join(row.keys())}'
        raise PreflightError(message)

    assay = row['assay_type']
    source_project = row['source_project'] if 'source_project' in row else None
    schema_name = _assay_to_schema_name(assay, source_project)

    version = row['version'] if 'version' in row else 0
    return SchemaVersion(schema_name, version)


def _assay_to_schema_name(assay_type, source_project):
    '''
    Given an assay name, and a source_project (may be None),
    read all the schemas until one matches.
    Return the schema name, but not the version.

    >>> _assay_to_schema_name('PAS microscopy', None)
    'stained'

    >>> _assay_to_schema_name('snRNAseq', None)
    'scrnaseq'

    >>> _assay_to_schema_name('snRNAseq', 'HCA')
    'scrnaseq-hca'


    Or, if a match can not be found (try-except just for shorter lines):

    >>> try:  _assay_to_schema_name('PAS microscopy', 'HCA')
    ... except PreflightError as e: print(e)
    No schema where 'PAS microscopy' is assay_type and 'HCA' is source_project

    >>> try: _assay_to_schema_name('snRNAseq', 'Bad Project')
    ... except PreflightError as e: print(e)
    No schema where 'snRNAseq' is assay_type and 'Bad Project' is source_project

    >>> try: _assay_to_schema_name('Bad assay', None)
    ... except PreflightError as e: print(e)
    No schema where 'Bad assay' is assay_type

    >>> try: _assay_to_schema_name('Bad assay', 'HCA')
    ... except PreflightError as e: print(e)
    No schema where 'Bad assay' is assay_type and 'HCA' is source_project

    '''
    for path in (Path(__file__).parent / 'table-schemas' / 'assays').glob('*.yaml'):
        schema = load_yaml(path)
        assay_type_enum = get_field_enum('assay_type', schema)
        source_project_enum = get_field_enum('source_project', schema)

        if assay_type not in assay_type_enum:
            continue

        if source_project_enum:
            if not source_project:
                continue

        if source_project:
            if not source_project_enum:
                continue
            if source_project not in source_project_enum:
                continue

        return re.match(r'.+(?=-v\d+)', path.stem)[0]

    message = f"No schema where '{assay_type}' is assay_type"
    if source_project is not None:
        message += f" and '{source_project}' is source_project"
    raise PreflightError(message)


def list_schema_versions():
    '''
    >>> list_schema_versions()[0]
    SchemaVersion(schema_name='af', version='0')

    '''
    schema_paths = list((_table_schemas_path / 'assays').iterdir()) + \
        list((_table_schemas_path / 'others').iterdir())
    stems = sorted(p.stem for p in schema_paths)
    return [
        SchemaVersion(*re.match(r'(.+)-v(\d+)', stem).groups()) for stem in stems
    ]


def dict_schema_versions():
    '''
    >>> sorted(dict_schema_versions()['af'])
    ['0', '1']
    '''

    dict_of_sets = defaultdict(set)
    for sv in list_schema_versions():
        dict_of_sets[sv.schema_name].add(sv.version)
    return dict_of_sets


def _get_schema_filename(schema_name, version):
    return f'{schema_name}-v{version}.yaml'


def get_other_schema(schema_name, version, offline=None):
    schema = load_yaml(
        _table_schemas_path / 'others' /
        _get_schema_filename(schema_name, version))
    names = [field['name'] for field in schema['fields']]
    for field in schema['fields']:
        _add_constraints(field, optional_fields=[], offline=offline, names=names)
    return schema


def get_is_assay(schema_name):
    # TODO: read from file system... but larger refactor may make it redundant.
    return schema_name not in ['donor', 'sample', 'antibodies', 'contributors']


def get_table_schema(schema_name, version, optional_fields=[], offline=None):
    schema = load_yaml(
        _table_schemas_path / 'assays' /
        _get_schema_filename(schema_name, version))

    names = [field['name'] for field in schema['fields']]
    for field in schema['fields']:
        _add_level_1_description(field)
        _validate_level_1_enum(field)

        _add_constraints(field, optional_fields, offline=offline, names=names)
        _validate_field(field)

    return schema


def get_directory_schema(directory_type):
    schema = load_yaml(_directory_schemas_path / f'{directory_type}.yaml')
    schema += [
        {
            'pattern': r'extras/.*',
            'description': 'Free-form descriptive information supplied by the TMC',
            'required': False
        },
        {
            'pattern': r'extras/thumbnail\.(png|jpg)',
            'description': 'Optional thumbnail image which may be shown in search interface',
            'required': False
        }
    ]
    return schema


def _validate_field(field):
    if field['name'].endswith('_unit') and 'enum' not in field['constraints']:
        raise Exception('"_unit" fields must have enum constraints', field)


def _add_level_1_description(field):
    if 'description' in field:
        return
    descriptions = {
        'assay_category': 'Each assay is placed into one of the following 4 general categories: '
        'generation of images of microscopic entities, identification & quantitation of molecules '
        'by mass spectrometry, imaging mass spectrometry, and determination of nucleotide '
        'sequence.',
        'assay_type': 'The specific type of assay being executed.',
        'analyte_class': 'Analytes are the target molecules being measured with the assay.',
    }
    name = field['name']
    if name in descriptions:
        field['description'] = descriptions[name]


def _validate_level_1_enum(field):
    '''
    >>> field = {'name': 'assay_category'}
    >>> _validate_level_1_enum(field)
    Traceback (most recent call last):
    ...
    KeyError: 'constraints'

    >>> field['constraints'] = {}
    >>> _validate_level_1_enum(field)
    Traceback (most recent call last):
    ...
    TypeError: 'NoneType' object is not iterable

    >>> field['constraints']['required'] = False
    >>> _validate_level_1_enum(field)

    (No error if not required!)

    >>> del field['constraints']['required']

    >>> field['constraints']['enum'] = ['fake']
    >>> _validate_level_1_enum(field)
    Traceback (most recent call last):
    ...
    AssertionError: Unexpected enums for assay_category: {'fake'}
    Allowed: ['imaging', 'mass_spectrometry', 'mass_spectrometry_imaging', 'sequence']
    '''

<<<<<<< HEAD
    enums = {
        'assay_category': [
            'imaging',
            'mass_spectrometry',
            'mass_spectrometry_imaging',
            'sequence'
        ],
        'assay_type': [
            '3D Imaging Mass Cytometry',
            'scRNA-Seq(10xGenomics)',
            'AF',
            'bulk RNA',
            'bulkATACseq',
            'Cell DIVE',
            'CE-MS',
            'CODEX',
            'DESI',
            'GC-MS',
            'Imaging Mass Cytometry',
            'LC-MS (metabolomics)',
            'LC-MS/MS (label-free proteomics)',
            'Light Sheet',
            'MxIF',
            'MALDI-IMS',
            'Multiplex Ion Beam Imaging',
            'MS (shotgun lipidomics)',
            'NanoDESI',
            'NanoPOTS',
            'PAS microscopy',
            'scATACseq',
            'sciATACseq',
            'sciRNAseq',
            'seqFISH',
            'SIMS-IMS',
            'SNARE-seq2',
            'snATACseq',
            'snRNA',
            'SPLiT-Seq',
            'TMT (proteomics)',
            'WGS',
            'SNARE2-RNAseq',
            'snRNAseq',
            'scRNAseq-10xGenomics',  # Only needed for scrnaseq-v0.yaml.
            'scRNAseq-10xGenomics-v2',
            'scRNAseq-10xGenomics-v3',
            'scRNAseq',
            'Slide-seq',
            'MS Bottom-Up',
            'MS Top-Down',
            'LC-MS Top-Down',
            'LC-MS',
            'LC-MS Bottom-Up',
            'MS'
        ],
        'analyte_class': [
            'DNA',
            'RNA',
            'protein',
            'lipids',
            'metabolites',
            'polysaccharides',
            'metabolites_and_lipids',
            'glycans',
            'peptides',
            'phosphopeptides'
        ]
    }
=======
>>>>>>> 03f1019b
    name = field['name']
    if name in shared_enums:
        optional = not field['constraints'].get('required', True)  # Default: required = True
        actual = set(field['constraints'].get(
            'enum',
            [] if optional else None
            # Only optional fields are allowed to skip the enum.
        ))
        allowed = set(shared_enums[name])
        assert actual <= allowed, f'Unexpected enums for {name}: {actual - allowed}\n' \
            f'Allowed: {sorted(allowed)}'


def _add_constraints(field, optional_fields, offline=None, names=None):
    '''
    Modifies field in-place, adding implicit constraints
    based on the field name.

    Names (like "percent") are taken as hint about the data:

    >>> from pprint import pprint
    >>> field = {'name': 'abc_percent'}
    >>> _add_constraints(field, [])
    >>> pprint(field, width=40)
    {'constraints': {'maximum': 100,
                     'minimum': 0,
                     'required': True},
     'custom_constraints': {'forbid_na': True,
                            'sequence_limit': 3},
     'name': 'abc_percent',
     'type': 'number'}

    Fields can be made optional at run-time:

    >>> field = {'name': 'optional_value'}
    >>> _add_constraints(field, ['optional_value'])
    >>> pprint(field, width=40)
    {'constraints': {'required': False},
     'custom_constraints': {'forbid_na': True,
                            'sequence_limit': 3},
     'name': 'optional_value',
     'type': 'number'}

    Default field type is string:

    >>> field = {'name': 'whatever', 'constraints': {'pattern': 'fake-regex'}}
    >>> _add_constraints(field, [])
    >>> pprint(field, width=40)
    {'constraints': {'pattern': 'fake-regex',
                     'required': True},
     'custom_constraints': {'forbid_na': True,
                            'sequence_limit': 3},
     'name': 'whatever',
     'type': 'string'}

    Some fields are expected to have sequential numbers:

    >>> field = {'name': 'seq_expected', 'custom_constraints': {'sequence_limit': False}}
    >>> _add_constraints(field, [])
    >>> pprint(field, width=40)
    {'constraints': {'required': True},
     'custom_constraints': {'forbid_na': True},
     'name': 'seq_expected'}

    '''
    if 'constraints' not in field:
        field['constraints'] = {}
    if 'custom_constraints' not in field:
        field['custom_constraints'] = {}

    # Guess constraints:
    if 'required' not in field['constraints']:
        field['constraints']['required'] = True
    if 'protocols_io_doi' in field['name']:
        field['constraints']['pattern'] = r'10\.17504/.*'
        field['custom_constraints']['url'] = {'prefix': 'https://dx.doi.org/'}
    if field['name'].endswith('_email'):
        field['format'] = 'email'
        field['type'] = 'string'

    # In the src schemas, set to False to avoid limit on sequences...
    if field['custom_constraints'].get('sequence_limit', True):
        field['custom_constraints']['sequence_limit'] = 3
    else:
        del field['custom_constraints']['sequence_limit']
    # ... or to allow "N/A":
    if field['custom_constraints'].get('forbid_na', True):
        field['custom_constraints']['forbid_na'] = True
    else:
        del field['custom_constraints']['forbid_na']

    if field['name'].endswith('_unit'):
        # Issues have been filed to make names more consistent:
        # https://github.com/hubmapconsortium/ingest-validation-tools/issues/645
        # https://github.com/hubmapconsortium/ingest-validation-tools/issues/646
        for suffix in ['_value', '']:
            target = field['name'].replace('_unit', suffix)
            if target in names:
                break
        if target in names:
            field['custom_constraints']['units_for'] = target
            field['constraints']['required'] = False

    # Guess types:
    if field['name'].startswith('is_'):
        field['type'] = 'boolean'
    if field['name'].endswith('_value'):
        field['type'] = 'number'
    if field['name'].startswith('number_of_'):
        field['type'] = 'integer'
    if 'percent' in field['name']:
        field['type'] = 'number'
        field['constraints']['minimum'] = 0
        field['constraints']['maximum'] = 100
    if 'pattern' in field['constraints']:
        field['type'] = 'string'

    # Override:
    if field['name'] in optional_fields:
        field['constraints']['required'] = False

    # Remove network checks if offline:
    if offline:
        c_c = 'custom_constraints'
        if c_c in field and 'url' in field[c_c]:
            del field[c_c]['url']


def enum_maps_to_lists(schema, add_none_of_the_above=False, add_suggested=False):
    '''
    >>> schema = {
    ...     'whatever': 'is preserved',
    ...     'fields': [
    ...         {'name': 'ice_cream',
    ...          'constraints': {
    ...                 'enum': {
    ...                     'vanilla': 'http://example.com/vanil',
    ...                     'chocolate': 'http://example.com/choco'}}},
    ...         {'name': 'mood',
    ...          'constraints': {
    ...                 'enum': ['happy', 'sad']}},
    ...         {'name': 'no_enum', 'constraints': {}},
    ...         {'name': 'no_constraints'},
    ...     ]}
    >>> from pprint import pprint
    >>> pprint(enum_maps_to_lists(schema))
    {'fields': [{'constraints': {'enum': ['vanilla', 'chocolate']},
                 'name': 'ice_cream'},
                {'constraints': {'enum': ['happy', 'sad']}, 'name': 'mood'},
                {'constraints': {}, 'name': 'no_enum'},
                {'name': 'no_constraints'}],
     'whatever': 'is preserved'}

    >>> pprint(enum_maps_to_lists(schema, add_none_of_the_above=True))
    {'fields': [{'constraints': {'enum': ['vanilla',
                                          'chocolate',
                                          'Submitter Suggestion']},
                 'name': 'ice_cream'},
                {'constraints': {'enum': ['happy', 'sad']}, 'name': 'mood'},
                {'constraints': {}, 'name': 'no_enum'},
                {'name': 'no_constraints'}],
     'whatever': 'is preserved'}

    >>> pprint(enum_maps_to_lists(schema, add_none_of_the_above=True, add_suggested=True))
    {'fields': [{'constraints': {'enum': ['vanilla',
                                          'chocolate',
                                          'Submitter Suggestion']},
                 'name': 'ice_cream'},
                {'description': 'Desired value for ice_cream',
                 'name': 'ice_cream_suggested'},
                {'constraints': {'enum': ['happy', 'sad']}, 'name': 'mood'},
                {'constraints': {}, 'name': 'no_enum'},
                {'name': 'no_constraints'}],
     'whatever': 'is preserved'}
    '''
    schema_copy = deepcopy(schema)
    schema_copy['fields'], original_fields = \
        [], schema_copy['fields']
    for field in original_fields:
        extra_field = None
        if 'constraints' in field:
            constraints = field['constraints']
            if 'enum' in constraints:
                if isinstance(constraints['enum'], dict):
                    constraints['enum'] = list(constraints['enum'].keys())
                    if add_none_of_the_above:
                        constraints['enum'].append('Submitter Suggestion')
                    if add_suggested:
                        extra_field = {
                            'name': f"{field['name']}_suggested",
                            'description': f"Desired value for {field['name']}"
                        }
        schema_copy['fields'].append(field)
        if extra_field:
            schema_copy['fields'].append(extra_field)
    return schema_copy<|MERGE_RESOLUTION|>--- conflicted
+++ resolved
@@ -256,76 +256,6 @@
     Allowed: ['imaging', 'mass_spectrometry', 'mass_spectrometry_imaging', 'sequence']
     '''
 
-<<<<<<< HEAD
-    enums = {
-        'assay_category': [
-            'imaging',
-            'mass_spectrometry',
-            'mass_spectrometry_imaging',
-            'sequence'
-        ],
-        'assay_type': [
-            '3D Imaging Mass Cytometry',
-            'scRNA-Seq(10xGenomics)',
-            'AF',
-            'bulk RNA',
-            'bulkATACseq',
-            'Cell DIVE',
-            'CE-MS',
-            'CODEX',
-            'DESI',
-            'GC-MS',
-            'Imaging Mass Cytometry',
-            'LC-MS (metabolomics)',
-            'LC-MS/MS (label-free proteomics)',
-            'Light Sheet',
-            'MxIF',
-            'MALDI-IMS',
-            'Multiplex Ion Beam Imaging',
-            'MS (shotgun lipidomics)',
-            'NanoDESI',
-            'NanoPOTS',
-            'PAS microscopy',
-            'scATACseq',
-            'sciATACseq',
-            'sciRNAseq',
-            'seqFISH',
-            'SIMS-IMS',
-            'SNARE-seq2',
-            'snATACseq',
-            'snRNA',
-            'SPLiT-Seq',
-            'TMT (proteomics)',
-            'WGS',
-            'SNARE2-RNAseq',
-            'snRNAseq',
-            'scRNAseq-10xGenomics',  # Only needed for scrnaseq-v0.yaml.
-            'scRNAseq-10xGenomics-v2',
-            'scRNAseq-10xGenomics-v3',
-            'scRNAseq',
-            'Slide-seq',
-            'MS Bottom-Up',
-            'MS Top-Down',
-            'LC-MS Top-Down',
-            'LC-MS',
-            'LC-MS Bottom-Up',
-            'MS'
-        ],
-        'analyte_class': [
-            'DNA',
-            'RNA',
-            'protein',
-            'lipids',
-            'metabolites',
-            'polysaccharides',
-            'metabolites_and_lipids',
-            'glycans',
-            'peptides',
-            'phosphopeptides'
-        ]
-    }
-=======
->>>>>>> 03f1019b
     name = field['name']
     if name in shared_enums:
         optional = not field['constraints'].get('required', True)  # Default: required = True
