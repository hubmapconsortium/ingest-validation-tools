import sys
import importlib
import inspect
from typing import List, Union, Tuple, Iterator
from pathlib import Path
from csv import DictReader, Error as CsvError

PathOrStr = Union[str, Path]

KeyValuePair = Tuple[str, str]


class ValidatorError(Exception):
    pass


class Validator(object):
    description = "This is a human-readable description"
    """str: human-readable description of the thing this validator validates
    """

    cost = 1.0
    """float: a rough measure of cost to run.  Lower is better.
    """

    def __init__(self, base_path: PathOrStr, assay_type: str):
        """
        base_path is expected to be a directory.
        This is the root path of the directory tree to be validated.
        assay_type is an assay type, one of a known set of strings.
        """
        self.path = Path(base_path)
        if not self.path.is_dir():
            raise ValidatorError(f'{self.path} is not a directory')
        self.assay_type = assay_type

    def collect_errors(self) -> List[str]:
        """
        Returns a list of strings, each of which is a
        human-readable error message.

        "No error" is represented by returning an empty list.
        If the assay_type is not one for which this validator is intended,
        just return an empty list.
        """
        raise NotImplementedError()


def run_plugin_validators_iter(metadata_path: PathOrStr,
                               plugin_dir: PathOrStr) -> Iterator[KeyValuePair]:
    """
    Given a metadata.tsv file and a path to a directory of Validator plugins, iterate through the
    results of applying each plugin to each row of the metadata.tsv file.  The 'assay_type' field
    of the metadata.tsv file is used to provide the assay, rather than the prefix of the filename.

    metadata_path: path to a metadata.tsv file
    plugin_dir: path to a directory containing classes derived from Validator

    returns an iterator the values of which are key value pairs representing error messages.
    """
    metadata_path = Path(metadata_path)
    if metadata_path.is_file():
        try:
            with open(metadata_path, encoding='latin-1') as f:
<<<<<<< HEAD
                rows = list(DictReader(f, dialect='excel-tab'))
        except Exception:
=======
                rows = list(row for row in DictReader(f, dialect='excel-tab'))
        except CsvError:
>>>>>>> d879d77a
            raise ValidatorError(f'{metadata_path} could not be parsed as a .tsv file')
        if not rows:
            raise ValidatorError(f'{metadata_path} has no data rows')
        if all('assay_type' in row for row in rows):
            assay_type = rows[0]['assay_type']
            if any(row['assay_type'] != assay_type for row in rows):
                raise ValidatorError(f'{metadata_path} contains more than one assay type')

        else:
            raise ValidatorError(f'{metadata_path} has no "assay_type" column')
    else:
        raise ValidatorError(f'{metadata_path} does not exist or is not a file')

    if all('data_path' in row for row in rows):
        for row in rows:
            data_path = Path(row['data_path'])
            if not data_path.is_absolute():
                data_path = (metadata_path.parent / data_path).resolve()
            for k, v in validation_error_iter(data_path, assay_type, plugin_dir):
                yield k, v
    else:
        raise ValidatorError(f'{metadata_path} has no "data_path" column')


def validation_error_iter(base_dir: PathOrStr, assay_type: str,
                          plugin_dir: PathOrStr) -> Iterator[KeyValuePair]:
    """
<<<<<<< HEAD
    Given a base directory pointing to a tree of submission data files and a
    path to a directory of Validator plugins, iterate over the results of
    applying all the plugin validators to the directory tree.
=======
    Given a base directory pointing to a tree of submission data files
    and a path to a directory of Validator plugins,
    iterate over the results of applying all the plugin validators to the directory tree.
>>>>>>> d879d77a

    base_dir: the root of a directory tree of submission data files
    assay_type: the assay type which produced the data in the directory tree
    plugin_dir: path to a directory containing classes derived from Validator

    returns an iterator the values of which are key value pairs representing
    error messages
    """
    base_dir = Path(base_dir)
    plugin_dir = Path(plugin_dir)
    if not base_dir.is_dir():
        raise ValidatorError(f'{base_dir} should be the base directory of a dataset')
    if not plugin_dir.is_dir():
        raise ValidatorError(f'{plugin_dir} should be a directory of validation plug-ins')
    for fpath in plugin_dir.glob('*.py'):
        mod_nm = fpath.stem
        if mod_nm in sys.modules:
            mod = sys.modules[mod_nm]
        else:
            spec = importlib.util.spec_from_file_location(mod_nm, fpath)
            mod = importlib.util.module_from_spec(spec)
            sys.modules[mod_nm] = mod
            spec.loader.exec_module(mod)
        sort_me = []
        for name, obj in inspect.getmembers(mod):
            if inspect.isclass(obj) and obj != Validator and issubclass(obj, Validator):
                sort_me.append((obj.cost, obj.description, obj))
        sort_me.sort()
        for cost, description, cls in sort_me:
            validator = cls(base_dir, assay_type)
            for err in validator.collect_errors():
                yield description, err<|MERGE_RESOLUTION|>--- conflicted
+++ resolved
@@ -62,13 +62,8 @@
     if metadata_path.is_file():
         try:
             with open(metadata_path, encoding='latin-1') as f:
-<<<<<<< HEAD
                 rows = list(DictReader(f, dialect='excel-tab'))
-        except Exception:
-=======
-                rows = list(row for row in DictReader(f, dialect='excel-tab'))
-        except CsvError:
->>>>>>> d879d77a
+        except (CsvError, IOError):
             raise ValidatorError(f'{metadata_path} could not be parsed as a .tsv file')
         if not rows:
             raise ValidatorError(f'{metadata_path} has no data rows')
@@ -96,15 +91,9 @@
 def validation_error_iter(base_dir: PathOrStr, assay_type: str,
                           plugin_dir: PathOrStr) -> Iterator[KeyValuePair]:
     """
-<<<<<<< HEAD
     Given a base directory pointing to a tree of submission data files and a
     path to a directory of Validator plugins, iterate over the results of
     applying all the plugin validators to the directory tree.
-=======
-    Given a base directory pointing to a tree of submission data files
-    and a path to a directory of Validator plugins,
-    iterate over the results of applying all the plugin validators to the directory tree.
->>>>>>> d879d77a
 
     base_dir: the root of a directory tree of submission data files
     assay_type: the assay type which produced the data in the directory tree
