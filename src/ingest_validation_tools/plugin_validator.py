import inspect
import sys
from collections.abc import Iterator
from importlib import util
from pathlib import Path
from typing import Dict, List, Optional, Tuple, Type, Union

from ingest_validation_tools.schema_loader import SchemaVersion

PathOrStr = Union[str, Path]


class add_path:
    """
    Add an element to sys.path using a context.
    Thanks to Eugene Yarmash https://stackoverflow.com/a/39855753
    """

    def __init__(self, path):
        self.path = path

    def __enter__(self):
        sys.path.insert(0, self.path)

    def __exit__(self, exc_type, exc_value, traceback):
        del exc_type, exc_value, traceback
        try:
            sys.path.remove(self.path)
        except ValueError:
            pass


class ValidatorError(Exception):
    pass


class Validator(object):
    description = "This is a human-readable description"
    """str: human-readable description of the thing this validator validates
    """

    cost = 1.0
    """float: a rough measure of cost to run.  Lower is better.
    """

    version = ""
    """string: in derived classes, a valid semantic version string.
    """

    def __init__(
        self,
        base_paths: List[Path],
        assay_type: str,
        contains: List = [],
        verbose: bool = False,
<<<<<<< HEAD
        metadata_tsv: Optional[SchemaVersion] = None,
        globus_token: Optional[str] = None,
=======
        schema: Optional[SchemaVersion] = None,
        globus_token: str = "",
>>>>>>> 12d5861e
        app_context: Dict[str, str] = {},
        **kwargs,
    ):
        """
        base_paths is expected to be a list of directories.
        These are the root paths of the directory trees to be validated.
        assay_type is an assay type, one of a known set of strings.
        """
        del kwargs
        if isinstance(base_paths, List):
            self.paths = [Path(path) for path in base_paths]
        elif isinstance(base_paths, Path):
            self.paths = [base_paths]
        elif isinstance(base_paths, str):
            self.paths = [Path(base_paths)]
        else:
            raise Exception(f"Validator init received base_paths arg as type {type(base_paths)}")
        self.assay_type = assay_type
        self.contains = contains
        self.verbose = verbose
        self.metadata_tsv = schema
        self.token = globus_token
        self.app_context = app_context

    def _log(self, message):
        if self.verbose:
            print(message)
        return message

    def collect_errors(self, **kwargs) -> List[str]:
        """
        Returns a list of strings, each of which is a
        human-readable error message.

        "No error" is represented by returning an empty list.
        If the assay_type is not one for which this validator is intended,
        just return an empty list.
        """
        raise NotImplementedError()


KeyValuePair = Tuple[Type[Validator], Optional[str]]


def run_plugin_validators_iter(
    metadata_path: PathOrStr,
    sv: SchemaVersion,
    plugin_dir: PathOrStr,
    is_shared_upload: bool,
    verbose: bool = True,
<<<<<<< HEAD
    globus_token: Optional[str] = None,
=======
    globus_token: str = "",
>>>>>>> 12d5861e
    app_context: Dict[str, str] = {},
    **kwargs,
) -> Iterator[KeyValuePair]:
    """
    Given a metadata.tsv file and a path to a directory of Validator plugins, iterate through the
    results of applying each plugin to each row of the metadata.tsv file.  The 'assay_type' field
    of the metadata.tsv file is used to provide the assay, rather than the prefix of the filename.

    metadata_path: path to a metadata.tsv file
    plugin_dir: path to a directory containing classes derived from Validator

    returns an iterator the values of which are key value pairs representing error messages.
    """

    for column_name in ["assay_type", "dataset_type"]:
        if column_name in sv.rows[0]:
            if any(row[column_name] != sv.dataset_type for row in sv.rows):
                raise ValidatorError(f"{metadata_path} contains more than one assay type")

    data_paths = []
    if is_shared_upload:
        paths = [Path(metadata_path).parent / "global", Path(metadata_path).parent / "non_global"]
        for k, v in validation_error_iter(
            paths, sv.dataset_type, plugin_dir, sv.contains, **kwargs
        ):
            yield k, v
    else:
        if all("data_path" in row for row in sv.rows):
            for row in sv.rows:
                data_path = Path(row["data_path"])
                if not data_path.is_absolute():
                    data_path = Path(metadata_path).parent / data_path
                if not data_path.is_dir():
                    raise ValidatorError(f"{data_path} should be the base directory of a dataset")
                data_paths.append(data_path)
            print(f"Data paths being passed to plugins: {data_paths}")
            for k, v in validation_error_iter(
                data_paths,
                sv.dataset_type,
                plugin_dir,
                sv.contains,
                verbose=verbose,
                metadata_tsv=sv,
                globus_token=globus_token,
                app_context=app_context,
                **kwargs,
            ):
                yield k, v
        else:
            raise ValidatorError(f"{metadata_path} is missing values in 'data_path' column")


def validation_class_iter(plugin_dir: PathOrStr) -> Iterator[Type[Validator]]:
    """
    Given a directory of Validator plugins, return the validator types
    in order of increasing cost.

    plugin_dir: path to a directory containing classes derived from Validator
    """
    plugin_dir = Path(plugin_dir)
    plugins = list(plugin_dir.glob("*.py"))
    if not plugins:
        raise ValidatorError(f"{plugin_dir}/*.py does not match any validation plugins")
    sort_me = []
    with add_path(str(plugin_dir)):
        for fpath in plugin_dir.glob("*.py"):
            mod_nm = fpath.stem
            if mod_nm in sys.modules:
                mod = sys.modules[mod_nm]
            else:
                spec = util.spec_from_file_location(mod_nm, fpath)
                if spec is None:
                    raise ValidatorError(f"bad plugin test {fpath}")
                mod = util.module_from_spec(spec)
                sys.modules[mod_nm] = mod
                spec.loader.exec_module(mod)  # type: ignore
            for _, obj in inspect.getmembers(mod):
                if inspect.isclass(obj) and obj != Validator and issubclass(obj, Validator):
                    sort_me.append((obj.cost, obj.description, obj))
    sort_me.sort()
    for _, _, cls in sort_me:
        yield cls


def validation_error_iter(
    paths: List[Path],
    assay_type: str,
    plugin_dir: PathOrStr,
    contains: List,
    verbose: bool = False,
    metadata_tsv: Optional[SchemaVersion] = None,
<<<<<<< HEAD
    globus_token: Optional[str] = None,
=======
    globus_token: str = "",
>>>>>>> 12d5861e
    app_context: Dict[str, str] = {},
    **kwargs,
) -> Iterator[KeyValuePair]:
    """
    Given a list of base directories in the upload and a path to a directory
    of Validator plugins, iterate over the results of applying all the plugin
    validators to each directory tree.

    paths: a list of paths representing the datasets in an upload
    assay_type: the assay type which produced the data in the directory tree
    plugin_dir: path to a directory containing classes derived from Validator
    contains: list of component assay types (empty if not multi-assay)

    returns an iterator the values of which are key value pairs representing
    error messages
    """
    for cls in validation_class_iter(plugin_dir):
        validator = cls(
            paths, assay_type, contains, verbose, metadata_tsv, globus_token, app_context
        )
        kwargs["verbose"] = verbose
        for err in validator.collect_errors(**kwargs):
            yield cls, err<|MERGE_RESOLUTION|>--- conflicted
+++ resolved
@@ -53,13 +53,8 @@
         assay_type: str,
         contains: List = [],
         verbose: bool = False,
-<<<<<<< HEAD
-        metadata_tsv: Optional[SchemaVersion] = None,
-        globus_token: Optional[str] = None,
-=======
         schema: Optional[SchemaVersion] = None,
         globus_token: str = "",
->>>>>>> 12d5861e
         app_context: Dict[str, str] = {},
         **kwargs,
     ):
@@ -110,11 +105,7 @@
     plugin_dir: PathOrStr,
     is_shared_upload: bool,
     verbose: bool = True,
-<<<<<<< HEAD
-    globus_token: Optional[str] = None,
-=======
     globus_token: str = "",
->>>>>>> 12d5861e
     app_context: Dict[str, str] = {},
     **kwargs,
 ) -> Iterator[KeyValuePair]:
@@ -206,11 +197,7 @@
     contains: List,
     verbose: bool = False,
     metadata_tsv: Optional[SchemaVersion] = None,
-<<<<<<< HEAD
-    globus_token: Optional[str] = None,
-=======
     globus_token: str = "",
->>>>>>> 12d5861e
     app_context: Dict[str, str] = {},
     **kwargs,
 ) -> Iterator[KeyValuePair]:
