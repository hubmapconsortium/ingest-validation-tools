import inspect
import sys
from importlib import util
from pathlib import Path
from typing import Iterator, List, Tuple, Type, Union

from ingest_validation_tools.schema_loader import SchemaVersion

PathOrStr = Union[str, Path]

KeyValuePair = Tuple[str, str]


class add_path:
    """
    Add an element to sys.path using a context.
    Thanks to Eugene Yarmash https://stackoverflow.com/a/39855753
    """

    def __init__(self, path):
        self.path = path

    def __enter__(self):
        sys.path.insert(0, self.path)

    def __exit__(self, exc_type, exc_value, traceback):
        del exc_type, exc_value, traceback
        try:
            sys.path.remove(self.path)
        except ValueError:
            pass


class ValidatorError(Exception):
    pass


class Validator(object):
    description = "This is a human-readable description"
    """str: human-readable description of the thing this validator validates
    """

    cost = 1.0
    """float: a rough measure of cost to run.  Lower is better.
    """

    def __init__(
        self,
        base_paths: List[Path],
        assay_type: str,
        contains: List = [],
        verbose: bool = False,
        **kwargs,
    ):
        """
        base_paths is expected to be a list of directories.
        These are the root paths of the directory trees to be validated.
        assay_type is an assay type, one of a known set of strings.
        """
        del kwargs
        if isinstance(base_paths, List):
            self.paths = [Path(path) for path in base_paths]
        elif isinstance(base_paths, Path):
            self.paths = [base_paths]
        elif isinstance(base_paths, str):
            self.paths = [Path(base_paths)]
        else:
            raise Exception(f"Validator init received base_paths arg as type {type(base_paths)}")
        self.assay_type = assay_type
        self.contains = contains
        self.verbose = verbose

    def _log(self, message):
        if self.verbose:
            print(message)
        return message

    def collect_errors(self) -> List[str]:
        """
        Returns a list of strings, each of which is a
        human-readable error message.

        "No error" is represented by returning an empty list.
        If the assay_type is not one for which this validator is intended,
        just return an empty list.
        """
        raise NotImplementedError()


def run_plugin_validators_iter(
    metadata_path: PathOrStr,
    sv: SchemaVersion,
    plugin_dir: PathOrStr,
<<<<<<< HEAD
    is_shared_upload: bool,
=======
    verbose: bool = True,
>>>>>>> 2ca4e4cd
    **kwargs,
) -> Iterator[KeyValuePair]:
    """
    Given a metadata.tsv file and a path to a directory of Validator plugins, iterate through the
    results of applying each plugin to each row of the metadata.tsv file.  The 'assay_type' field
    of the metadata.tsv file is used to provide the assay, rather than the prefix of the filename.

    metadata_path: path to a metadata.tsv file
    plugin_dir: path to a directory containing classes derived from Validator

    returns an iterator the values of which are key value pairs representing error messages.
    """

    for column_name in ["assay_type", "dataset_type"]:
        if column_name in sv.rows[0]:
            if any(row[column_name] != sv.dataset_type for row in sv.rows):
                raise ValidatorError(f"{metadata_path} contains more than one assay type")

    data_paths = []
<<<<<<< HEAD
    if is_shared_upload:
        paths = [Path(metadata_path).parent / "global", Path(metadata_path).parent / "non_global"]
        for k, v in validation_error_iter(
            paths, sv.dataset_type, plugin_dir, sv.contains, **kwargs
=======
    if all("data_path" in row for row in sv.rows):
        for row in sv.rows:
            data_path = Path(row["data_path"])
            if not data_path.is_absolute():
                data_path = Path(metadata_path).parent / data_path
            if not data_path.is_dir():
                raise ValidatorError(f"{data_path} should be the base directory of a dataset")
            data_paths.append(data_path)
        for k, v in validation_error_iter(
            data_paths, sv.dataset_type, plugin_dir, sv.contains, verbose=verbose, **kwargs
>>>>>>> 2ca4e4cd
        ):
            yield k, v
    else:
        if all("data_path" in row for row in sv.rows):
            for row in sv.rows:
                data_path = Path(row["data_path"])
                if not data_path.is_absolute():
                    data_path = (Path(metadata_path).parent / data_path).resolve()
                if not data_path.is_dir():
                    raise ValidatorError(f"{data_path} should be the base directory of a dataset")
                data_paths.append(data_path)
            for k, v in validation_error_iter(
                data_paths, sv.dataset_type, plugin_dir, sv.contains, **kwargs
            ):
                yield k, v
        else:
            raise ValidatorError(f"{metadata_path} is missing values in 'data_path' column")


def validation_class_iter(plugin_dir: PathOrStr) -> Iterator[Type[Validator]]:
    """
    Given a directory of Validator plugins, return the validator types
    in order of increasing cost.

    plugin_dir: path to a directory containing classes derived from Validator
    """
    plugin_dir = Path(plugin_dir)
    plugins = list(plugin_dir.glob("*.py"))
    if not plugins:
        raise ValidatorError(f"{plugin_dir}/*.py does not match any validation plugins")
    sort_me = []
    with add_path(str(plugin_dir)):
        for fpath in plugin_dir.glob("*.py"):
            mod_nm = fpath.stem
            if mod_nm in sys.modules:
                mod = sys.modules[mod_nm]
            else:
                spec = util.spec_from_file_location(mod_nm, fpath)
                if spec is None:
                    raise ValidatorError(f"bad plugin test {fpath}")
                mod = util.module_from_spec(spec)
                sys.modules[mod_nm] = mod
                spec.loader.exec_module(mod)  # type: ignore
            for _, obj in inspect.getmembers(mod):
                if inspect.isclass(obj) and obj != Validator and issubclass(obj, Validator):
                    sort_me.append((obj.cost, obj.description, obj))
    sort_me.sort()
    for _, _, cls in sort_me:
        yield cls


def validation_error_iter(
    paths: List[Path],
    assay_type: str,
    plugin_dir: PathOrStr,
    contains: List,
    verbose: bool = False,
    **kwargs,
) -> Iterator[KeyValuePair]:
    """
    Given a list of base directories in the upload and a path to a directory
    of Validator plugins, iterate over the results of applying all the plugin
    validators to each directory tree.

    paths: a list of paths representing the datasets in an upload
    assay_type: the assay type which produced the data in the directory tree
    plugin_dir: path to a directory containing classes derived from Validator
    contains: list of component assay types (empty if not multi-assay)

    returns an iterator the values of which are key value pairs representing
    error messages
    """
    for cls in validation_class_iter(plugin_dir):
        validator = cls(paths, assay_type, contains, verbose)
        for err in validator.collect_errors(**kwargs):  # type: ignore
            yield cls.description, err<|MERGE_RESOLUTION|>--- conflicted
+++ resolved
@@ -91,11 +91,8 @@
     metadata_path: PathOrStr,
     sv: SchemaVersion,
     plugin_dir: PathOrStr,
-<<<<<<< HEAD
     is_shared_upload: bool,
-=======
     verbose: bool = True,
->>>>>>> 2ca4e4cd
     **kwargs,
 ) -> Iterator[KeyValuePair]:
     """
@@ -115,23 +112,10 @@
                 raise ValidatorError(f"{metadata_path} contains more than one assay type")
 
     data_paths = []
-<<<<<<< HEAD
     if is_shared_upload:
         paths = [Path(metadata_path).parent / "global", Path(metadata_path).parent / "non_global"]
         for k, v in validation_error_iter(
             paths, sv.dataset_type, plugin_dir, sv.contains, **kwargs
-=======
-    if all("data_path" in row for row in sv.rows):
-        for row in sv.rows:
-            data_path = Path(row["data_path"])
-            if not data_path.is_absolute():
-                data_path = Path(metadata_path).parent / data_path
-            if not data_path.is_dir():
-                raise ValidatorError(f"{data_path} should be the base directory of a dataset")
-            data_paths.append(data_path)
-        for k, v in validation_error_iter(
-            data_paths, sv.dataset_type, plugin_dir, sv.contains, verbose=verbose, **kwargs
->>>>>>> 2ca4e4cd
         ):
             yield k, v
     else:
@@ -139,12 +123,12 @@
             for row in sv.rows:
                 data_path = Path(row["data_path"])
                 if not data_path.is_absolute():
-                    data_path = (Path(metadata_path).parent / data_path).resolve()
+                    data_path = Path(metadata_path).parent / data_path
                 if not data_path.is_dir():
                     raise ValidatorError(f"{data_path} should be the base directory of a dataset")
                 data_paths.append(data_path)
             for k, v in validation_error_iter(
-                data_paths, sv.dataset_type, plugin_dir, sv.contains, **kwargs
+                data_paths, sv.dataset_type, plugin_dir, sv.contains, verbose=verbose, **kwargs
             ):
                 yield k, v
         else:
