import csv
from pathlib import Path
from typing import List, Optional, Dict, Union
from enum import Enum

import frictionless


from ingest_validation_tools.check_factory import make_checks


class ReportType(Enum):
    STR = 1
    JSON = 2


def get_table_errors(tsv: str, schema: dict, report_type: ReportType = ReportType.STR) -> List:
    tsv_path = Path(tsv)
    pre_flight_errors = _get_pre_flight_errors(tsv_path, schema=schema)
    if pre_flight_errors:
        return pre_flight_errors

    # assert frictionless.__version__ == '4.40.9',\
    #     'Upgrade dependencies: "pip install -r requirements.txt"'

    report = frictionless.validate(
        tsv_path, schema=schema,
        format='csv',
        checks=make_checks(schema)
    )

    assert len(report['errors']) == 0, f'report has errors: {report}'
    assert 'tasks' in report, f'"tasks" is missing: {report}'
    tasks = report['tasks']
    assert len(tasks) == 1, f'"tasks" not single: {report}'
    task = tasks[0]
    assert 'errors' in task, f'"tasks" missing "errors": {report}'

    schema_fields_dict = {field['name']: field for field in schema['fields']}

    return [
<<<<<<< HEAD
        _get_message(error, report_type)
=======
        _get_message(error, schema_fields_dict)
>>>>>>> 298325d7
        for error in task['errors']
    ]


def _get_pre_flight_errors(tsv_path: Path, schema: dict) -> Optional[List[str]]:
    try:
        dialect = csv.Sniffer().sniff(tsv_path.read_text())
    except csv.Error as e:
        return [str(e)]
    delimiter = dialect.delimiter
    expected_delimiter = '\t'
    if delimiter != expected_delimiter:
        return [f'Delimiter is {repr(delimiter)}, rather than expected {repr(expected_delimiter)}']

    # Re-reading the file is ugly, but creating a stream seems gratuitous.
    with tsv_path.open() as tsv_handle:
        reader = csv.DictReader(tsv_handle, dialect=dialect)
        fields = reader.fieldnames or []
        expected_fields = [f['name'] for f in schema['fields']]
        if fields != expected_fields:
            errors = []
            fields_set = set(fields)
            expected_fields_set = set(expected_fields)
            extra_fields = fields_set - expected_fields_set

            if extra_fields:
                errors.append(f'Unexpected fields: {extra_fields}')
            missing_fields = expected_fields_set - fields_set
            if missing_fields:
                errors.append(f'Missing fields: {missing_fields}')

            for i_pair in enumerate(zip(fields, expected_fields)):
                i, (actual, expected) = i_pair
                if actual != expected:
                    errors.append(f'In column {i+1}, found "{actual}", expected "{expected}"')
            return errors

    return None


<<<<<<< HEAD
def _get_message(error: Dict[str, str],
                 report_type: ReportType = ReportType.STR) -> Union[str, Dict]:
=======
def _get_message(error: Dict[str, str], schema_fields: Dict[str, dict]) -> str:
>>>>>>> 298325d7
    '''
    >>> print(_get_message(
    ... {
    ...     'cell': 'bad-id',
    ...     'fieldName': 'orcid_id',
    ...     'fieldNumber': 6,
    ...     'fieldPosition': 6,
    ...     'rowNumber': 1,
    ...     'rowPosition': 2,
    ...     'note': 'constraint "pattern" is "fake-re"',
    ...     'message': 'The message from the library is a bit confusing!',
    ...     'description': 'A field value does not conform to a constraint.'
    ... },
    ... {
    ...     'orcid_id': {
    ...         'name': 'orcid_id',
    ...         'example': 'real-re'
    ...     }
    ... }))
    On row 2, column "orcid_id", value "bad-id" fails because\
 constraint "pattern" is "fake-re". Example: real-re

    '''

<<<<<<< HEAD
    return_str = report_type is ReportType.STR
=======
    example = schema_fields.get(error.get("fieldName", ""), {}).get("example", "")

>>>>>>> 298325d7
    if 'code' in error and error['code'] == 'missing-label':
        msg = 'Bug: Should have been caught pre-flight. File an issue.'
        return msg if return_str else _get_json(msg)
    if 'rowPosition' in error and 'fieldName' in error and 'cell' in error and 'note' in error:
<<<<<<< HEAD
        msg = f'value "{error["cell"]}" fails because {error["note"]}'
        full_msg = f'On row {error["rowPosition"]}, column "{error["fieldName"]}", {msg}'
        return full_msg if return_str else _get_json(msg, error["rowPosition"], error["fieldName"])
    return error['message'] if return_str else _get_json(error['message'])


def _get_json(error: str, row: str = None, column: str = None) -> Dict[str, Optional[str]]:
    return {
        'column': column,
        'error': error,
        'row': row,
    }
=======
        return (
            f'On row {error["rowPosition"]}, column "{error["fieldName"]}", '
            f'value "{error["cell"]}" fails because {error["note"]}'
            f'{f". Example: {example}" if example else example}'
        )
    return error['message']
>>>>>>> 298325d7


if __name__ == "__main__":
    import argparse
    from yaml import safe_load

    parser = argparse.ArgumentParser('CLI just for testing')
    parser.add_argument('--fixture', type=Path, required=True)
    args = parser.parse_args()
    tsv_path = args.fixture / 'input.tsv'
    schema_path = args.fixture / 'schema.yaml'
    errors = get_table_errors(tsv_path, safe_load(schema_path.read_text()))
    print('\n'.join(errors))<|MERGE_RESOLUTION|>--- conflicted
+++ resolved
@@ -39,11 +39,7 @@
     schema_fields_dict = {field['name']: field for field in schema['fields']}
 
     return [
-<<<<<<< HEAD
-        _get_message(error, report_type)
-=======
-        _get_message(error, schema_fields_dict)
->>>>>>> 298325d7
+        _get_message(error, schema_fields_dict, report_type)
         for error in task['errors']
     ]
 
@@ -84,12 +80,8 @@
     return None
 
 
-<<<<<<< HEAD
-def _get_message(error: Dict[str, str],
+def _get_message(error: Dict[str, str], schema_fields: Dict[str, dict],
                  report_type: ReportType = ReportType.STR) -> Union[str, Dict]:
-=======
-def _get_message(error: Dict[str, str], schema_fields: Dict[str, dict]) -> str:
->>>>>>> 298325d7
     '''
     >>> print(_get_message(
     ... {
@@ -114,21 +106,18 @@
 
     '''
 
-<<<<<<< HEAD
-    return_str = report_type is ReportType.STR
-=======
     example = schema_fields.get(error.get("fieldName", ""), {}).get("example", "")
 
->>>>>>> 298325d7
+    return_str = report_type is ReportType.STR
     if 'code' in error and error['code'] == 'missing-label':
         msg = 'Bug: Should have been caught pre-flight. File an issue.'
         return msg if return_str else _get_json(msg)
     if 'rowPosition' in error and 'fieldName' in error and 'cell' in error and 'note' in error:
-<<<<<<< HEAD
-        msg = f'value "{error["cell"]}" fails because {error["note"]}'
-        full_msg = f'On row {error["rowPosition"]}, column "{error["fieldName"]}", {msg}'
-        return full_msg if return_str else _get_json(msg, error["rowPosition"], error["fieldName"])
-    return error['message'] if return_str else _get_json(error['message'])
+        msg = f'On row {error["rowPosition"]}, column "{error["fieldName"]}", ' \
+            f'value "{error["cell"]}" fails because {error["note"]}' \
+            f'{f". Example: {example}" if example else example}'
+        return msg if return_str else _get_json(msg, error["rowPosition"], error["fieldName"])
+    return error['message']
 
 
 def _get_json(error: str, row: str = None, column: str = None) -> Dict[str, Optional[str]]:
@@ -137,14 +126,6 @@
         'error': error,
         'row': row,
     }
-=======
-        return (
-            f'On row {error["rowPosition"]}, column "{error["fieldName"]}", '
-            f'value "{error["cell"]}" fails because {error["note"]}'
-            f'{f". Example: {example}" if example else example}'
-        )
-    return error['message']
->>>>>>> 298325d7
 
 
 if __name__ == "__main__":
