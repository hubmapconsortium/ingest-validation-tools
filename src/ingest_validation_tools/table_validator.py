--- conflicted
+++ resolved
@@ -16,15 +16,11 @@
         'Upgrade dependencies: "pip install -r requirements.txt"'
 
     url_check = _make_url_check(schema)
-<<<<<<< HEAD
     sequence_limit_check = _make_sequence_limit_check(schema)
+    units_check = _make_units_check(schema)
+
     report = frictionless.validate(tsv_path, schema=schema, format='csv', checks=[
-                                   url_check, sequence_limit_check])
-=======
-    units_check = _make_units_check(schema)
-    report = frictionless.validate(tsv_path, schema=schema,
-                                   format='csv', checks=[url_check, units_check])
->>>>>>> b81317e5
+                                   url_check, sequence_limit_check, units_check])
 
     assert len(report['errors']) == 0, f'report has errors: {report}'
     assert 'tasks' in report, f'"tasks" is missing: {report}'
@@ -60,11 +56,7 @@
 def _make_url_check(schema):
     url_constrained_fields = _get_constrained_fields(schema, 'url')
 
-<<<<<<< HEAD
-    def _url_check(row, schema=schema):
-=======
     def url_check(row, schema=schema):
->>>>>>> b81317e5
         for k, v in row.items():
             if k in url_constrained_fields:
                 prefix = url_constrained_fields[k]['prefix']
@@ -73,8 +65,7 @@
                 if status != 200:
                     note = f'URL returned {status}: {url}'
                     yield frictionless.errors.CellError.from_row(row, note=note, field_name=k)
-<<<<<<< HEAD
-    return _url_check
+    return url_check
 
 
 _prev_value_run_length = {}
@@ -116,8 +107,6 @@
                 yield frictionless.errors.CellError.from_row(row, note=note, field_name=k)
 
     return sequence_limit_check
-=======
-    return url_check
 
 
 def _make_units_check(schema):
@@ -131,7 +120,6 @@
                     note = f'Required when {units_for} is filled'
                     yield frictionless.errors.CellError.from_row(row, note=note, field_name=k)
     return units_check
->>>>>>> b81317e5
 
 
 def _get_pre_flight_errors(tsv_path, schema):
