--- conflicted
+++ resolved
@@ -12,18 +12,22 @@
 
 import requests
 
-from ingest_validation_tools.plugin_validator import \
-    ValidatorError as PluginValidatorError
+from ingest_validation_tools.plugin_validator import (
+    ValidatorError as PluginValidatorError,
+)
 from ingest_validation_tools.plugin_validator import run_plugin_validators_iter
-from ingest_validation_tools.schema_loader import (PreflightError,
-                                                   SchemaVersion,
-                                                   get_table_schema)
-from ingest_validation_tools.table_validator import (ReportType,
-                                                     get_table_errors)
-from ingest_validation_tools.validation_utils import (get_data_dir_errors,
-                                                      get_json,
-                                                      get_schema_version,
-                                                      read_rows)
+from ingest_validation_tools.schema_loader import (
+    PreflightError,
+    SchemaVersion,
+    get_table_schema,
+)
+from ingest_validation_tools.table_validator import ReportType, get_table_errors
+from ingest_validation_tools.validation_utils import (
+    get_data_dir_errors,
+    get_json,
+    get_schema_version,
+    read_rows,
+)
 
 TSV_SUFFIX = "metadata.tsv"
 
@@ -188,37 +192,6 @@
     #
     ###################################
 
-<<<<<<< HEAD
-=======
-    @property
-    def multi_parent(self) -> Optional[SchemaVersion]:
-        multi_assay_parents = [sv for sv in self.effective_tsv_paths.values() if sv.contains]
-        if len(multi_assay_parents) == 0:
-            return
-        if len(multi_assay_parents) > 1:
-            raise PreflightError(
-                f"Upload contains multiple parent multi-assay types: {multi_assay_parents}"
-            )
-        return multi_assay_parents[0]
-
-    @property
-    def multi_components(self) -> List:
-        if self.multi_parent:
-            return [sv for sv in self.effective_tsv_paths.values() if not sv.contains]
-        else:
-            return []
-
-    def _check_multi_assay(self):
-        # This is not recursive, so if there are nested multi-assay types it will not work
-        self.multi_assay_data_paths: DefaultDict[str, DefaultDict[str, List[SchemaVersion]]] = (
-            defaultdict(lambda: defaultdict(list))
-        )
-        if self.multi_parent and self.multi_components:
-            self._check_multi_assay_children()
-            self._check_data_paths_shared_with_parent()
-        logging.info(f"Multi-assay data: {self._print_multi_assay_data()}")
-
->>>>>>> 8feb3413
     def _check_upload(self) -> dict:
         upload_errors = {}
         tsv_errors = self._get_local_tsv_errors()
@@ -277,37 +250,6 @@
                     errors.update(dir_errors)
         return errors
 
-<<<<<<< HEAD
-=======
-    def _get_multi_assay_dir_errors(self, path: str, dataset_types: Dict) -> Optional[Dict]:
-        parent = dataset_types.get("parent")
-        # Validate against parent multi-assay type if data_path is in parent TSV
-        if parent:
-            return self._multi_assay_dir_check(parent[0], path)
-        # Validate against component structure otherwise
-        elif dataset_types.get("components"):
-            errors = {}
-            for component in dataset_types["components"]:
-                errors.update(self._multi_assay_dir_check(component, path))
-            return errors
-
-    def _multi_assay_dir_check(self, schema: SchemaVersion, data_path: str) -> Dict:
-        errors = {}
-        abs_data_path = self.directory_path / data_path
-        if not schema.dir_schema:
-            raise Exception(
-                f"No directory schema found for data_path {abs_data_path} in {schema.path}!"
-            )
-        ref_errors = get_data_dir_errors(
-            schema.dir_schema,
-            abs_data_path,
-            dataset_ignore_globs=self.dataset_ignore_globs,
-        )
-        if ref_errors:
-            errors[f"{schema.path}, column 'data_path', value {data_path}"] = ref_errors
-        return errors
-
->>>>>>> 8feb3413
     def _validate(
         self,
         tsv_path: str,
@@ -336,13 +278,7 @@
 
             local_errors = get_table_errors(tsv_path, schema, report_type)
             if local_errors:
-<<<<<<< HEAD
-                local_validated[f"{tsv_path} (as {schema_version.table_schema})"] = (
-                    local_errors
-                )
-=======
                 local_validated[f"{tsv_path} (as {schema_version.table_schema})"] = local_errors
->>>>>>> 8feb3413
         else:
             """
             Passing offline=True will skip all API/URL validation;
@@ -422,9 +358,7 @@
 
     @cached_property
     def multi_parent(self) -> Optional[SchemaVersion]:
-        multi_assay_parents = [
-            sv for sv in self.effective_tsv_paths.values() if sv.contains
-        ]
+        multi_assay_parents = [sv for sv in self.effective_tsv_paths.values() if sv.contains]
         if len(multi_assay_parents) == 0:
             return
         if len(multi_assay_parents) > 1:
@@ -479,12 +413,6 @@
             if sv.dataset_type.lower() not in self.multi_parent.contains:
                 not_allowed.append(sv.dataset_type)
             else:
-<<<<<<< HEAD
-=======
-                for row in sv.rows:
-                    if row.get("data_path"):
-                        self.multi_assay_data_paths[row["data_path"]]["components"].append(sv)
->>>>>>> 8feb3413
                 necessary.remove(sv.dataset_type.lower())
         message = ""
         if necessary:
@@ -501,48 +429,18 @@
         assert (
             self.multi_parent and self.multi_components
         ), f"Cannot check shared data paths for multi-assay upload, missing parent and/or component values. Parent: {self.multi_parent.dataset_type if self.multi_parent else None} / Components: {[component.dataset_type for component in self.multi_components if self.multi_components]}"  # noqa: E501
-<<<<<<< HEAD
         # Make sure that neither parents nor components have any unique paths, as this
         # indicates either a missing component or a dataset that is unique to a
         # component; collect any/all errors
         errors = []
         for component in self.multi_components:
             component_paths = {row.get("data_path") for row in component.rows}
-            unique_in_component = component_paths.difference(
-                self.multi_assay_data_paths
-=======
-        # Add "parent" data to any data_paths in multi_assay_data_paths
-        # that appear in the parent TSV
-        multi_data_paths = [row.get("data_path") for row in self.multi_parent.rows]
-        for path in multi_data_paths:
-            self.multi_assay_data_paths[path]["parent"] = [self.multi_parent]
-        missing_components = defaultdict(list)
-        for path, related_svs in self.multi_assay_data_paths.items():
-            if related_svs.get("parent"):
-                # If there is a parent but no components, continue without
-                # removing from multi_data_paths to trigger error downstream
-                if not related_svs.get("components"):
-                    continue
-                existing_components = {sv.dataset_type.lower() for sv in related_svs["components"]}
-                # If there is a parent and all required components are not present,
-                # add to missing_components to trigger error downstream
-                diff = set(self.multi_parent.contains).difference(existing_components)
-                if diff:
-                    missing_components[path] = [*missing_components[path], *list(diff)]
-                else:
-                    multi_data_paths.remove(path)
-        if missing_components:
-            raise PreflightError(
-                f"Multi-assay type '{self.multi_parent.dataset_type}' requires {self.multi_parent.contains}. Data paths missing components: {list(missing_components.keys())}"  # noqa:  E501
->>>>>>> 8feb3413
-            )
+            unique_in_component = component_paths.difference(self.multi_assay_data_paths)
             if unique_in_component:
                 errors.append(
                     f"Path(s) in {component.dataset_type} metadata TSV not present in parent: {unique_in_component}."  # noqa: E501
                 )
-            unique_in_parent = set(self.multi_assay_data_paths).difference(
-                component_paths
-            )
+            unique_in_parent = set(self.multi_assay_data_paths).difference(component_paths)
             if unique_in_parent:
                 errors.append(
                     f"Path(s) in {self.multi_parent.dataset_type} metadata TSV not present in component {component.dataset_type}: {unique_in_parent}."  # noqa: E501
@@ -586,19 +484,9 @@
         schema_name = schema_version.schema_name
 
         if "sample" in schema_name:
-<<<<<<< HEAD
-            constrained_fields["sample_id"] = (
-                "https://entity.api.hubmapconsortium.org/entities/"
-            )
-        elif "organ" in schema_name:
-            constrained_fields["organ_id"] = (
-                "https://entity.api.hubmapconsortium.org/entities/"
-            )
-=======
             constrained_fields["sample_id"] = "https://entity.api.hubmapconsortium.org/entities/"
         elif "organ" in schema_name:
             constrained_fields["organ_id"] = "https://entity.api.hubmapconsortium.org/entities/"
->>>>>>> 8feb3413
         elif "contributors" in schema_name:
             constrained_fields["orcid_id"] = "https://pub.orcid.org/v3.0/"
         else:
@@ -777,12 +665,6 @@
         #  Else - fail
         errors = {}
         data_references = self.__get_data_references()
-<<<<<<< HEAD
-=======
-        multi_references = [
-            path for path, value in self.multi_assay_data_paths.items() if value.get("parent")
-        ]
->>>>>>> 8feb3413
         for path, references in data_references.items():
             if path not in self.multi_assay_data_paths:
                 if len(references) > 1:
