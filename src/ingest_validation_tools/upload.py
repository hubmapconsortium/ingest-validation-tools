--- conflicted
+++ resolved
@@ -56,13 +56,8 @@
         offline: bool = False,
         ignore_deprecation: bool = False,
         extra_parameters: Union[dict, None] = None,
-<<<<<<< HEAD
-        token: str = "",
-=======
         globus_token: str = "",
-        cedar_api_key: str = "",
         run_plugins: bool = False,
->>>>>>> 162e4f3b
     ):
         self.directory_path = directory_path
         self.optional_fields = optional_fields
@@ -76,13 +71,8 @@
         self.errors = {}
         self.effective_tsv_paths = {}
         self.extra_parameters = extra_parameters if extra_parameters else {}
-<<<<<<< HEAD
-        self.auth_tok = token
-=======
         self.auth_tok = globus_token
-        self.cedar_api_key = cedar_api_key
         self.run_plugins = run_plugins
->>>>>>> 162e4f3b
 
         try:
             unsorted_effective_tsv_paths = {
@@ -531,10 +521,6 @@
                 offline=self.offline,
                 encoding=self.encoding,
                 ignore_deprecation=self.ignore_deprecation,
-<<<<<<< HEAD
-=======
-                cedar_api_key=self.cedar_api_key,
->>>>>>> 162e4f3b
             )
             # TSV located and read, errors found
             if tsv_ref_errors and isinstance(tsv_ref_errors, list):
