--- conflicted
+++ resolved
@@ -166,31 +166,20 @@
 
         # Plugin error checking is costly; by default this bails
         # if other errors have been found already and runs plugins if not.
-<<<<<<< HEAD
-        # Pass in run_plugins=False to skip plugins even if no errors found.
-        if self.errors:
-            self.errors.plugin_skip.value = (
-                "Skipping plugins validation: errors in upload metadata or dir structure."
-            )
+        # Pass in run_plugins bool to modify behavior.
+        if self.run_plugins is None:  # default behavior
+            if self.errors:  # errors found, skip
+                self.errors.plugin_skip.value = (
+                    "Skipping plugins validation: errors in upload metadata or dir structure."
+                )
+            else:  # no errors, run plugins
+                logging.info("Running plugin validation...")
+                self._get_plugin_errors(**kwargs)
         elif self.run_plugins:
             logging.info("Running plugin validation...")
             self._get_plugin_errors(**kwargs)
-=======
-        # Pass in run_plugins bool to modify behavior.
-        if self.run_plugins is None:  # default behavior
-            if self.errors:  # errors found, skip
-                self.errors.plugin_skip = (
-                    "Skipping plugins validation: errors in upload metadata or dir structure."
-                )
-            else:  # no errors, run plugins
-                logging.info("Running plugin validation...")
-                self.errors.plugin = self._get_plugin_errors(**kwargs)
-        elif self.run_plugins:
-            logging.info("Running plugin validation...")
-            self.errors.plugin = self._get_plugin_errors(**kwargs)
         else:
             logging.info("Skipping plugin validation.")
->>>>>>> fad6794d
 
         self.get_errors_called = True
         return self.errors
@@ -618,16 +607,10 @@
         url_fields = {}
         check = {k: v for k, v in row.items() if k in constrained_fields}
         for check_field, value in check.items():
-<<<<<<< HEAD
             if check_field in self.check_fields and not self.globus_token:
                 raise Exception("No token received to check URL fields against Entity API.")
-            # TODO: could just split if there's a comma in the field
-            elif check_field == "parent_sample_id":
-                url_fields["parent_sample_id"] = value.split(",")
-=======
             if check_field in ["parent_sample_id", "parent_dataset_id"]:
                 url_fields[check_field] = value.split(",")
->>>>>>> fad6794d
             else:
                 url_fields[check_field] = [value]
         return url_fields
