from __future__ import annotations

import logging
import subprocess
from collections import Counter, defaultdict
from copy import copy
from dataclasses import dataclass, field
from datetime import datetime
from fnmatch import fnmatch
from functools import cached_property
from pathlib import Path
from typing import Any, DefaultDict, Dict, List, Optional, Union

import requests

from ingest_validation_tools.plugin_validator import (
    ValidatorError as PluginValidatorError,
)
from ingest_validation_tools.plugin_validator import run_plugin_validators_iter
from ingest_validation_tools.schema_loader import (
    PreflightError,
    SchemaVersion,
    get_table_schema,
)
from ingest_validation_tools.table_validator import ReportType, get_table_errors
from ingest_validation_tools.validation_utils import (
    get_data_dir_errors,
    get_json,
    get_schema_version,
    read_rows,
)

TSV_SUFFIX = "metadata.tsv"


@dataclass
class InfoDict:
    time: datetime
    git: str
    dir: str
    tsvs: Dict[str, Dict[str, str]]

    def as_dict(self):
        return {
            "Time": self.time,
            "Git version": self.git,
            "Directory": self.dir,
            "TSVs": self.tsvs,
        }


@dataclass
class ErrorDict:
    preflight: List[str] = field(default_factory=list)
    directory: Dict[str, List] = field(default_factory=lambda: defaultdict(list))
    upload_metadata: Dict[str, Dict[str, str]] = field(default_factory=lambda: defaultdict(dict))
    metadata_validation_local: DefaultDict[str, Dict] = field(
        default_factory=lambda: defaultdict(dict)
    )
    metadata_validation_api: DefaultDict[str, Dict] = field(
        default_factory=lambda: defaultdict(dict)
    )
    metadata_url_errors: DefaultDict[str, List] = field(default_factory=lambda: defaultdict(list))
    reference: Dict[str, List] = field(default_factory=dict)
    plugin: Dict[str, List] = field(default_factory=dict)
    plugin_skip: Optional[str] = None

    def __bool__(self):
        return bool(self.as_dict())

    def as_dict(self):
        errors = {}
        # self.compile_sections()
        if self.preflight:
            errors["Preflight Errors"] = self.preflight
        if self.directory:
            errors["Directory Errors"] = self.directory
        if self.upload_metadata:
            errors["Antibodies/Contributors TSV Errors"] = self.upload_metadata
        if self.metadata_validation_local:
            errors["Local Validation Errors"] = self.metadata_validation_local
        if self.metadata_validation_api:
            errors["API Validation Errors"] = self.metadata_validation_api
        if self.metadata_url_errors:
            errors["URL Check Errors"] = self.metadata_url_errors
        if self.reference:
            errors["Reference Errors"] = self.reference
        if self.plugin_skip:
            errors["Fatal Exception"] = self.plugin_skip
        elif self.plugin:
            errors["Plugin Errors"] = self.plugin
        return errors


class Upload:
    def __init__(
        self,
        directory_path: Path,
        tsv_paths: list = [],
        optional_fields: list = [],
        add_notes: bool = True,
        dataset_ignore_globs: list = [],
        upload_ignore_globs: list = [],
        plugin_directory: Union[Path, None] = None,
        encoding: str = "utf-8",
        offline: bool = False,
        ignore_deprecation: bool = False,
        extra_parameters: Union[dict, None] = None,
        globus_token: str = "",
        app_context: dict = {},
        run_plugins: bool = False,
        verbose: bool = True,
    ):
        self.directory_path = directory_path
        self.optional_fields = optional_fields
        self.dataset_ignore_globs = dataset_ignore_globs
        self.upload_ignore_globs = upload_ignore_globs
        self.plugin_directory = plugin_directory
        self.encoding = encoding
        self.offline = offline
        self.add_notes = add_notes
        self.ignore_deprecation = ignore_deprecation
        self.effective_tsv_paths = {}
        self.extra_parameters = extra_parameters if extra_parameters else {}
        self.globus_token = globus_token
        self.run_plugins = run_plugins
        self.verbose = verbose

        self.errors = ErrorDict()

        self.get_app_context(app_context)

        try:
            unsorted_effective_tsv_paths = {
                str(path): get_schema_version(
                    path,
                    self.encoding,
                    self.app_context["ingest_url"],
                    self.directory_path,
                    offline=self.offline,
                )
                for path in (tsv_paths if tsv_paths else directory_path.glob(f"*{TSV_SUFFIX}"))
            }

            self.effective_tsv_paths = {
                k: unsorted_effective_tsv_paths[k]
                for k in sorted(unsorted_effective_tsv_paths.keys())
            }

            self._check_multi_assay()
            if not self.is_multi_assay:
                self._check_single_assay()

            self.is_shared_upload = {"global", "non_global"} == {
                x
                for x in self.directory_path.glob("*global")
                if x.is_dir() and x.name in ["global", "non_global"]
            }

        except PreflightError as e:
            self.errors.preflight.append(str(e))

    #####################
    #
    # Public methods:
    #
    #####################

    # TODO: this would be better in a config so it could be shared with
    # validation_utils.get_assaytype_data / would not conflict with SenNet values
    # For the moment, ingest_url is just hard-coded in get_assaytype_data
    # to allow validate_tsv.py to run
    def get_app_context(self, submitted_app_context: Dict):
        default_app_context = {
            "entities_url": "https://entity.api.hubmapconsortium.org/entities/",
            "ingest_url": "https://ingest.api.hubmapconsortium.org/",
            "request_header": {"X-Hubmap-Application": "ingest-pipeline"},
        }
        if {*default_app_context} - {*submitted_app_context}:
            diff = {*default_app_context} - {*submitted_app_context}
            submitted_app_context.update({key: default_app_context[key] for key in diff})
        self.app_context = submitted_app_context

    def get_info(self) -> Optional[InfoDict]:
        git_version = subprocess.check_output(
            "git rev-parse --short HEAD".split(" "),
            encoding="ascii",
            stderr=subprocess.STDOUT,
        ).strip()

        # If called before get_errors, will report dir schema major version only

        try:
            tsvs = {
                Path(path).name: {
                    "Schema": sv.table_schema,
                    "Metadata schema version": sv.version,
                    "Directory schema version": sv.dir_schema,
                }
                for path, sv in self.effective_tsv_paths.items()
            }
        except PreflightError as e:
            self.errors.preflight.append(str(e))
            return

        return InfoDict(
            time=datetime.now(), git=git_version, dir=str(self.directory_path), tsvs=tsvs
        )

    def get_errors(self, **kwargs) -> ErrorDict:
        # This creates an ErrorDict object
        # When converted using ErrorDict.as_dict(), keys are
        # present only if there is actually an error to report.

        kwargs.update(self.extra_parameters)
        if self.errors:
            return self.errors

        if not self.effective_tsv_paths:
            self.errors.preflight.append("There are no effective TSVs.")
            return self.errors

        self._get_local_tsv_errors()
        self._get_directory_errors()
        self.validation_routine()
        self.errors.reference = self._get_reference_errors()
        if self.errors and not self.run_plugins:
            logging.info(
                "Fatal: Skipping plugins validation: errors in upload metadata or dir structure."
            )
            self.errors.plugin_skip = (
                "Skipping plugins validation: errors in upload metadata or dir structure."
            )
            return self.errors
        elif self.run_plugins:
            logging.info("Running plugin validation...")
        self.errors.plugin = self._get_plugin_errors(**kwargs)

        return self.errors

    # Optimization: this exists to support get_tsv_errors and contributors/antibodies validation; simplify path?
    def validation_routine(
        self,
        report_type: ReportType = ReportType.STR,
        tsv_paths: Dict[str, SchemaVersion] = {},
    ):
        tsvs_to_evaluate = tsv_paths if tsv_paths else self.effective_tsv_paths
        for tsv_path, schema_version in tsvs_to_evaluate.items():
            self._validate(tsv_path, schema_version, report_type)

    ###################################
    #
    # Top-level private methods:
    #
    ###################################

    def _check_single_assay(self):
        types_counter = Counter([v.dataset_type for v in self.effective_tsv_paths.values()])
        if len(types_counter.keys()) > 1:
            raise PreflightError(
                f"Found multiple dataset types in upload: {', '.join(types_counter.keys())}"
            )
        repeated = [dataset_type for dataset_type, count in types_counter.items() if count > 1]
        if repeated:
            raise PreflightError(
                f"There is more than one TSV for this type: {', '.join(repeated)}"
            )

    def _get_local_tsv_errors(self):
        for path, schema in self.effective_tsv_paths.items():
            if "data_path" not in schema.rows[0] or "contributors_path" not in schema.rows[0]:
                self.errors.upload_metadata[path].update(
                    {
                        f"{path} (as {schema.table_schema})": "File is missing data_path or contributors_path."
                    }
                )
            for ref in ["contributors", "antibodies"]:
                errors = self._get_ref_errors(ref, schema, path)
                if errors:
                    self.errors.upload_metadata[path].update(errors)

    def _get_directory_errors(self) -> dict:
        errors = {}
        if self.is_multi_assay and self.multi_parent:
            for data_path in self.multi_assay_data_paths:
                dir_errors = self._check_data_path(
                    self.multi_parent, Path(self.multi_parent.path), data_path
                )
<<<<<<< HEAD
                self.errors.directory[data_path].append(dir_errors)
=======
                for schema in self.effective_tsv_paths.values():
                    if not schema.dataset_type == self.multi_parent.dataset_type:
                        schema.dir_schema = self.multi_parent.dir_schema
                if dir_errors:
                    errors.update(dir_errors)
>>>>>>> bc40bb0d
        else:
            for path, schema in self.effective_tsv_paths.items():
                dir_errors = self._get_ref_errors("data", schema, path)
                if dir_errors:
                    """
                    TODO: there's an issue here (and any other places setting a key
                    that might be long) where the YAML dumper converts this to a
                    complex key and adds a ? at the front and inserts a line break
                    at the next instance of whitespace (in this case, leading
                    (as x) to be on a following line)
                    Wrote validation_utils > print_path to try to address this
                    issue, but needed to deprioritize.
                    """
                    self.errors.directory[path].append(dir_errors)
        return errors

    def _validate(
        self,
        tsv_path: str,
        schema_version: SchemaVersion,
        report_type: ReportType = ReportType.STR,
    ):
        if not schema_version.is_cedar:
            logging.info(
                f"""TSV {tsv_path} does not contain a metadata_schema_id,
                sending for local validation"""
            )
            try:
                schema = get_table_schema(
                    schema_version,
                    self.optional_fields,
                    self.offline,
                )
            except Exception as e:
                self.errors.metadata_validation_local[tsv_path].update(
                    {f"{tsv_path} (as {schema_version.table_schema})": e}
                )
                return

            if schema.get("deprecated") and not self.ignore_deprecation:
                self.errors.metadata_validation_local[tsv_path].update(
                    {"Schema version is deprecated": f"{schema_version.table_schema}"}
                )

            local_errors = get_table_errors(tsv_path, schema, report_type)
            if local_errors:
                self.errors.metadata_validation_local[tsv_path].update(
                    {f"Local Validation Errors (as {schema_version.table_schema})": local_errors}
                )
        else:
            """
            Passing offline=True will skip all API/URL validation;
            GitHub actions therefore do not test via the CEDAR
            Spreadsheet Validator API, so tests must be run
            manually (see tests-manual/README.md)
            """
            if self.offline:
                logging.info(f"{tsv_path}: Offline validation selected, cannot reach API.")
                return
            else:
                self.online_checks(tsv_path, schema_version.schema_name, report_type)

    def online_checks(
        self,
        tsv_path: str,
        schema_name: str,
        report_type: ReportType = ReportType.STR,
    ):
        url_errors = self._url_checks(tsv_path, schema_name, report_type)
        if url_errors:
            self.errors.metadata_url_errors[tsv_path].append(url_errors)
        api_errors = self._api_validation(Path(tsv_path), report_type)
        if api_errors:
            self.errors.metadata_validation_api[tsv_path].update(api_errors)

    def _get_reference_errors(self) -> dict:
        errors: Dict[str, Any] = {}
        no_ref_errors = self.__get_no_ref_errors()
        multi_ref_errors = self.__get_multi_ref_errors()
        shared_dir_errors = self.__get_shared_dir_errors()
        if no_ref_errors:
            errors["No References"] = no_ref_errors
        if multi_ref_errors:
            errors["Multiple References"] = multi_ref_errors
        if shared_dir_errors:
            errors["Shared Directory References"] = shared_dir_errors
        return errors

    def _get_plugin_errors(self, **kwargs) -> dict:
        plugin_path = self.plugin_directory
        if not plugin_path:
            return {}
        errors: DefaultDict[str, list] = defaultdict(list)
        for metadata_path, sv in self.effective_tsv_paths.items():
            try:
                # If this is not a multi-assay upload, check all files;
                # if this is a multi-assay upload, check all files ONCE
                # using the parent metadata file as a manifest, skipping
                # non-parent dataset_types
                if not self.multi_parent or (sv.dataset_type == self.multi_parent.dataset_type):
                    for k, v in run_plugin_validators_iter(
                        metadata_path,
                        sv,
                        plugin_path,
                        self.is_shared_upload,
                        verbose=self.verbose,
                        **kwargs,
                    ):
                        errors[k].append(v)
            except PluginValidatorError as e:
                # We are ok with just returning a single error, rather than all.
                errors["Unexpected Plugin Error"] = [e]
        for k, v in errors.items():
            errors[k] = sorted(v)
        return dict(errors)  # get rid of defaultdict

    def _api_validation(
        self,
        tsv_path: Path,
        report_type: ReportType,
    ):
        errors = {}
        response = self._cedar_api_call(tsv_path)
        if response.status_code != 200:
            errors["Request Errors"] = response.json()
        elif response.json()["reporting"] and len(response.json()["reporting"]) > 0:
            errors["Spreadsheet Validator Errors"] = [
                self._get_message(error, report_type) for error in response.json()["reporting"]
            ]
        else:
            logging.info(f"No errors found during CEDAR validation for {tsv_path}!")
        return errors

    #################################
    #
    # Multi-assay methods/properties:
    #
    #################################

    @cached_property
    def multi_parent(self) -> Optional[SchemaVersion]:
        multi_assay_parents = [sv for sv in self.effective_tsv_paths.values() if sv.contains]
        if len(multi_assay_parents) == 0:
            return
        if len(multi_assay_parents) > 1:
            raise PreflightError(
                f"Upload contains multiple parent multi-assay types: {multi_assay_parents}"
            )
        return multi_assay_parents[0]

    @cached_property
    def multi_components(self) -> List:
        if self.multi_parent:
            return [sv for sv in self.effective_tsv_paths.values() if not sv.contains]
        else:
            return []

    @cached_property
    def multi_assay_data_paths(self) -> List:
        if not self.is_multi_assay or not self.multi_parent:
            return []
        shared_data_paths = [key["data_path"] for key in self.multi_parent.rows]
        return shared_data_paths

    @cached_property
    def is_multi_assay(self) -> bool:
        if self.multi_parent and self.multi_components:
            return True
        return False

    def _check_multi_assay(self):
        # This is not recursive, so if there are nested multi-assay types it will not work
        if self.multi_parent and self.multi_components:
            self._check_multi_assay_children()
            self._check_data_paths_shared_with_parent()
            logging.info(f"Multi-assay parent: {self.multi_parent.dataset_type}")
            logging.info(
                f"Multi-assay components: {', '.join([component.dataset_type for component in self.multi_components])}"  # noqa: E501
            )
        else:
            logging.info("Not a multi-assay upload.")

    def _check_multi_assay_children(self):
        """
        Iterate through child dataset types, check that they are valid
        components of parent multi-assay type and that no components are missing
        """
        assert (
            self.multi_parent and self.multi_components
        ), f"Error validating multi-assay upload, missing parent and/or component values. Parent: {self.multi_parent.dataset_type if self.multi_parent else None} / Components: {[component.dataset_type for component in self.multi_components if self.multi_components]}"  # noqa: E501
        not_allowed = []
        necessary = copy(self.multi_parent.contains)
        for sv in self.multi_components:
            if sv.dataset_type.lower() not in self.multi_parent.contains:
                not_allowed.append(sv.dataset_type)
            else:
                necessary.remove(sv.dataset_type.lower())
        message = ""
        if necessary:
            message += f"Multi-assay parent type {self.multi_parent.dataset_type} missing required component(s) {necessary}."  # noqa: E501
        if not_allowed:
            message += f" Invalid child assay type(s) for parent type {self.multi_parent.dataset_type}: {not_allowed}"  # noqa: E501
        if message:
            raise PreflightError(message)

    def _check_data_paths_shared_with_parent(self):
        """
        Check parent multi-assay TSV data_path values against data_paths in child TSVs
        """
        assert (
            self.multi_parent and self.multi_components
        ), f"Cannot check shared data paths for multi-assay upload, missing parent and/or component values. Parent: {self.multi_parent.dataset_type if self.multi_parent else None} / Components: {[component.dataset_type for component in self.multi_components if self.multi_components]}"  # noqa: E501
        # Make sure that neither parents nor components have any unique paths, as this
        # indicates either a missing component or a dataset that is unique to a
        # component; collect any/all errors
        errors = []
        for component in self.multi_components:
            component_paths = {row.get("data_path") for row in component.rows}
            unique_in_component = component_paths.difference(self.multi_assay_data_paths)
            if unique_in_component:
                errors.append(
                    f"Path(s) in {component.dataset_type} metadata TSV not present in parent: {unique_in_component}."  # noqa: E501
                )
            unique_in_parent = set(self.multi_assay_data_paths).difference(component_paths)
            if unique_in_parent:
                errors.append(
                    f"Path(s) in {self.multi_parent.dataset_type} metadata TSV not present in component {component.dataset_type}: {unique_in_parent}."  # noqa: E501
                )
        if errors:
            raise PreflightError(" ".join(error for error in errors))

    ##############################
    #
    # Supporting private methods:
    #
    ##############################

    def _cedar_api_call(self, tsv_path: Union[str, Path]) -> requests.models.Response:
        file = {"input_file": open(tsv_path, "rb")}
        headers = {"content_type": "multipart/form-data"}
        try:
            response = requests.post(
                "https://api.metadatavalidator.metadatacenter.org/service/validate-tsv",
                headers=headers,
                files=file,
            )
        except Exception as e:
            raise Exception(f"CEDAR API request for {tsv_path} failed! Exception: {e}")
        return response

    def _url_checks(
        self, tsv_path: str, schema_name: str, report_type: ReportType = ReportType.STR
    ) -> Dict[str, List[Union[str, Dict]]]:
        """
        Check provided UUIDs/HuBMAP IDs for parent_id, sample_id, organ_id.
        Not using get_table_errors because CEDAR schema fields do not match
        the TSV fields, which makes frictionless confused and upset.
        """
        errors: Dict = {}

        # assay -> parent_sample_id
        # sample -> sample_id
        # organ -> organ_id
        # contributors -> orcid_id

        constrained_fields = {}

        if "sample" in schema_name:
            constrained_fields["sample_id"] = self.app_context.get("entities_url")
        elif "organ" in schema_name:
            constrained_fields["organ_id"] = self.app_context.get("entities_url")
        elif "murine-source" in schema_name:
            constrained_fields["source_id"] = self.app_context.get("entities_url")
        elif "contributors" in schema_name:
            constrained_fields["orcid_id"] = "https://pub.orcid.org/v3.0/"
        else:
            constrained_fields["parent_sample_id"] = self.app_context.get("entities_url")

        try:
            url_errors = self._check_matching_urls(tsv_path, constrained_fields, report_type)
        except Exception as e:
            errors["URL Errors"] = e
        else:
            if url_errors:
                errors["URL Errors"] = url_errors
        return errors

    def _check_matching_urls(
        self, tsv_path: str, constrained_fields: dict, report_type: ReportType = ReportType.STR
    ) -> List[Union[str, Dict]]:
        rows = read_rows(Path(tsv_path), self.encoding)
        fields = rows[0].keys()
        missing_fields = [k for k in constrained_fields.keys() if k not in fields].sort()
        if missing_fields:
            raise Exception(f"Missing fields: {sorted(missing_fields)}")
        if not self.globus_token:
            raise Exception("No token was received to check URL fields against Entity API.")
        url_errors = []
        for i, row in enumerate(rows):
            check = {k: v for k, v in row.items() if k in constrained_fields}
            for constrained_field, value in check.items():
                try:
                    url = constrained_fields[constrained_field] + value
                    if constrained_field != "orcid_id":
                        headers = self.app_context.get("request_header", {})
                        headers["Authorization"] = f"Bearer {self.globus_token}"
                    else:
                        headers = {}
                    response = requests.get(url, headers=headers)
                    response.raise_for_status()
                except Exception as e:
                    error = {
                        "errorType": type(e).__name__,
                        "column": constrained_field,
                        "row": i + 2,
                        "value": value,
                        "error_text": e.__str__(),
                    }
                    url_errors.append(self._get_message(error, report_type))
        return url_errors

    def _get_message(
        self,
        error: Dict[str, str],
        report_type: ReportType = ReportType.STR,
    ) -> Union[str, Dict]:
        """
        >>> u = Upload(Path("/test/dir"))
        >>> print(
        ...     u._get_message(
        ...         {
        ...             'errorType': 'notStandardTerm',
        ...             'column': 'stain_name',
        ...             'row': 1,
        ...             'repairSuggestion': 'H&E',
        ...             'value': 'H& E'
        ...         }
        ...     )
        ... )
        On row 1, column "stain_name", value "H& E" fails because of error "notStandardTerm". Example: H&E
        """  # noqa: E501

        example = error.get("repairSuggestion", "")
        error_text = error.get("error_text", "")

        return_str = report_type is ReportType.STR
        if "errorType" in error and "column" in error and "row" in error and "value" in error:
            # This may need readability improvements
            msg = (
                f'On row {error["row"]}, column "{error["column"]}", '
                f'value "{error["value"]}" fails because of error "{error["errorType"]}"'
                f'{f": {error_text}" if error_text else error_text}'
                f'{f". Example: {example}" if example else example}'
            )
            return msg if return_str else get_json(msg, error["row"], error["column"])
        return error

    def _check_path(
        self,
        path_value: str,
        ref: str,
        schema_version: SchemaVersion,
        metadata_path: Union[str, Path],
    ) -> Optional[Dict]:
        if ref == "data":
            errors = self._check_data_path(schema_version, Path(metadata_path), path_value)
        else:
            errors = self._check_other_path(Path(metadata_path), path_value, ref)
        return errors

    def _get_ref_errors(
        self,
        ref: str,
        schema: SchemaVersion,
        metadata_path: Union[str, Path],
    ) -> Dict[str, str]:
        ref_errors: DefaultDict[str, str] = defaultdict(str)
        # We don't want to continuously validate shared paths, e.g. contributors.tsv,
        # so this ensures we only check unique paths in a single metadata TSV once
        unique_paths = set()
        for row in schema.rows:
            field = f"{ref}_path"
            if not row.get(field):
                continue
            unique_paths.add(row[field])
        if ref == "contributors":
            schema.contributors_paths = [
                str(Path(Path(metadata_path).parent, path)) for path in unique_paths
            ]
        elif ref == "antibodies":
            schema.antibodies_paths = [
                str(Path(Path(metadata_path).parent, path)) for path in unique_paths
            ]
        for path_value in sorted(unique_paths):
            ref_error = self._check_path(path_value, ref, schema, metadata_path)
            if ref_error:
                ref_errors.update(ref_error)
        return ref_errors

    def _check_data_path(
        self, schema_version: SchemaVersion, metadata_path: Path, path_value: str
    ) -> Dict[str, str]:
        data_path = Path(path_value)
        errors = {}

        if not schema_version.dir_schema:
            raise Exception(
                f"No directory schema found for data_path "
                f"{self.directory_path / data_path} in {metadata_path}!"
            )

        try:
            ref_errors = get_data_dir_errors(
                schema_version.dir_schema,
                root_path=self.directory_path,
                data_dir_path=data_path,
                dataset_ignore_globs=self.dataset_ignore_globs,
            ).popitem()
            if type(ref_errors[1]) is list:
                errors[
                    f"{str(metadata_path)}, column 'data_path', value '{path_value}' (as {ref_errors[0]})"
                ] = ref_errors[1]
            schema_version.dir_schema = ref_errors[0]
        except Exception as e:
            errors[f"{str(metadata_path)}, column 'data_path', value '{path_value}'"] = e
        return errors

    def _check_other_path(self, metadata_path: Path, other_path_value: str, path_type: str):
        errors = {}
        other_path = self.directory_path / other_path_value
        try:
            schema = get_schema_version(
                other_path,
                self.encoding,
                self.app_context["ingest_url"],
                self.directory_path,
                offline=self.offline,
            )
        except Exception as e:
            errors[f"{metadata_path}, column '{path_type}_path', value '{other_path_value}'"] = [e]
            return errors
        # TODO: this is broken if you run the tests
        tsv_ref_errors = self.validation_routine(tsv_paths={str(other_path): schema})
        # TSV located and read, errors found
        if tsv_ref_errors and isinstance(tsv_ref_errors, list):
            errors[other_path] = tsv_ref_errors
        # Problem with TSV
        elif tsv_ref_errors and isinstance(tsv_ref_errors, dict):
            errors[
                f"{str(metadata_path)}, column '{path_type}_path', value '{other_path_value}'"
            ] = tsv_ref_errors
        return errors

    def __get_no_ref_errors(self) -> dict:
        referenced_data_paths = (
            set(self.__get_data_references().keys())
            | set(self.__get_contributors_references().keys())
            | set(self.__get_antibodies_references().keys())
        )

        referenced_data_paths = {Path(path) for path in referenced_data_paths}

        non_metadata_paths = {
            Path(path.name)
            for path in self.directory_path.iterdir()
            if not path.name.endswith(TSV_SUFFIX)
            and not any([fnmatch(path.name, glob) for glob in self.upload_ignore_globs])
        }
        unreferenced_paths = non_metadata_paths - referenced_data_paths
        unreferenced_dir_paths = [path for path in unreferenced_paths if Path(path).is_dir()]
        unreferenced_file_paths = [path for path in unreferenced_paths if not Path(path).is_dir()]
        errors = {}
        if unreferenced_dir_paths:
            errors["Directories"] = unreferenced_dir_paths
        if unreferenced_file_paths:
            errors["Files"] = unreferenced_file_paths
        return errors

    def __get_shared_dir_errors(self) -> dict:
        errors = {}
        all_non_global_files = self.__get_non_global_files_references()
        if all_non_global_files:
            for row_non_global_files, row_references in all_non_global_files.items():
                row_non_global_files = {
                    (self.directory_path / "./non_global" / Path(x.strip())): Path(x.strip())
                    for x in row_non_global_files.split(";")
                    if x.strip()
                }

                for (
                    full_path_row_non_global_file,
                    rel_path_row_non_global_file,
                ) in row_non_global_files.items():
                    if not full_path_row_non_global_file.exists():
                        errors[",".join(row_references)] = (
                            f"{rel_path_row_non_global_file} not exist in upload."
                        )
        else:
            # Catch case 2
            if self.is_shared_upload:
                errors["Upload Errors"] = (
                    "No non_global_files specified but "
                    "upload has global & non_global directories"
                )

        return errors

    def __get_multi_ref_errors(self) -> dict:
        #  If - multi-assay dataset (and only that dataset is referenced) don't fail
        #  Else - fail
        errors = {}
        data_references = self.__get_data_references()
        for path, references in data_references.items():
            if path not in self.multi_assay_data_paths:
                if len(references) > 1 and not self.is_shared_upload:
                    errors[path] = references
        return errors

    def __get_data_references(self) -> dict:
        return self.__get_references("data_path")

    def __get_antibodies_references(self) -> dict:
        return self.__get_references("antibodies_path")

    def __get_contributors_references(self) -> dict:
        return self.__get_references("contributors_path")

    def __get_non_global_files_references(self) -> dict:
        return self.__get_references("non_global_files")

    def __get_references(self, col_name) -> dict:
        references = defaultdict(list)
        for tsv_path, schema in self.effective_tsv_paths.items():
            for i, row in enumerate(schema.rows):
                if col_name in row:
                    reference = f"{tsv_path} (row {i+2})"
                    references[row[col_name]].append(reference)
        return references<|MERGE_RESOLUTION|>--- conflicted
+++ resolved
@@ -4,7 +4,7 @@
 import subprocess
 from collections import Counter, defaultdict
 from copy import copy
-from dataclasses import dataclass, field
+from dataclasses import dataclass, field, fields
 from datetime import datetime
 from fnmatch import fnmatch
 from functools import cached_property
@@ -33,6 +33,12 @@
 TSV_SUFFIX = "metadata.tsv"
 
 
+class ErrorDictException(Exception):
+    def __init__(self, error: str):
+        super().__init__(error)
+        self.error = error
+
+
 @dataclass
 class InfoDict:
     time: datetime
@@ -52,44 +58,86 @@
 @dataclass
 class ErrorDict:
     preflight: List[str] = field(default_factory=list)
-    directory: Dict[str, List] = field(default_factory=lambda: defaultdict(list))
-    upload_metadata: Dict[str, Dict[str, str]] = field(default_factory=lambda: defaultdict(dict))
-    metadata_validation_local: DefaultDict[str, Dict] = field(
-        default_factory=lambda: defaultdict(dict)
+    directory: DefaultDict[str, List[str]] = field(default_factory=lambda: defaultdict(list))
+    upload_metadata: DefaultDict[str, List[str]] = field(default_factory=lambda: defaultdict(list))
+    metadata_validation_local: DefaultDict[str, List[str]] = field(
+        default_factory=lambda: defaultdict(list)
     )
-    metadata_validation_api: DefaultDict[str, Dict] = field(
-        default_factory=lambda: defaultdict(dict)
+    metadata_validation_api: DefaultDict[str, List] = field(
+        default_factory=lambda: defaultdict(list)
     )
     metadata_url_errors: DefaultDict[str, List] = field(default_factory=lambda: defaultdict(list))
-    reference: Dict[str, List] = field(default_factory=dict)
-    plugin: Dict[str, List] = field(default_factory=dict)
+    reference: Dict[str, List[str]] = field(default_factory=dict)
+    plugin: Dict[str, List[str]] = field(default_factory=dict)
     plugin_skip: Optional[str] = None
 
     def __bool__(self):
         return bool(self.as_dict())
 
+    @property
+    def field_map(self):
+        return {
+            "preflight": "Preflight Errors",
+            "directory": "Directory Errors",
+            "upload_metadata": "Antibodies/Contributors Errors",
+            "metadata_validation_local": "Local Validation Errors",
+            "metadata_validation_api": "API Validation Errors",
+            "metadata_url_errors": "URL Check Errors",
+            "reference": "Reference Errors",
+            "plugin": "Data File Errors",
+            "plugin_skip": "Fatal Errors",
+        }
+
+    @property
+    def metadata_only_fields(self):
+        return [
+            self.metadata_validation_local,
+            self.metadata_url_errors,
+            self.metadata_validation_api,
+        ]
+
+    def metadata_only_errors(self):
+        return {
+            self.field_map.get(error_field.name): self.sort_val(getattr(self, error_field.name))
+            for error_field in self.metadata_only_fields
+            if getattr(self, error_field.name)
+        }
+
+    def tsv_only_errors_by_path(self, path: str, local_allowed=False):
+        """
+        For use in front-end single TSV validation.
+        """
+        errors = {}
+        for key, value in self.metadata_validation_api.items():
+            if Path(key) == Path(path):
+                errors["API Validation Errors"] = self.sort_val(value)
+                break
+        for key, value in self.metadata_url_errors.items():
+            if Path(key) == Path(path):
+                errors["URL Errors"] = self.sort_val(value)
+                break
+        if local_allowed:
+            for key, value in self.metadata_validation_local.items():
+                if Path(key) == Path(path):
+                    errors["Local Validation Errors"] = self.sort_val(value)
+                    break
+        return errors
+
     def as_dict(self):
         errors = {}
-        # self.compile_sections()
-        if self.preflight:
-            errors["Preflight Errors"] = self.preflight
-        if self.directory:
-            errors["Directory Errors"] = self.directory
-        if self.upload_metadata:
-            errors["Antibodies/Contributors TSV Errors"] = self.upload_metadata
-        if self.metadata_validation_local:
-            errors["Local Validation Errors"] = self.metadata_validation_local
-        if self.metadata_validation_api:
-            errors["API Validation Errors"] = self.metadata_validation_api
-        if self.metadata_url_errors:
-            errors["URL Check Errors"] = self.metadata_url_errors
-        if self.reference:
-            errors["Reference Errors"] = self.reference
-        if self.plugin_skip:
-            errors["Fatal Exception"] = self.plugin_skip
-        elif self.plugin:
-            errors["Plugin Errors"] = self.plugin
+        for error_field in fields(self):
+            value = getattr(self, error_field.name)
+            if value:
+                value = self.sort_val(value)
+                errors[self.field_map.get(error_field.name)] = getattr(self, error_field.name)
         return errors
+
+    def sort_val(self, value):
+        if type(value) is list:
+            value = sorted(value)
+        elif type(value) in [dict, defaultdict]:
+            value = {k: value[k] for k in sorted(value.keys())}
+        return value
 
 
 class Upload:
@@ -238,7 +286,6 @@
 
         return self.errors
 
-    # Optimization: this exists to support get_tsv_errors and contributors/antibodies validation; simplify path?
     def validation_routine(
         self,
         report_type: ReportType = ReportType.STR,
@@ -269,47 +316,32 @@
     def _get_local_tsv_errors(self):
         for path, schema in self.effective_tsv_paths.items():
             if "data_path" not in schema.rows[0] or "contributors_path" not in schema.rows[0]:
-                self.errors.upload_metadata[path].update(
-                    {
-                        f"{path} (as {schema.table_schema})": "File is missing data_path or contributors_path."
-                    }
+                self.errors.upload_metadata[f"{path} (as {schema.table_schema})"].append(
+                    "File is missing data_path or contributors_path."
                 )
             for ref in ["contributors", "antibodies"]:
                 errors = self._get_ref_errors(ref, schema, path)
                 if errors:
-                    self.errors.upload_metadata[path].update(errors)
-
-    def _get_directory_errors(self) -> dict:
-        errors = {}
+                    self.errors.upload_metadata.update(errors)
+
+    def _get_directory_errors(self):
         if self.is_multi_assay and self.multi_parent:
             for data_path in self.multi_assay_data_paths:
+                # TODO
+                assert Path(data_path).exists, ""
                 dir_errors = self._check_data_path(
                     self.multi_parent, Path(self.multi_parent.path), data_path
                 )
-<<<<<<< HEAD
-                self.errors.directory[data_path].append(dir_errors)
-=======
                 for schema in self.effective_tsv_paths.values():
                     if not schema.dataset_type == self.multi_parent.dataset_type:
                         schema.dir_schema = self.multi_parent.dir_schema
                 if dir_errors:
-                    errors.update(dir_errors)
->>>>>>> bc40bb0d
+                    self.errors.directory.update(dir_errors)
         else:
             for path, schema in self.effective_tsv_paths.items():
                 dir_errors = self._get_ref_errors("data", schema, path)
                 if dir_errors:
-                    """
-                    TODO: there's an issue here (and any other places setting a key
-                    that might be long) where the YAML dumper converts this to a
-                    complex key and adds a ? at the front and inserts a line break
-                    at the next instance of whitespace (in this case, leading
-                    (as x) to be on a following line)
-                    Wrote validation_utils > print_path to try to address this
-                    issue, but needed to deprioritize.
-                    """
-                    self.errors.directory[path].append(dir_errors)
-        return errors
+                    self.errors.directory.update(dir_errors)
 
     def _validate(
         self,
@@ -329,20 +361,24 @@
                     self.offline,
                 )
             except Exception as e:
-                self.errors.metadata_validation_local[tsv_path].update(
-                    {f"{tsv_path} (as {schema_version.table_schema})": e}
+                self.errors.metadata_validation_local.update(
+                    {f"{tsv_path} (as {schema_version.table_schema})": [str(e)]}
                 )
                 return
-
             if schema.get("deprecated") and not self.ignore_deprecation:
-                self.errors.metadata_validation_local[tsv_path].update(
-                    {"Schema version is deprecated": f"{schema_version.table_schema}"}
-                )
+                self.errors.metadata_validation_local.update(
+                    {
+                        f"{tsv_path} (as {schema_version.table_schema})": [
+                            "Schema version is deprecated"
+                        ]
+                    }
+                )
+                return
 
             local_errors = get_table_errors(tsv_path, schema, report_type)
             if local_errors:
-                self.errors.metadata_validation_local[tsv_path].update(
-                    {f"Local Validation Errors (as {schema_version.table_schema})": local_errors}
+                self.errors.metadata_validation_local.update(
+                    {f"{tsv_path} (as {schema_version.table_schema})": local_errors}
                 )
         else:
             """
@@ -365,10 +401,13 @@
     ):
         url_errors = self._url_checks(tsv_path, schema_name, report_type)
         if url_errors:
-            self.errors.metadata_url_errors[tsv_path].append(url_errors)
-        api_errors = self._api_validation(Path(tsv_path), report_type)
+            self.errors.metadata_url_errors[tsv_path].extend(url_errors)
+        try:
+            api_errors = self._api_validation(Path(tsv_path), report_type)
+        except Exception as e:
+            api_errors = [e]
         if api_errors:
-            self.errors.metadata_validation_api[tsv_path].update(api_errors)
+            self.errors.metadata_validation_api[tsv_path].extend(api_errors)
 
     def _get_reference_errors(self) -> dict:
         errors: Dict[str, Any] = {}
@@ -415,15 +454,15 @@
         self,
         tsv_path: Path,
         report_type: ReportType,
-    ):
-        errors = {}
+    ) -> List[Union[str, Dict]]:
+        errors = []
         response = self._cedar_api_call(tsv_path)
         if response.status_code != 200:
-            errors["Request Errors"] = response.json()
+            raise Exception(response.json())
         elif response.json()["reporting"] and len(response.json()["reporting"]) > 0:
-            errors["Spreadsheet Validator Errors"] = [
-                self._get_message(error, report_type) for error in response.json()["reporting"]
-            ]
+            errors.extend(
+                [self._get_message(error, report_type) for error in response.json()["reporting"]]
+            )
         else:
             logging.info(f"No errors found during CEDAR validation for {tsv_path}!")
         return errors
@@ -547,13 +586,13 @@
 
     def _url_checks(
         self, tsv_path: str, schema_name: str, report_type: ReportType = ReportType.STR
-    ) -> Dict[str, List[Union[str, Dict]]]:
+    ) -> List:
         """
         Check provided UUIDs/HuBMAP IDs for parent_id, sample_id, organ_id.
         Not using get_table_errors because CEDAR schema fields do not match
         the TSV fields, which makes frictionless confused and upset.
         """
-        errors: Dict = {}
+        errors = []
 
         # assay -> parent_sample_id
         # sample -> sample_id
@@ -575,11 +614,11 @@
 
         try:
             url_errors = self._check_matching_urls(tsv_path, constrained_fields, report_type)
-        except Exception as e:
-            errors["URL Errors"] = e
+        except ErrorDictException as e:
+            errors.append(e)
         else:
             if url_errors:
-                errors["URL Errors"] = url_errors
+                errors.extend(url_errors)
         return errors
 
     def _check_matching_urls(
@@ -589,9 +628,11 @@
         fields = rows[0].keys()
         missing_fields = [k for k in constrained_fields.keys() if k not in fields].sort()
         if missing_fields:
-            raise Exception(f"Missing fields: {sorted(missing_fields)}")
+            raise ErrorDictException(f"Missing fields: {sorted(missing_fields)}")
         if not self.globus_token:
-            raise Exception("No token was received to check URL fields against Entity API.")
+            raise ErrorDictException(
+                "No token was received to check URL fields against Entity API."
+            )
         url_errors = []
         for i, row in enumerate(rows):
             check = {k: v for k, v in row.items() if k in constrained_fields}
@@ -658,20 +699,33 @@
         ref: str,
         schema_version: SchemaVersion,
         metadata_path: Union[str, Path],
-    ) -> Optional[Dict]:
+    ) -> Optional[Dict[str, List[str]]]:
         if ref == "data":
             errors = self._check_data_path(schema_version, Path(metadata_path), path_value)
+            if errors:
+                self.errors.directory.update(errors)
         else:
-            errors = self._check_other_path(Path(metadata_path), path_value, ref)
-        return errors
+            other_path = self.directory_path / path_value
+            try:
+                assert other_path.exists()
+            except AssertionError:
+                self.errors.upload_metadata[str(metadata_path)].append(
+                    f"Value '{path_value}' in column '{ref}_path' points to non-existent file: '{self.directory_path / path_value}'"
+                )
+                return
+            try:
+                self._check_other_path(str(other_path))
+            except PreflightError as e:
+                self.errors.upload_metadata[str(metadata_path)].append(
+                    f"Error opening or reading value '{path_value}' from column '{ref}_path': {e.errors}"
+                )
 
     def _get_ref_errors(
         self,
         ref: str,
         schema: SchemaVersion,
         metadata_path: Union[str, Path],
-    ) -> Dict[str, str]:
-        ref_errors: DefaultDict[str, str] = defaultdict(str)
+    ):
         # We don't want to continuously validate shared paths, e.g. contributors.tsv,
         # so this ensures we only check unique paths in a single metadata TSV once
         unique_paths = set()
@@ -689,21 +743,18 @@
                 str(Path(Path(metadata_path).parent, path)) for path in unique_paths
             ]
         for path_value in sorted(unique_paths):
-            ref_error = self._check_path(path_value, ref, schema, metadata_path)
-            if ref_error:
-                ref_errors.update(ref_error)
-        return ref_errors
+            self._check_path(path_value, ref, schema, metadata_path)
 
     def _check_data_path(
         self, schema_version: SchemaVersion, metadata_path: Path, path_value: str
-    ) -> Dict[str, str]:
+    ) -> Dict[str, List[str]]:
+        errors = {}
         data_path = Path(path_value)
-        errors = {}
+        print_path = str(Path(self.directory_path / data_path))
 
         if not schema_version.dir_schema:
             raise Exception(
-                f"No directory schema found for data_path "
-                f"{self.directory_path / data_path} in {metadata_path}!"
+                f"No directory schema found for data_path " f"{print_path} in {metadata_path}!"
             )
 
         try:
@@ -714,39 +765,25 @@
                 dataset_ignore_globs=self.dataset_ignore_globs,
             ).popitem()
             if type(ref_errors[1]) is list:
-                errors[
-                    f"{str(metadata_path)}, column 'data_path', value '{path_value}' (as {ref_errors[0]})"
-                ] = ref_errors[1]
+                errors[f"{print_path} (as {ref_errors[0]})"] = ref_errors[1]
             schema_version.dir_schema = ref_errors[0]
+        except FileNotFoundError:
+            self.errors.directory[str(metadata_path)].append(
+                f"Value '{path_value}' in column 'data_path' points to non-existent directory: '{self.directory_path / path_value}'"
+            )
         except Exception as e:
-            errors[f"{str(metadata_path)}, column 'data_path', value '{path_value}'"] = e
+            errors[print_path] = e
         return errors
 
-    def _check_other_path(self, metadata_path: Path, other_path_value: str, path_type: str):
-        errors = {}
-        other_path = self.directory_path / other_path_value
-        try:
-            schema = get_schema_version(
-                other_path,
-                self.encoding,
-                self.app_context["ingest_url"],
-                self.directory_path,
-                offline=self.offline,
-            )
-        except Exception as e:
-            errors[f"{metadata_path}, column '{path_type}_path', value '{other_path_value}'"] = [e]
-            return errors
-        # TODO: this is broken if you run the tests
-        tsv_ref_errors = self.validation_routine(tsv_paths={str(other_path): schema})
-        # TSV located and read, errors found
-        if tsv_ref_errors and isinstance(tsv_ref_errors, list):
-            errors[other_path] = tsv_ref_errors
-        # Problem with TSV
-        elif tsv_ref_errors and isinstance(tsv_ref_errors, dict):
-            errors[
-                f"{str(metadata_path)}, column '{path_type}_path', value '{other_path_value}'"
-            ] = tsv_ref_errors
-        return errors
+    def _check_other_path(self, other_path: str):
+        schema = get_schema_version(
+            Path(other_path),
+            self.encoding,
+            self.app_context["ingest_url"],
+            self.directory_path,
+            offline=self.offline,
+        )
+        self.validation_routine(tsv_paths={str(other_path): schema})
 
     def __get_no_ref_errors(self) -> dict:
         referenced_data_paths = (
@@ -832,4 +869,4 @@
                 if col_name in row:
                     reference = f"{tsv_path} (row {i+2})"
                     references[row[col_name]].append(reference)
-        return references+        return dict(references)