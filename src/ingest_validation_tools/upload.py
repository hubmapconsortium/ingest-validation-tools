--- conflicted
+++ resolved
@@ -6,11 +6,7 @@
 from datetime import datetime
 from fnmatch import fnmatch
 from pathlib import Path
-<<<<<<< HEAD
-from typing import Dict, Optional, Union
-=======
 from typing import Any, Dict, List, Optional, Union, DefaultDict
->>>>>>> e17dd939
 
 import requests
 from requests.auth import HTTPBasicAuth
@@ -269,13 +265,8 @@
         self,
         tsv_path: str,
         schema_version: SchemaVersion,
-<<<<<<< HEAD
-    ) -> dict:
-        errors = {}
-=======
     ) -> Dict[str, Any]:
         errors: Dict[str, Any] = {}
->>>>>>> e17dd939
         local_validated = {}
         api_validated = {}
         rows = self._get_rows_from_tsv(tsv_path)
@@ -362,11 +353,7 @@
     #
     ##############################
 
-<<<<<<< HEAD
-    def _cedar_api_call(self, tsv_path: str | Path) -> requests.Response:
-=======
     def _cedar_api_call(self, tsv_path: Union[str, Path]) -> requests.models.Response:
->>>>>>> e17dd939
         auth = HTTPBasicAuth("apikey", self.cedar_api_key)
         file = {"input_file": open(tsv_path, "rb")}
         headers = {"content_type": "multipart/form-data"}
@@ -447,36 +434,20 @@
         report_type: ReportType = ReportType.STR,
     ) -> Union[str, Dict]:
         """
-<<<<<<< HEAD
-        >>> print(
-        ...     _get_message(
-=======
         >>> u = Upload(Path("/test/dir"))
         >>> print(
         ...     u._get_message(
->>>>>>> e17dd939
         ...         {
         ...             'errorType': 'notStandardTerm',
         ...             'column': 'stain_name',
         ...             'row': 1,
         ...             'repairSuggestion': 'H&E',
-<<<<<<< HEAD
-        ...             'value': 'H& E'}
-        ...         }
-        ...     )
-        ... )
-        On row 1, column "stain_name", value "H& E" fails because\
-        of error "notStandardTerm". Example: "H&E"
-
-        """
-=======
         ...             'value': 'H& E'
         ...         }
         ...     )
         ... )
         On row 1, column "stain_name", value "H& E" fails because of error "notStandardTerm". Example: H&E
         """  # noqa: E501
->>>>>>> e17dd939
 
         example = error.get("repairSuggestion", "")
 
@@ -496,11 +467,7 @@
             return msg if return_str else get_json(msg, error["row"], error["column"])
         return error
 
-<<<<<<< HEAD
-    def _get_rows_from_tsv(self, path: str | Path) -> dict | list:
-=======
     def _get_rows_from_tsv(self, path: Union[str, Path]) -> Union[Dict, List]:
->>>>>>> e17dd939
         errors = {}
         try:
             rows = dict_reader_wrapper(path, self.encoding)
