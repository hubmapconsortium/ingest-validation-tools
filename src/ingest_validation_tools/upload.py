from __future__ import annotations

import json
import logging
import subprocess
from collections import Counter, defaultdict
from copy import copy
from datetime import datetime
from fnmatch import fnmatch
from functools import cached_property
from pathlib import Path
from typing import DefaultDict, Dict, List, Optional, Union

import requests

from ingest_validation_tools.enums import OtherTypes
from ingest_validation_tools.error_report import ErrorDict, ErrorDictException, InfoDict
from ingest_validation_tools.plugin_validator import (
    ValidatorError as PluginValidatorError,
)
from ingest_validation_tools.plugin_validator import run_plugin_validators_iter
from ingest_validation_tools.schema_loader import (
    PreflightError,
    SchemaVersion,
    get_table_schema,
)
from ingest_validation_tools.table_validator import ReportType, get_table_errors
from ingest_validation_tools.validation_utils import (
    cedar_api_call,
    format_constraint_check_data,
    get_data_dir_errors,
    get_entity_api_data,
    get_entity_type_vals,
    get_json,
    get_schema_version,
    read_rows,
)

TSV_SUFFIX = "metadata.tsv"
CONSTRAINTS_CHECK_METHOD = "ancestors"


class Upload:
    def __init__(
        self,
        directory_path: Path,
        tsv_paths: list = [],
        optional_fields: list = [],
        add_notes: bool = True,
        dataset_ignore_globs: list = [],
        upload_ignore_globs: list = [],
        plugin_directory: Union[Path, None] = None,
        encoding: str = "utf-8",
        no_url_checks: bool = False,
        ignore_deprecation: bool = False,
        extra_parameters: Union[dict, None] = None,
        globus_token: str = "",
        run_plugins: bool = True,
        app_context: dict = {},
        verbose: bool = True,
    ):
        self.directory_path = directory_path
        self.optional_fields = optional_fields
        self.dataset_ignore_globs = dataset_ignore_globs
        self.upload_ignore_globs = upload_ignore_globs
        self.plugin_directory = plugin_directory
        self.encoding = encoding
        self.no_url_checks = no_url_checks
        self.add_notes = add_notes
        self.ignore_deprecation = ignore_deprecation
        self.extra_parameters = extra_parameters if extra_parameters else {}
        self.effective_tsv_paths = {}
        self.globus_token = globus_token
        self.run_plugins = run_plugins
        self.verbose = verbose

        self.check_fields = [
            "parent_sample_id",
            "source_id",
            "sample_id",
        ]
        self.errors = ErrorDict()

        self.get_app_context(app_context)

        try:
            self._get_effective_tsvs(tsv_paths)
            self._check_multi_assay()
            if not self.is_multi_assay:
                self._check_single_assay()

            self.is_shared_upload = {"global", "non_global"} == {
                x
                for x in self.directory_path.glob("*global")
                if x.is_dir() and x.name in ["global", "non_global"]
            }

        except PreflightError as e:
            self.errors.preflight.append(str(e))

    #####################
    #
    # Public methods:
    #
    #####################

    def get_info(self) -> Optional[InfoDict]:
        """
        If called before get_errors, will report dir schema major version only
        """
        git_version = subprocess.check_output(
            "git rev-parse --short HEAD".split(" "),
            encoding="ascii",
            stderr=subprocess.STDOUT,
        ).strip()

        try:
            tsvs = {
                Path(path).name: {
                    "Schema": sv.table_schema,
                    "Metadata schema version": sv.version,
                    "Directory schema version": sv.dir_schema,
                }
                for path, sv in self.effective_tsv_paths.items()
            }
        except PreflightError as e:
            self.errors.preflight.append(str(e))
            return

        return InfoDict(
            time=datetime.now(),
            git=git_version,
            dir=str(self.directory_path),
            tsvs=tsvs,
        )

    def get_errors(self, **kwargs) -> ErrorDict:
        """
        This creates an ErrorDict object
        When converted using ErrorDict.as_dict(), keys are
        present only if there is actually an error to report.
        """
        # plugin_kwargs are passed to the plugin validators via extra_parameters
        kwargs.update(self.extra_parameters)

        # Return if PreflightErrors found
        if self.errors:
            return self.errors

        if not self.effective_tsv_paths:
            self.errors.preflight.append("There are no effective TSVs.")
            return self.errors

        # Collect errors
        self._get_local_tsv_errors()
        self._get_directory_errors()
        self.validation_routine()
        self._get_reference_errors()

        # Plugin error checking is costly, by default this bails
        # if other errors have been found already and runs plugins if not.
        # Pass in run_plugins=False to skip plugins even if no errors found.
        if self.errors:
            self.errors.plugin_skip = (
                "Skipping plugins validation: errors in upload metadata or dir structure."
            )
        elif self.run_plugins:
            logging.info("Running plugin validation...")
            self.errors.plugin = self._get_plugin_errors(**kwargs)

        return self.errors

    def get_app_context(self, submitted_app_context: Dict):
        """
        Ensure that all default values are present, but privilege any
        submitted values.
        """
        self.app_context = {
            "entities_url": "https://entity.api.hubmapconsortium.org/entities/",
            "ingest_url": "https://ingest.api.hubmapconsortium.org/",
            "request_header": {"X-Hubmap-Application": "ingest-pipeline"},
            # TODO: does not work in HuBMAP currently
            "constraints_url": None,
        } | submitted_app_context

    def validation_routine(
        self,
        report_type: ReportType = ReportType.STR,
        tsv_paths: Dict[str, SchemaVersion] = {},
    ):
        tsvs_to_evaluate = tsv_paths if tsv_paths else self.effective_tsv_paths
        for tsv_path, schema_version in tsvs_to_evaluate.items():
            self._validate(tsv_path, schema_version, report_type)

    def online_checks(
        self,
        tsv_path: str,
        schema: SchemaVersion,
        report_type: ReportType = ReportType.STR,
    ):
        url_errors = self._get_url_errors(tsv_path, schema, report_type)
        if url_errors:
            self.errors.metadata_url_errors[tsv_path].extend(url_errors)
        try:
            api_errors = self._api_validation(schema, report_type)
        except Exception as e:
            api_errors = [e]
        if api_errors:
            self.errors.metadata_validation_api[tsv_path].extend(api_errors)
        constraint_errors = self._constraint_checks(schema)
        if constraint_errors:
            self.errors.metadata_constraint_errors[tsv_path].extend(constraint_errors)

    ###################################
    #
    # Top-level private methods:
    #
    ###################################

    def _get_effective_tsvs(self, tsv_paths: List[str]):
        # TODO: in most/all(?) cases, an upload should only have one assay_type/dir_schema
        # (pending decisions about epics); in that case, the upload itself could probably have props
        # like assay_type, dir_schema, and main_assay_tsv.
        unsorted_effective_tsv_paths = {
            str(path): get_schema_version(
                Path(path),
                self.encoding,
                self.app_context["entities_url"],
                self.app_context["ingest_url"],
                self.globus_token,
                self.directory_path,
            )
            for path in (tsv_paths if tsv_paths else self.directory_path.glob(f"*{TSV_SUFFIX}"))
        }

        self.effective_tsv_paths = {
            k: unsorted_effective_tsv_paths[k] for k in sorted(unsorted_effective_tsv_paths.keys())
        }

    def _check_single_assay(self):
        types_counter = Counter([v.dataset_type for v in self.effective_tsv_paths.values()])
        if len(types_counter.keys()) > 1:
            raise PreflightError(
                f"Found multiple dataset types in upload: {', '.join(types_counter.keys())}"
            )
        repeated = [dataset_type for dataset_type, count in types_counter.items() if count > 1]
        if repeated:
            raise PreflightError(
                f"There is more than one TSV for this type: {', '.join(repeated)}"
            )

    def _get_local_tsv_errors(self):
        for path, schema in self.effective_tsv_paths.items():
            if "data_path" not in schema.rows[0] or "contributors_path" not in schema.rows[0]:
                self.errors.upload_metadata[f"{path} (as {schema.table_schema})"].append(
                    "File is missing data_path or contributors_path."
                )
            for ref in ["contributors", "antibodies"]:
                errors = self._get_ref_errors(ref, schema, path)
                if errors:
                    self.errors.upload_metadata.update(errors)

    def _get_directory_errors(self):
        if self.is_multi_assay and self.multi_parent:
            for data_path in self.multi_assay_data_paths:
                dir_errors = self._check_data_path(
                    self.multi_parent, Path(self.multi_parent.path), data_path
                )
                for schema in self.effective_tsv_paths.values():
                    if not schema.dataset_type == self.multi_parent.dataset_type:
                        schema.dir_schema = self.multi_parent.dir_schema
                if dir_errors:
                    self.errors.directory.update(dir_errors)
        else:
            for path, schema in self.effective_tsv_paths.items():
                dir_errors = self._get_ref_errors("data", schema, path)
                if dir_errors:
                    self.errors.directory.update(dir_errors)

    def _validate(
        self,
        tsv_path: str,
        schema_version: SchemaVersion,
        report_type: ReportType = ReportType.STR,
    ):
        if not schema_version.is_cedar:
            logging.info(
                f"""TSV {tsv_path} does not contain a metadata_schema_id,
                sending for local validation"""
            )
            self._local_validation(tsv_path, schema_version, report_type)
        else:
            self.online_checks(tsv_path, schema_version, report_type)

    def _local_validation(
        self, tsv_path: str, schema_version: SchemaVersion, report_type: ReportType
    ):
        try:
            schema = get_table_schema(
                schema_version,
                self.optional_fields,
                self.no_url_checks,
            )
        except Exception as e:
            self.errors.metadata_validation_local.update(
                {f"{tsv_path} (as {schema_version.table_schema})": [str(e)]}
            )
            return
        if schema.get("deprecated") and not self.ignore_deprecation:
            self.errors.metadata_validation_local.update(
                {
                    f"{tsv_path} (as {schema_version.table_schema})": [
                        "Schema version is deprecated"
                    ]
                }
            )
            return

        local_errors = get_table_errors(tsv_path, schema, report_type)
        if local_errors:
            self.errors.metadata_validation_local.update(
                {f"{tsv_path} (as {schema_version.table_schema})": local_errors}
            )

    def _api_validation(
        self,
        schema: SchemaVersion,
        report_type: ReportType,
    ) -> List[Union[str, Dict]]:
        errors = []
        response = cedar_api_call(schema.path)
        if response.status_code != 200:
            raise Exception(response.json())
<<<<<<< HEAD
        if response.json().get("reporting") and len(response.json().get("reporting")) > 0:
            errors.extend(
                [self._get_message(error, report_type) for error in response.json()["reporting"]]
            )
=======
        elif response.json().get("reporting") and len(response.json().get("reporting")) > 0:
            for error in response.json()["reporting"]:
                normalized_row = error.get("row") + 1
                error["row"] = normalized_row
                errors.append(self._get_message(error, report_type))
>>>>>>> b42126ea
        else:
            logging.info(f"No errors found during CEDAR validation for {schema.path}!")
            logging.info(f"Response: {response.json()}.")
        return errors

    def _get_url_errors(
        self, tsv_path: str, schema: SchemaVersion, report_type: ReportType
    ) -> List:
        """
        Check provided values for parent_sample_id and orcid_id; additionally
        check sample_id, organ_id, and source_id values in single TSV validation
        via validation_utils.get_tsv_errors.
        """
        errors = []

        if self.no_url_checks:
            return errors

        constrained_fields = self._get_constrained_fields(schema)

        rows = read_rows(Path(tsv_path), self.encoding)
        fields = rows[0].keys()
        if missing_fields := [k for k in constrained_fields.keys() if k not in fields].sort():
            raise ErrorDictException(f"Missing fields: {missing_fields}")
        url_errors = self._find_and_check_url_fields(rows, constrained_fields, schema, report_type)
        return url_errors

    def _constraint_checks(self, schema: SchemaVersion):
        # HuBMAP does not have constraints endpoint, SenNet can pass it in explicitly
        if not self.app_context["constraints_url"]:
            return
        constraints_by_entity_id = self._construct_constraint_check(schema)
        payload = list(constraints_by_entity_id.values())
        if not payload:
            print(f"No constraint checks made for schema {schema.schema_name}.")
            return
        data = json.dumps(payload)
        headers = {
            "Authorization": f"Bearer {self.globus_token}",
            "Content-Type": "application/json",
        }
        url = f"{self.app_context['constraints_url']}?match=True&order={CONSTRAINTS_CHECK_METHOD}"
        response = requests.post(url, headers=headers, data=data)
        if self.verbose:
            print("Ancestor-Descendant pairs sent:")
            self._print_constraint_pairs(payload)
        try:
            response.raise_for_status()
        except Exception:
            return self._get_constraint_check_errors(
                response, payload, list(constraints_by_entity_id.keys())
            )

    def _find_and_check_url_fields(
        self, rows: List, constrained_fields: Dict, schema: SchemaVersion, report_type: ReportType
    ) -> List[Dict[str, str]]:
        errors = []
        for i, row in enumerate(rows):
            url_fields = self._get_url_fields(row, constrained_fields)
            for field_name, field_value in url_fields.items():
                for value in field_value:
                    try:
                        entity_type = self._check_url(
                            field_name, value, constrained_fields, schema.schema_name
                        )
                        if entity_type:
                            schema.ancestor_entities.update(entity_type)
                    except Exception as e:
                        error = {
                            "errorType": type(e).__name__,
                            "column": field_name,
                            "row": i + 2,
                            "value": value,
                            "error_text": e.__str__(),
                        }
                        errors.append(self._get_message(error, report_type))
        return errors

    def _get_reference_errors(self):
        no_ref_errors = self.__get_no_ref_errors()
        multi_ref_errors = self.__get_multi_ref_errors()
        shared_dir_errors = self.__get_shared_dir_errors()
        if no_ref_errors:
            self.errors.reference.update({"No References": no_ref_errors})
        if multi_ref_errors:
            self.errors.reference.update({"Multiple References": multi_ref_errors})
        if shared_dir_errors:
            self.errors.reference.update({"Shared Directory References": shared_dir_errors})

    def _get_plugin_errors(self, **kwargs) -> dict:
        plugin_path = self.plugin_directory
        if not plugin_path:
            return {}
        errors: DefaultDict[str, list] = defaultdict(list)
        for metadata_path, sv in self.effective_tsv_paths.items():
            try:
                # If this is not a multi-assay upload, check all files;
                # if this is a multi-assay upload, check all files ONCE
                # using the parent metadata file as a manifest, skipping
                # non-parent dataset_types
                if not self.multi_parent or (sv.dataset_type == self.multi_parent.dataset_type):
                    for k, v in run_plugin_validators_iter(
                        metadata_path,
                        sv,
                        plugin_path,
                        self.is_shared_upload,
                        verbose=self.verbose,
                        **kwargs,
                    ):
                        errors[k].append(v)
            except PluginValidatorError as e:
                # We are ok with just returning a single error, rather than all.
                errors["Unexpected Plugin Error"] = [e]
        for k, v in errors.items():
            errors[k] = sorted(v)
        return dict(errors)  # get rid of defaultdict

    #################################
    #
    # Multi-assay methods/properties:
    #
    #################################

    @cached_property
    def multi_parent(self) -> Optional[SchemaVersion]:
        multi_assay_parents = [sv for sv in self.effective_tsv_paths.values() if sv.contains]
        if len(multi_assay_parents) == 0:
            return
        if len(multi_assay_parents) > 1:
            raise PreflightError(
                f"Upload contains multiple parent multi-assay types: {multi_assay_parents}"
            )
        return multi_assay_parents[0]

    @cached_property
    def multi_components(self) -> List:
        if self.multi_parent:
            return [sv for sv in self.effective_tsv_paths.values() if not sv.contains]
        else:
            return []

    @cached_property
    def multi_assay_data_paths(self) -> List:
        if not self.is_multi_assay or not self.multi_parent:
            return []
        shared_data_paths = [key["data_path"] for key in self.multi_parent.rows]
        return shared_data_paths

    @cached_property
    def is_multi_assay(self) -> bool:
        if self.multi_parent and self.multi_components:
            return True
        return False

    def _check_multi_assay(self):
        # This is not recursive, so if there are nested multi-assay types it will not work
        if self.multi_parent and self.multi_components:
            try:
                self._check_multi_assay_children()
                self._check_data_paths_shared_with_parent()
                logging.info(f"Multi-assay parent: {self.multi_parent.dataset_type}")
                logging.info(
                    f"Multi-assay components: {', '.join([component.dataset_type for component in self.multi_components])}"  # noqa: E501
                )
            except AssertionError as e:
                raise PreflightError(str(e))
        else:
            logging.info("Not a multi-assay upload.")

    def _check_multi_assay_children(self):
        """
        Iterate through child dataset types, check that they are valid
        components of parent multi-assay type and that no components are missing
        """
        assert (
            self.multi_parent and self.multi_components
        ), f"Error validating multi-assay upload, missing parent and/or component values. Parent: {self.multi_parent.dataset_type if self.multi_parent else None} / Components: {[component.dataset_type for component in self.multi_components if self.multi_components]}"  # noqa: E501
        not_allowed = []
        necessary = copy(self.multi_parent.contains)
        for sv in self.multi_components:
            if sv.dataset_type.lower() not in self.multi_parent.contains:
                not_allowed.append(sv.dataset_type)
            else:
                necessary.remove(sv.dataset_type.lower())
        message = ""
        if necessary:
            message += f"Multi-assay parent type {self.multi_parent.dataset_type} missing required component(s): {', '.join(necessary)}."  # noqa: E501
        if not_allowed:
            message += f" Invalid child assay type(s) for parent type {self.multi_parent.dataset_type}: {', '.join(not_allowed)}"  # noqa: E501
        if message:
            raise PreflightError(message)

    def _check_data_paths_shared_with_parent(self):
        """
        Check parent multi-assay TSV data_path values against data_paths in child TSVs
        """
        assert (
            self.multi_parent and self.multi_components
        ), f"Cannot check shared data paths for multi-assay upload, missing parent and/or component values. Parent: {self.multi_parent.dataset_type if self.multi_parent else None} / Components: {[component.dataset_type for component in self.multi_components if self.multi_components]}"  # noqa: E501
        # Make sure that neither parents nor components have any unique paths, as this
        # indicates either a missing component or a dataset that is unique to a
        # component; collect any/all errors
        errors = []
        for component in self.multi_components:
            component_paths = {row.get("data_path") for row in component.rows}
            unique_in_component = component_paths.difference(self.multi_assay_data_paths)
            if unique_in_component:
                errors.append(
                    f"Path(s) in {component.dataset_type} metadata TSV not present in parent: {', '.join(unique_in_component)}."  # noqa: E501
                )
            unique_in_parent = set(self.multi_assay_data_paths).difference(component_paths)
            if unique_in_parent:
                errors.append(
                    f"Path(s) in {self.multi_parent.dataset_type} metadata TSV not present in component {component.dataset_type}: {', '.join(unique_in_parent)}."  # noqa: E501
                )
        if errors:
            raise PreflightError(" ".join(errors))

    ##############################
    #
    # Supporting private methods:
    #
    ##############################

    def _get_constrained_fields(self, schema: SchemaVersion):
        # assay -> parent_sample_id
        # sample -> sample_id
        # organ -> organ_id
        # contributors -> orcid (new) / orcid_id (old)

        constrained_fields = {}
        schema_name = schema.schema_name

        if "sample" in schema_name:
            constrained_fields["sample_id"] = self.app_context.get("entities_url")
            constrained_fields["source_id"] = self.app_context.get("entities_url")
        elif "organ" in schema_name:
            constrained_fields["organ_id"] = self.app_context.get("entities_url")
        elif "source" in schema_name:
            constrained_fields["source_id"] = self.app_context.get("entities_url")
        elif "contributors" in schema_name:
            if schema.is_cedar:
                constrained_fields["orcid"] = (
                    "https://pub.orcid.org/v3.0/expanded-search/?q=orcid:"
                )
            else:
                constrained_fields["orcid_id"] = (
                    "https://pub.orcid.org/v3.0/expanded-search/?q=orcid:"
                )
        else:
            constrained_fields["parent_sample_id"] = self.app_context.get("entities_url")
        return constrained_fields

    def _get_url_fields(
        self,
        row: Dict,
        constrained_fields: dict,
    ) -> Dict[str, List[str]]:
        url_fields = {}
        check = {k: v for k, v in row.items() if k in constrained_fields}
        for check_field, value in check.items():
            if check_field in self.check_fields and not self.globus_token:
                raise ErrorDictException(
                    "No token received to check URL fields against Entity API."
                )
            # TODO: could just split if there's a comma in the field
            elif check_field == "parent_sample_id":
                url_fields["parent_sample_id"] = value.split(",")
            else:
<<<<<<< HEAD
                url_fields[check_field] = [value]
        return url_fields

    def _check_url(
        self, field: str, value: str, constrained_fields: Dict, schema_name: str
    ) -> Optional[Dict]:
        """
        Returns entity_type if checking a field in check_fields.
        """
        url = constrained_fields[field] + value
        if field in self.check_fields:
            headers = self.app_context.get("request_header", {})
            response = get_entity_api_data(url, self.globus_token, headers)
            if schema_name != OtherTypes.SAMPLE or (
                schema_name == OtherTypes.SAMPLE and field != "sample_id"
            ):
                return {
                    value: format_constraint_check_data(*get_entity_type_vals(response.json()))
                }
        elif field in ["orcid_id", "orcid"]:
            headers = {"Accept": "application/json"}
            response = requests.get(url, headers=headers)
            num_found = response.json().get("num-found")
            if num_found == 1:
                return
            elif num_found == 0:
                raise Exception(f"ORCID {value} does not exist.")
            else:
                raise Exception(f"Found {num_found} matches for ORCID {value}.")
        else:
            response = requests.get(url)
            response.raise_for_status()

    def _construct_constraint_check(self, schema: SchemaVersion) -> dict[str, dict]:
        payload = {}
        for entity_id, ancestor_entity in schema.ancestor_entities.items():
            payload[entity_id] = {
                "ancestors": ancestor_entity,
                "descendants": schema.entity_type_info,
=======
                headers = {"Accept": "application/json"}
                response = requests.get(url, headers=headers)
                num_found = response.json().get("num-found")
                if num_found == 1:
                    return
                elif num_found == 0:
                    raise Exception(f"ORCID {value} does not exist.")
                else:
                    raise Exception(f"Found {num_found} matches for ORCID {value}.")
        except Exception as e:
            error = {
                "errorType": type(e).__name__,
                "column": field,
                "row": row_num + 1,
                "value": value,
                "error_text": e.__str__(),
>>>>>>> b42126ea
            }
        return payload

    def _print_constraint_pairs(self, constraint_list):
        for row in constraint_list:
            row_output = []
            for v in row.values():
                entity_type = v.get("entity_type")
                sub_type = v.get("sub_type")
                if type(sub_type) is list:
                    sub_type = ", ".join(sub_type)
                sub_type_val = v.get("sub_type_val")
                if type(sub_type_val) is list:
                    sub_type_val = ", ".join(sub_type_val)
                row_output.append(
                    f"{entity_type}{f'/{sub_type}' if sub_type else ''}{f'/{sub_type_val}' if sub_type_val else ''}"
                )
            print(" - ".join(row_output))

    def _get_constraint_check_errors(
        self, response: requests.Response, payload: List, entity_ids: List
    ) -> List[str]:
        problem_entities = []
        if response.status_code == 400:
            for i, entity_check in enumerate(response.json().get("description", [])):
                if entity_check["code"] != 200:
                    descendants = self._format_constraint_type_error(
                        payload[i].get("descendants", {})
                    )
                    ancestors = self._format_constraint_type_error(payload[i].get("ancestors", {}))
                    problem_entities.append(
                        f"Invalid ancestor type for TSV type {descendants}. Data sent for ancestor {entity_ids[i]}: {ancestors}."
                    )
        return problem_entities

    def _format_constraint_type_error(self, section: dict):
        data_entity_type = section.get("entity_type", "").lower()
        data_entity_sub_type = (
            f"/{section['sub_type'][0].lower()}" if len(section.get("sub_type", [])) == 1 else ""
        )
        data_entity_sub_type_val = (
            f"/{section['sub_type_val'][0].lower()}" if section.get("sub_type_val") else ""
        )
        return data_entity_type + data_entity_sub_type + data_entity_sub_type_val

    def _get_message(
        self,
        error: Dict[str, str],
        report_type: ReportType = ReportType.STR,
    ) -> Union[str, Dict]:
        """
        >>> u = Upload(Path("/test/dir"))
        >>> print(
        ...     u._get_message(
        ...         {
        ...             'errorType': 'notStandardTerm',
        ...             'column': 'stain_name',
        ...             'row': 1,
        ...             'repairSuggestion': 'H&E',
        ...             'value': 'H& E'
        ...         }
        ...     )
        ... )
        On row 1, column "stain_name", value "H& E" fails because of error "notStandardTerm". Example: H&E
        """  # noqa: E501

        example = error.get("repairSuggestion", "")
        error_text = error.get("error_text", "")

        return_str = report_type is ReportType.STR
        if "errorType" in error and "column" in error and "row" in error and "value" in error:
            # This may need readability improvements
            msg = (
                f'On row {error["row"]}, column "{error["column"]}", '
                f'value "{error["value"]}" fails because of error "{error["errorType"]}"'
                f'{f": {error_text}" if error_text else error_text}'
                f'{f". Example: {example}" if example else example}'
            )
            return msg if return_str else get_json(msg, error["row"], error["column"])
        return error

    def _check_path(
        self,
        path_value: str,
        ref: str,
        schema_version: SchemaVersion,
        metadata_path: Union[str, Path],
    ) -> Optional[Dict[str, List[str]]]:
        if ref == "data":
            errors = self._check_data_path(schema_version, Path(metadata_path), path_value)
            if errors:
                self.errors.directory.update(errors)
        else:
            other_path = self.directory_path / path_value
            try:
                assert other_path.exists()
            except AssertionError:
                self.errors.upload_metadata[str(metadata_path)].append(
                    f"Value '{path_value}' in column '{ref}_path' points to non-existent file: '{self.directory_path / path_value}'"
                )
                return
            try:
                self._check_other_path(str(other_path))
            except PreflightError as e:
                self.errors.upload_metadata[str(metadata_path)].append(
                    f"Error opening or reading value '{path_value}' from column '{ref}_path': {e.errors}"
                )

    def _get_ref_errors(
        self,
        ref: str,
        schema: SchemaVersion,
        metadata_path: Union[str, Path],
    ):
        # We don't want to continuously validate shared paths, e.g. contributors.tsv,
        # so this ensures we only check unique paths in a single metadata TSV once
        unique_paths = set()
        for row in schema.rows:
            field = f"{ref}_path"
            if not row.get(field):
                continue
            unique_paths.add(row[field])
        if ref == "contributors":
            schema.contributors_paths = [
                str(Path(Path(metadata_path).parent, path)) for path in unique_paths
            ]
        elif ref == "antibodies":
            schema.antibodies_paths = [
                str(Path(Path(metadata_path).parent, path)) for path in unique_paths
            ]
        for path_value in sorted(unique_paths):
            self._check_path(path_value, ref, schema, metadata_path)

    def _check_data_path(
        self, schema_version: SchemaVersion, metadata_path: Path, path_value: str
    ) -> Dict[str, List[str]]:
        errors = {}
        data_path = Path(path_value)
        print_path = str(Path(self.directory_path / data_path))

        if not schema_version.dir_schema:
            raise Exception(
                f"No directory schema found for data_path " f"{print_path} in {metadata_path}!"
            )

        try:
            ref_errors = get_data_dir_errors(
                schema_version.dir_schema,
                root_path=self.directory_path,
                data_dir_path=data_path,
                dataset_ignore_globs=self.dataset_ignore_globs,
            ).popitem()
            if type(ref_errors[1]) is list:
                errors[f"{print_path} (as {ref_errors[0]})"] = ref_errors[1]
            schema_version.dir_schema = ref_errors[0]
        except FileNotFoundError:
            self.errors.directory[str(metadata_path)].append(
                f"Value '{path_value}' in column 'data_path' points to non-existent directory: '{self.directory_path / path_value}'"
            )
        except Exception as e:
            errors[print_path] = e
        return errors

    def _check_other_path(self, other_path: str):
        schema = get_schema_version(
            Path(other_path),
            self.encoding,
            self.app_context["entities_url"],
            self.app_context["ingest_url"],
            self.globus_token,
            self.directory_path,
        )
        self.validation_routine(tsv_paths={str(other_path): schema})

    def __get_no_ref_errors(self) -> dict:
        referenced_data_paths = (
            set(self.__get_data_references().keys())
            | set(self.__get_contributors_references().keys())
            | set(self.__get_antibodies_references().keys())
        )

        referenced_data_paths = {Path(path) for path in referenced_data_paths}

        non_metadata_paths = {
            Path(path.name)
            for path in self.directory_path.iterdir()
            if not path.name.endswith(TSV_SUFFIX)
            and not any([fnmatch(path.name, glob) for glob in self.upload_ignore_globs])
        }
        unreferenced_paths = non_metadata_paths - referenced_data_paths
        unreferenced_dir_paths = [path for path in unreferenced_paths if Path(path).is_dir()]
        unreferenced_file_paths = [path for path in unreferenced_paths if not Path(path).is_dir()]
        errors = {}
        if unreferenced_dir_paths:
            errors["Directories"] = unreferenced_dir_paths
        if unreferenced_file_paths:
            errors["Files"] = unreferenced_file_paths
        return errors

    def __get_shared_dir_errors(self) -> dict:
        errors = {}
        all_non_global_files = self.__get_non_global_files_references()
        if all_non_global_files:
            for row_non_global_files, row_references in all_non_global_files.items():
                row_non_global_files = {
                    (self.directory_path / "./non_global" / Path(x.strip())): Path(x.strip())
                    for x in row_non_global_files.split(";")
                    if x.strip()
                }

                for (
                    full_path_row_non_global_file,
                    rel_path_row_non_global_file,
                ) in row_non_global_files.items():
                    if not full_path_row_non_global_file.exists():
                        errors[",".join(row_references)] = (
                            f"{rel_path_row_non_global_file} not exist in upload."
                        )
        else:
            # Catch case 2
            if self.is_shared_upload:
                errors["Upload Errors"] = (
                    "No non_global_files specified but "
                    "upload has global & non_global directories"
                )

        return errors

    def __get_multi_ref_errors(self) -> dict:
        #  If - multi-assay dataset (and only that dataset is referenced) don't fail
        #  Else - fail
        errors = {}
        data_references = self.__get_data_references()
        for path, references in data_references.items():
            if path not in self.multi_assay_data_paths:
                if len(references) > 1 and not self.is_shared_upload:
                    errors[path] = references
        return errors

    def __get_data_references(self) -> dict:
        return self.__get_references("data_path")

    def __get_antibodies_references(self) -> dict:
        return self.__get_references("antibodies_path")

    def __get_contributors_references(self) -> dict:
        return self.__get_references("contributors_path")

    def __get_non_global_files_references(self) -> dict:
        return self.__get_references("non_global_files")

    def __get_references(self, col_name) -> dict:
        references = defaultdict(list)
        for tsv_path, schema in self.effective_tsv_paths.items():
            for i, row in enumerate(schema.rows):
                if col_name in row:
                    reference = f"{tsv_path} (row {i+2})"
                    references[row[col_name]].append(reference)
        return dict(references)<|MERGE_RESOLUTION|>--- conflicted
+++ resolved
@@ -331,18 +331,11 @@
         response = cedar_api_call(schema.path)
         if response.status_code != 200:
             raise Exception(response.json())
-<<<<<<< HEAD
-        if response.json().get("reporting") and len(response.json().get("reporting")) > 0:
-            errors.extend(
-                [self._get_message(error, report_type) for error in response.json()["reporting"]]
-            )
-=======
         elif response.json().get("reporting") and len(response.json().get("reporting")) > 0:
             for error in response.json()["reporting"]:
                 normalized_row = error.get("row") + 1
                 error["row"] = normalized_row
                 errors.append(self._get_message(error, report_type))
->>>>>>> b42126ea
         else:
             logging.info(f"No errors found during CEDAR validation for {schema.path}!")
             logging.info(f"Response: {response.json()}.")
@@ -612,7 +605,6 @@
             elif check_field == "parent_sample_id":
                 url_fields["parent_sample_id"] = value.split(",")
             else:
-<<<<<<< HEAD
                 url_fields[check_field] = [value]
         return url_fields
 
@@ -652,24 +644,6 @@
             payload[entity_id] = {
                 "ancestors": ancestor_entity,
                 "descendants": schema.entity_type_info,
-=======
-                headers = {"Accept": "application/json"}
-                response = requests.get(url, headers=headers)
-                num_found = response.json().get("num-found")
-                if num_found == 1:
-                    return
-                elif num_found == 0:
-                    raise Exception(f"ORCID {value} does not exist.")
-                else:
-                    raise Exception(f"Found {num_found} matches for ORCID {value}.")
-        except Exception as e:
-            error = {
-                "errorType": type(e).__name__,
-                "column": field,
-                "row": row_num + 1,
-                "value": value,
-                "error_text": e.__str__(),
->>>>>>> b42126ea
             }
         return payload
 
