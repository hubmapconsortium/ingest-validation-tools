from __future__ import annotations

import logging
import subprocess
from collections import Counter, defaultdict
from copy import copy
from datetime import datetime
from fnmatch import fnmatch
from functools import cached_property
from pathlib import Path
from typing import DefaultDict, Dict, List, Optional, Union

import requests

from ingest_validation_tools.error_report import ErrorDict, ErrorDictException, InfoDict
from ingest_validation_tools.plugin_validator import (
    ValidatorError as PluginValidatorError,
)
from ingest_validation_tools.plugin_validator import run_plugin_validators_iter
from ingest_validation_tools.schema_loader import (
    PreflightError,
    SchemaVersion,
    get_table_schema,
)
from ingest_validation_tools.table_validator import ReportType, get_table_errors
from ingest_validation_tools.validation_utils import (
    get_data_dir_errors,
    get_json,
    get_schema_version,
    read_rows,
)

TSV_SUFFIX = "metadata.tsv"


class Upload:
    def __init__(
        self,
        directory_path: Path,
        tsv_paths: list = [],
        optional_fields: list = [],
        add_notes: bool = True,
        dataset_ignore_globs: list = [],
        upload_ignore_globs: list = [],
        plugin_directory: Union[Path, None] = None,
        encoding: str = "utf-8",
        no_url_checks: bool = False,
        ignore_deprecation: bool = False,
        extra_parameters: Union[dict, None] = None,
        globus_token: str = "",
        run_plugins: bool = True,
        app_context: dict = {},
        verbose: bool = True,
    ):
        self.directory_path = directory_path
        self.optional_fields = optional_fields
        self.dataset_ignore_globs = dataset_ignore_globs
        self.upload_ignore_globs = upload_ignore_globs
        self.plugin_directory = plugin_directory
        self.encoding = encoding
<<<<<<< HEAD
=======
        self.no_url_checks = no_url_checks
>>>>>>> 70a02010
        self.add_notes = add_notes
        self.offline = offline
        self.ignore_deprecation = ignore_deprecation
        self.extra_parameters = extra_parameters if extra_parameters else {}
        self.effective_tsv_paths = {}
        self.globus_token = globus_token
        self.run_plugins = run_plugins
        self.verbose = verbose

        self.errors = ErrorDict()

        self.get_app_context(app_context)

        try:
<<<<<<< HEAD
            self._get_effective_tsvs(tsv_paths)
=======
            unsorted_effective_tsv_paths = {
                str(path): get_schema_version(
                    path,
                    self.encoding,
                    self.app_context["ingest_url"],
                    self.directory_path,
                )
                for path in (tsv_paths if tsv_paths else directory_path.glob(f"*{TSV_SUFFIX}"))
            }

            self.effective_tsv_paths = {
                k: unsorted_effective_tsv_paths[k]
                for k in sorted(unsorted_effective_tsv_paths.keys())
            }
>>>>>>> 70a02010

            self._check_multi_assay()
            if not self.is_multi_assay:
                self._check_single_assay()

            self.is_shared_upload = {"global", "non_global"} == {
                x
                for x in self.directory_path.glob("*global")
                if x.is_dir() and x.name in ["global", "non_global"]
            }

        except PreflightError as e:
            self.errors.preflight.append(str(e))

    #####################
    #
    # Public methods:
    #
    #####################

    def get_info(self) -> Optional[InfoDict]:
        """
        If called before get_errors, will report dir schema major version only
        """
        git_version = subprocess.check_output(
            "git rev-parse --short HEAD".split(" "),
            encoding="ascii",
            stderr=subprocess.STDOUT,
        ).strip()

        try:
            tsvs = {
                Path(path).name: {
                    "Schema": sv.table_schema,
                    "Metadata schema version": sv.version,
                    "Directory schema version": sv.dir_schema,
                }
                for path, sv in self.effective_tsv_paths.items()
            }
        except PreflightError as e:
            self.errors.preflight.append(str(e))
            return

        return InfoDict(
            time=datetime.now(),
            git=git_version,
            dir=str(self.directory_path),
            tsvs=tsvs,
        )

    def get_errors(self, **kwargs) -> ErrorDict:
        """
        This creates an ErrorDict object
        When converted using ErrorDict.as_dict(), keys are
        present only if there is actually an error to report.
        """
        # plugin_kwargs are passed to the plugin validators via extra_parameters
        kwargs.update(self.extra_parameters)

        # Return if PreflightErrors found
        if self.errors:
            return self.errors

        if not self.effective_tsv_paths:
            self.errors.preflight.append("There are no effective TSVs.")
            return self.errors

        # Collect errors
        self._get_local_tsv_errors()
        self._get_directory_errors()
        self.validation_routine()
        self._get_reference_errors()

        # Plugin error checking is costly, by default this bails
        # if other errors have been found already and runs plugins if not.
        # Pass in run_plugins=False to skip plugins even if no errors found.
        if self.errors:
            self.errors.plugin_skip = (
                "Skipping plugins validation: errors in upload metadata or dir structure."
            )
        elif self.run_plugins:
            logging.info("Running plugin validation...")
            self.errors.plugin = self._get_plugin_errors(**kwargs)

        return self.errors

    def get_app_context(self, submitted_app_context: Dict):
        """
        Ensure that all default values are present, but privilege any
        submitted values.
        """
        self.app_context = {
            "entities_url": "https://entity.api.hubmapconsortium.org/entities/",
            "ingest_url": "https://ingest.api.hubmapconsortium.org/",
            "request_header": {"X-Hubmap-Application": "ingest-pipeline"},
        } | submitted_app_context

    def validation_routine(
        self,
        report_type: ReportType = ReportType.STR,
        tsv_paths: Dict[str, SchemaVersion] = {},
    ):
        tsvs_to_evaluate = tsv_paths if tsv_paths else self.effective_tsv_paths
        for tsv_path, schema_version in tsvs_to_evaluate.items():
            self._validate(tsv_path, schema_version, report_type)

    def online_checks(
        self,
        tsv_path: str,
        schema: SchemaVersion,
        report_type: ReportType = ReportType.STR,
    ):
        url_errors = self._url_checks(tsv_path, schema, report_type)
        if url_errors:
            self.errors.metadata_url_errors[tsv_path].extend(url_errors)
        try:
            api_errors = self._api_validation(Path(tsv_path), report_type)
        except Exception as e:
            api_errors = [e]
        if api_errors:
            self.errors.metadata_validation_api[tsv_path].extend(api_errors)

    ###################################
    #
    # Top-level private methods:
    #
    ###################################

    def _get_effective_tsvs(self, tsv_paths: List[str]):
        # TODO: in most/all(?) cases, an upload should only have one assay_type/dir_schema
        # (pending decisions about epics); in that case, the upload itself could probably have props
        # like assay_type, dir_schema, and main_assay_tsv.
        unsorted_effective_tsv_paths = {
            str(path): get_schema_version(
                Path(path),
                self.encoding,
                self.app_context["ingest_url"],
                self.directory_path,
            )
            for path in (tsv_paths if tsv_paths else self.directory_path.glob(f"*{TSV_SUFFIX}"))
        }

        self.effective_tsv_paths = {
            k: unsorted_effective_tsv_paths[k] for k in sorted(unsorted_effective_tsv_paths.keys())
        }

    def _check_single_assay(self):
        types_counter = Counter([v.dataset_type for v in self.effective_tsv_paths.values()])
        if len(types_counter.keys()) > 1:
            raise PreflightError(
                f"Found multiple dataset types in upload: {', '.join(types_counter.keys())}"
            )
        repeated = [dataset_type for dataset_type, count in types_counter.items() if count > 1]
        if repeated:
            raise PreflightError(
                f"There is more than one TSV for this type: {', '.join(repeated)}"
            )

    def _get_local_tsv_errors(self):
        for path, schema in self.effective_tsv_paths.items():
            if "data_path" not in schema.rows[0] or "contributors_path" not in schema.rows[0]:
                self.errors.upload_metadata[f"{path} (as {schema.table_schema})"].append(
                    "File is missing data_path or contributors_path."
                )
            for ref in ["contributors", "antibodies"]:
                errors = self._get_ref_errors(ref, schema, path)
                if errors:
                    self.errors.upload_metadata.update(errors)

    def _get_directory_errors(self):
        if self.is_multi_assay and self.multi_parent:
            for data_path in self.multi_assay_data_paths:
                dir_errors = self._check_data_path(
                    self.multi_parent, Path(self.multi_parent.path), data_path
                )
                for schema in self.effective_tsv_paths.values():
                    if not schema.dataset_type == self.multi_parent.dataset_type:
                        schema.dir_schema = self.multi_parent.dir_schema
                if dir_errors:
                    self.errors.directory.update(dir_errors)
        else:
            for path, schema in self.effective_tsv_paths.items():
                dir_errors = self._get_ref_errors("data", schema, path)
                if dir_errors:
                    self.errors.directory.update(dir_errors)

    def _validate(
        self,
        tsv_path: str,
        schema_version: SchemaVersion,
        report_type: ReportType = ReportType.STR,
    ):
        if not schema_version.is_cedar:
            logging.info(
                f"""TSV {tsv_path} does not contain a metadata_schema_id,
                sending for local validation"""
            )
<<<<<<< HEAD
            self._local_validation(tsv_path, schema_version, report_type)
        else:
            self.online_checks(tsv_path, schema_version, report_type)

    def _local_validation(
        self, tsv_path: str, schema_version: SchemaVersion, report_type: ReportType
    ):
        try:
            schema = get_table_schema(
                schema_version,
                self.optional_fields,
                self.offline,
            )
        except Exception as e:
            self.errors.metadata_validation_local.update(
                {f"{tsv_path} (as {schema_version.table_schema})": [str(e)]}
            )
            return
        if schema.get("deprecated") and not self.ignore_deprecation:
            self.errors.metadata_validation_local.update(
                {
                    f"{tsv_path} (as {schema_version.table_schema})": [
                        "Schema version is deprecated"
                    ]
                }
            )
            return
=======
            try:
                schema = get_table_schema(
                    schema_version,
                    self.optional_fields,
                    self.no_url_checks,
                )
            except Exception as e:
                return {f"{tsv_path} (as {schema_version.table_schema})": e}
>>>>>>> 70a02010

        local_errors = get_table_errors(tsv_path, schema, report_type)
        if local_errors:
            self.errors.metadata_validation_local.update(
                {f"{tsv_path} (as {schema_version.table_schema})": local_errors}
            )

    def _api_validation(
        self,
        tsv_path: Path,
        report_type: ReportType,
    ) -> List[Union[str, Dict]]:
        errors = []
        response = self._cedar_api_call(tsv_path)
        if response.status_code != 200:
            raise Exception(response.json())
        elif response.json().get("reporting") and len(response.json().get("reporting")) > 0:
            errors.extend(
                [self._get_message(error, report_type) for error in response.json()["reporting"]]
            )
        else:
<<<<<<< HEAD
            logging.info(f"No errors found during CEDAR validation for {tsv_path}!")
=======
            api_errors = self.online_checks(tsv_path, schema_version, report_type)
            if api_errors:
                api_validated[f"{tsv_path}"] = api_errors
        if local_validated:
            errors["Local Validation Errors"] = local_validated
        if api_validated:
            errors["CEDAR Validation Errors"] = api_validated
>>>>>>> 70a02010
        return errors

    def _url_checks(
        self, tsv_path: str, schema: SchemaVersion, report_type: ReportType = ReportType.STR
    ) -> List:
        """
        Check provided UUIDs/HuBMAP IDs for parent_id, sample_id, organ_id.
        Not using get_table_errors because CEDAR schema fields do not match
        the TSV fields, which makes frictionless confused and upset.
        """
        errors = []

        constrained_fields = self._get_constrained_fields(schema)

        try:
            url_errors = self._check_matching_urls(tsv_path, constrained_fields, report_type)
        except ErrorDictException as e:
            errors.append(str(e))
        else:
            if url_errors:
                errors.extend(url_errors)
        return errors

    def _get_reference_errors(self):
        no_ref_errors = self.__get_no_ref_errors()
        multi_ref_errors = self.__get_multi_ref_errors()
        shared_dir_errors = self.__get_shared_dir_errors()
        if no_ref_errors:
            self.errors.reference.update({"No References": no_ref_errors})
        if multi_ref_errors:
            self.errors.reference.update({"Multiple References": multi_ref_errors})
        if shared_dir_errors:
            self.errors.reference.update({"Shared Directory References": shared_dir_errors})

    def _get_plugin_errors(self, **kwargs) -> dict:
        plugin_path = self.plugin_directory
        if not plugin_path:
            return {}
        errors: DefaultDict[str, list] = defaultdict(list)
        for metadata_path, sv in self.effective_tsv_paths.items():
            try:
                # If this is not a multi-assay upload, check all files;
                # if this is a multi-assay upload, check all files ONCE
                # using the parent metadata file as a manifest, skipping
                # non-parent dataset_types
                if not self.multi_parent or (sv.dataset_type == self.multi_parent.dataset_type):
                    for k, v in run_plugin_validators_iter(
                        metadata_path,
                        sv,
                        plugin_path,
                        self.is_shared_upload,
                        verbose=self.verbose,
                        **kwargs,
                    ):
                        errors[k].append(v)
            except PluginValidatorError as e:
                # We are ok with just returning a single error, rather than all.
                errors["Unexpected Plugin Error"] = [e]
        for k, v in errors.items():
            errors[k] = sorted(v)
        return dict(errors)  # get rid of defaultdict

    #################################
    #
    # Multi-assay methods/properties:
    #
    #################################

    @cached_property
    def multi_parent(self) -> Optional[SchemaVersion]:
        multi_assay_parents = [sv for sv in self.effective_tsv_paths.values() if sv.contains]
        if len(multi_assay_parents) == 0:
            return
        if len(multi_assay_parents) > 1:
            raise PreflightError(
                f"Upload contains multiple parent multi-assay types: {multi_assay_parents}"
            )
        return multi_assay_parents[0]

    @cached_property
    def multi_components(self) -> List:
        if self.multi_parent:
            return [sv for sv in self.effective_tsv_paths.values() if not sv.contains]
        else:
            return []

    @cached_property
    def multi_assay_data_paths(self) -> List:
        if not self.is_multi_assay or not self.multi_parent:
            return []
        shared_data_paths = [key["data_path"] for key in self.multi_parent.rows]
        return shared_data_paths

    @cached_property
    def is_multi_assay(self) -> bool:
        if self.multi_parent and self.multi_components:
            return True
        return False

    def _check_multi_assay(self):
        # This is not recursive, so if there are nested multi-assay types it will not work
        if self.multi_parent and self.multi_components:
            try:
                self._check_multi_assay_children()
                self._check_data_paths_shared_with_parent()
                logging.info(f"Multi-assay parent: {self.multi_parent.dataset_type}")
                logging.info(
                    f"Multi-assay components: {', '.join([component.dataset_type for component in self.multi_components])}"  # noqa: E501
                )
            except AssertionError as e:
                raise PreflightError(str(e))
        else:
            logging.info("Not a multi-assay upload.")

    def _check_multi_assay_children(self):
        """
        Iterate through child dataset types, check that they are valid
        components of parent multi-assay type and that no components are missing
        """
        assert (
            self.multi_parent and self.multi_components
        ), f"Error validating multi-assay upload, missing parent and/or component values. Parent: {self.multi_parent.dataset_type if self.multi_parent else None} / Components: {[component.dataset_type for component in self.multi_components if self.multi_components]}"  # noqa: E501
        not_allowed = []
        necessary = copy(self.multi_parent.contains)
        for sv in self.multi_components:
            if sv.dataset_type.lower() not in self.multi_parent.contains:
                not_allowed.append(sv.dataset_type)
            else:
                necessary.remove(sv.dataset_type.lower())
        message = ""
        if necessary:
            message += f"Multi-assay parent type {self.multi_parent.dataset_type} missing required component(s): {', '.join(necessary)}."  # noqa: E501
        if not_allowed:
            message += f" Invalid child assay type(s) for parent type {self.multi_parent.dataset_type}: {', '.join(not_allowed)}"  # noqa: E501
        if message:
            raise PreflightError(message)

    def _check_data_paths_shared_with_parent(self):
        """
        Check parent multi-assay TSV data_path values against data_paths in child TSVs
        """
        assert (
            self.multi_parent and self.multi_components
        ), f"Cannot check shared data paths for multi-assay upload, missing parent and/or component values. Parent: {self.multi_parent.dataset_type if self.multi_parent else None} / Components: {[component.dataset_type for component in self.multi_components if self.multi_components]}"  # noqa: E501
        # Make sure that neither parents nor components have any unique paths, as this
        # indicates either a missing component or a dataset that is unique to a
        # component; collect any/all errors
        errors = []
        for component in self.multi_components:
            component_paths = {row.get("data_path") for row in component.rows}
            unique_in_component = component_paths.difference(self.multi_assay_data_paths)
            if unique_in_component:
                errors.append(
                    f"Path(s) in {component.dataset_type} metadata TSV not present in parent: {', '.join(unique_in_component)}."  # noqa: E501
                )
            unique_in_parent = set(self.multi_assay_data_paths).difference(component_paths)
            if unique_in_parent:
                errors.append(
                    f"Path(s) in {self.multi_parent.dataset_type} metadata TSV not present in component {component.dataset_type}: {', '.join(unique_in_parent)}."  # noqa: E501
                )
        if errors:
            raise PreflightError(" ".join(errors))

    ##############################
    #
    # Supporting private methods:
    #
    ##############################

    def _cedar_api_call(self, tsv_path: Union[str, Path]) -> requests.models.Response:
        file = {"input_file": open(tsv_path, "rb")}
        headers = {"content_type": "multipart/form-data"}
        try:
            response = requests.post(
                "https://api.metadatavalidator.metadatacenter.org/service/validate-tsv",
                headers=headers,
                files=file,
            )
            logging.info(f"Response: {response.json()}")
        except Exception as e:
            raise Exception(f"CEDAR API request for {tsv_path} failed! Exception: {e}")
        return response

<<<<<<< HEAD
    def _get_constrained_fields(self, schema: SchemaVersion):
=======
    def _url_checks(
        self, tsv_path: str, schema: SchemaVersion, report_type: ReportType = ReportType.STR
    ):
        """
        Check provided values for parent_sample_id and orcid_id; additionally
        check sample_id, organ_id, and source_id values in single TSV validation
        via validation_utils.get_tsv_errors.
        """
        errors: Dict = {}

        if self.no_url_checks:
            return errors
>>>>>>> 70a02010
        # assay -> parent_sample_id
        # sample -> sample_id
        # organ -> organ_id
        # contributors -> orcid (new) / orcid_id (old)

        constrained_fields = {}
        schema_name = schema.schema_name

        if "sample" in schema_name:
            constrained_fields["sample_id"] = self.app_context.get("entities_url")
        elif "organ" in schema_name:
            constrained_fields["organ_id"] = self.app_context.get("entities_url")
        elif "murine-source" in schema_name:
            constrained_fields["source_id"] = self.app_context.get("entities_url")
        elif "contributors" in schema_name:
            if schema.is_cedar:
                constrained_fields["orcid"] = (
                    "https://pub.orcid.org/v3.0/expanded-search/?q=orcid:"
                )
            else:
                constrained_fields["orcid_id"] = (
                    "https://pub.orcid.org/v3.0/expanded-search/?q=orcid:"
                )
        else:
            constrained_fields["parent_sample_id"] = self.app_context.get("entities_url")
        return constrained_fields

    def _check_matching_urls(
        self, tsv_path: str, constrained_fields: dict, report_type: ReportType = ReportType.STR
    ) -> List[Union[str, Dict]]:
        rows = read_rows(Path(tsv_path), self.encoding)
        fields = rows[0].keys()
        missing_fields = [k for k in constrained_fields.keys() if k not in fields].sort()
        if missing_fields:
            raise ErrorDictException(f"Missing fields: {sorted(missing_fields)}")
        url_errors = []
        for i, row in enumerate(rows):
            check = {k: v for k, v in row.items() if k in constrained_fields}
            for check_field, value in check.items():
                if check_field == "parent_sample_id":
                    ids = value.split(",")
                    for id in ids:
                        error = self._check_single_url(
                            check_field, id.strip(), constrained_fields, i
                        )
                        if error:
                            url_errors.append(self._get_message(error, report_type))
                else:
                    error = self._check_single_url(check_field, value, constrained_fields, i)
                    if error:
                        url_errors.append(self._get_message(error, report_type))
        return url_errors

    def _check_single_url(
        self,
        field: str,
        value: str,
        constrained_fields: Dict[str, str],
        row_num: int,
    ) -> Optional[Dict]:
        try:
            if (
                field in ["parent_sample_id", "source_id", "organ_id", "sample_id"]
                and not self.globus_token
            ):
                raise ErrorDictException(
                    "No token received to check URL fields against Entity API."
                )
            url = constrained_fields[field] + value
            if field not in ["orcid_id", "orcid"]:
                headers = self.app_context.get("request_header", {})
                headers["Authorization"] = f"Bearer {self.globus_token}"
                response = requests.get(url, headers=headers)
                response.raise_for_status()
            else:
                headers = {"Accept": "application/json"}
                response = requests.get(url, headers=headers)
                num_found = response.json().get("num-found")
                if num_found == 1:
                    return
                elif num_found == 0:
                    raise Exception(f"ORCID {value} does not exist.")
                else:
                    raise Exception(f"Found {num_found} matches for ORCID {value}.")
        except Exception as e:
            error = {
                "errorType": type(e).__name__,
                "column": field,
                "row": row_num + 2,
                "value": value,
                "error_text": e.__str__(),
            }
            return error

    def _get_message(
        self,
        error: Dict[str, str],
        report_type: ReportType = ReportType.STR,
    ) -> Union[str, Dict]:
        """
        >>> u = Upload(Path("/test/dir"))
        >>> print(
        ...     u._get_message(
        ...         {
        ...             'errorType': 'notStandardTerm',
        ...             'column': 'stain_name',
        ...             'row': 1,
        ...             'repairSuggestion': 'H&E',
        ...             'value': 'H& E'
        ...         }
        ...     )
        ... )
        On row 1, column "stain_name", value "H& E" fails because of error "notStandardTerm". Example: H&E
        """  # noqa: E501

        example = error.get("repairSuggestion", "")
        error_text = error.get("error_text", "")

        return_str = report_type is ReportType.STR
        if "errorType" in error and "column" in error and "row" in error and "value" in error:
            # This may need readability improvements
            msg = (
                f'On row {error["row"]}, column "{error["column"]}", '
                f'value "{error["value"]}" fails because of error "{error["errorType"]}"'
                f'{f": {error_text}" if error_text else error_text}'
                f'{f". Example: {example}" if example else example}'
            )
            return msg if return_str else get_json(msg, error["row"], error["column"])
        return error

    def _check_path(
        self,
        path_value: str,
        ref: str,
        schema_version: SchemaVersion,
        metadata_path: Union[str, Path],
    ) -> Optional[Dict[str, List[str]]]:
        if ref == "data":
            errors = self._check_data_path(schema_version, Path(metadata_path), path_value)
            if errors:
                self.errors.directory.update(errors)
        else:
            other_path = self.directory_path / path_value
            try:
                assert other_path.exists()
            except AssertionError:
                self.errors.upload_metadata[str(metadata_path)].append(
                    f"Value '{path_value}' in column '{ref}_path' points to non-existent file: '{self.directory_path / path_value}'"
                )
                return
            try:
                self._check_other_path(str(other_path))
            except PreflightError as e:
                self.errors.upload_metadata[str(metadata_path)].append(
                    f"Error opening or reading value '{path_value}' from column '{ref}_path': {e.errors}"
                )

    def _get_ref_errors(
        self,
        ref: str,
        schema: SchemaVersion,
        metadata_path: Union[str, Path],
    ):
        # We don't want to continuously validate shared paths, e.g. contributors.tsv,
        # so this ensures we only check unique paths in a single metadata TSV once
        unique_paths = set()
        for row in schema.rows:
            field = f"{ref}_path"
            if not row.get(field):
                continue
            unique_paths.add(row[field])
        if ref == "contributors":
            schema.contributors_paths = [
                str(Path(Path(metadata_path).parent, path)) for path in unique_paths
            ]
        elif ref == "antibodies":
            schema.antibodies_paths = [
                str(Path(Path(metadata_path).parent, path)) for path in unique_paths
            ]
        for path_value in sorted(unique_paths):
            self._check_path(path_value, ref, schema, metadata_path)

    def _check_data_path(
        self, schema_version: SchemaVersion, metadata_path: Path, path_value: str
    ) -> Dict[str, List[str]]:
        errors = {}
        data_path = Path(path_value)
        print_path = str(Path(self.directory_path / data_path))

        if not schema_version.dir_schema:
            raise Exception(
                f"No directory schema found for data_path " f"{print_path} in {metadata_path}!"
            )

        try:
            ref_errors = get_data_dir_errors(
                schema_version.dir_schema,
                root_path=self.directory_path,
                data_dir_path=data_path,
                dataset_ignore_globs=self.dataset_ignore_globs,
            ).popitem()
            if type(ref_errors[1]) is list:
                errors[f"{print_path} (as {ref_errors[0]})"] = ref_errors[1]
            schema_version.dir_schema = ref_errors[0]
<<<<<<< HEAD
        except FileNotFoundError:
            self.errors.directory[str(metadata_path)].append(
                f"Value '{path_value}' in column 'data_path' points to non-existent directory: '{self.directory_path / path_value}'"
=======
        except Exception as e:
            errors[f"{str(metadata_path)}, column 'data_path', value '{path_value}'"] = e
        return errors

    def _check_other_path(self, metadata_path: Path, other_path_value: str, path_type: str):
        errors = {}
        other_path = self.directory_path / other_path_value
        try:
            schema = get_schema_version(
                other_path,
                self.encoding,
                self.app_context["ingest_url"],
                self.directory_path,
>>>>>>> 70a02010
            )
        except Exception as e:
            errors[print_path] = e
        return errors

    def _check_other_path(self, other_path: str):
        schema = get_schema_version(
            Path(other_path),
            self.encoding,
            self.app_context["ingest_url"],
            self.directory_path,
        )
        self.validation_routine(tsv_paths={str(other_path): schema})

    def __get_no_ref_errors(self) -> dict:
        referenced_data_paths = (
            set(self.__get_data_references().keys())
            | set(self.__get_contributors_references().keys())
            | set(self.__get_antibodies_references().keys())
        )

        referenced_data_paths = {Path(path) for path in referenced_data_paths}

        non_metadata_paths = {
            Path(path.name)
            for path in self.directory_path.iterdir()
            if not path.name.endswith(TSV_SUFFIX)
            and not any([fnmatch(path.name, glob) for glob in self.upload_ignore_globs])
        }
        unreferenced_paths = non_metadata_paths - referenced_data_paths
        unreferenced_dir_paths = [path for path in unreferenced_paths if Path(path).is_dir()]
        unreferenced_file_paths = [path for path in unreferenced_paths if not Path(path).is_dir()]
        errors = {}
        if unreferenced_dir_paths:
            errors["Directories"] = unreferenced_dir_paths
        if unreferenced_file_paths:
            errors["Files"] = unreferenced_file_paths
        return errors

    def __get_shared_dir_errors(self) -> dict:
        errors = {}
        all_non_global_files = self.__get_non_global_files_references()
        if all_non_global_files:
            for row_non_global_files, row_references in all_non_global_files.items():
                row_non_global_files = {
                    (self.directory_path / "./non_global" / Path(x.strip())): Path(x.strip())
                    for x in row_non_global_files.split(";")
                    if x.strip()
                }

                for (
                    full_path_row_non_global_file,
                    rel_path_row_non_global_file,
                ) in row_non_global_files.items():
                    if not full_path_row_non_global_file.exists():
                        errors[",".join(row_references)] = (
                            f"{rel_path_row_non_global_file} not exist in upload."
                        )
        else:
            # Catch case 2
            if self.is_shared_upload:
                errors["Upload Errors"] = (
                    "No non_global_files specified but "
                    "upload has global & non_global directories"
                )

        return errors

    def __get_multi_ref_errors(self) -> dict:
        #  If - multi-assay dataset (and only that dataset is referenced) don't fail
        #  Else - fail
        errors = {}
        data_references = self.__get_data_references()
        for path, references in data_references.items():
            if path not in self.multi_assay_data_paths:
                if len(references) > 1 and not self.is_shared_upload:
                    errors[path] = references
        return errors

    def __get_data_references(self) -> dict:
        return self.__get_references("data_path")

    def __get_antibodies_references(self) -> dict:
        return self.__get_references("antibodies_path")

    def __get_contributors_references(self) -> dict:
        return self.__get_references("contributors_path")

    def __get_non_global_files_references(self) -> dict:
        return self.__get_references("non_global_files")

    def __get_references(self, col_name) -> dict:
        references = defaultdict(list)
        for tsv_path, schema in self.effective_tsv_paths.items():
            for i, row in enumerate(schema.rows):
                if col_name in row:
                    reference = f"{tsv_path} (row {i+2})"
                    references[row[col_name]].append(reference)
        return dict(references)<|MERGE_RESOLUTION|>--- conflicted
+++ resolved
@@ -58,12 +58,8 @@
         self.upload_ignore_globs = upload_ignore_globs
         self.plugin_directory = plugin_directory
         self.encoding = encoding
-<<<<<<< HEAD
-=======
         self.no_url_checks = no_url_checks
->>>>>>> 70a02010
         self.add_notes = add_notes
-        self.offline = offline
         self.ignore_deprecation = ignore_deprecation
         self.extra_parameters = extra_parameters if extra_parameters else {}
         self.effective_tsv_paths = {}
@@ -76,25 +72,7 @@
         self.get_app_context(app_context)
 
         try:
-<<<<<<< HEAD
             self._get_effective_tsvs(tsv_paths)
-=======
-            unsorted_effective_tsv_paths = {
-                str(path): get_schema_version(
-                    path,
-                    self.encoding,
-                    self.app_context["ingest_url"],
-                    self.directory_path,
-                )
-                for path in (tsv_paths if tsv_paths else directory_path.glob(f"*{TSV_SUFFIX}"))
-            }
-
-            self.effective_tsv_paths = {
-                k: unsorted_effective_tsv_paths[k]
-                for k in sorted(unsorted_effective_tsv_paths.keys())
-            }
->>>>>>> 70a02010
-
             self._check_multi_assay()
             if not self.is_multi_assay:
                 self._check_single_assay()
@@ -291,7 +269,6 @@
                 f"""TSV {tsv_path} does not contain a metadata_schema_id,
                 sending for local validation"""
             )
-<<<<<<< HEAD
             self._local_validation(tsv_path, schema_version, report_type)
         else:
             self.online_checks(tsv_path, schema_version, report_type)
@@ -303,7 +280,7 @@
             schema = get_table_schema(
                 schema_version,
                 self.optional_fields,
-                self.offline,
+                self.no_url_checks,
             )
         except Exception as e:
             self.errors.metadata_validation_local.update(
@@ -319,16 +296,6 @@
                 }
             )
             return
-=======
-            try:
-                schema = get_table_schema(
-                    schema_version,
-                    self.optional_fields,
-                    self.no_url_checks,
-                )
-            except Exception as e:
-                return {f"{tsv_path} (as {schema_version.table_schema})": e}
->>>>>>> 70a02010
 
         local_errors = get_table_errors(tsv_path, schema, report_type)
         if local_errors:
@@ -350,28 +317,22 @@
                 [self._get_message(error, report_type) for error in response.json()["reporting"]]
             )
         else:
-<<<<<<< HEAD
             logging.info(f"No errors found during CEDAR validation for {tsv_path}!")
-=======
-            api_errors = self.online_checks(tsv_path, schema_version, report_type)
-            if api_errors:
-                api_validated[f"{tsv_path}"] = api_errors
-        if local_validated:
-            errors["Local Validation Errors"] = local_validated
-        if api_validated:
-            errors["CEDAR Validation Errors"] = api_validated
->>>>>>> 70a02010
+            logging.info(f"Response: {response.json()}.")
         return errors
 
     def _url_checks(
         self, tsv_path: str, schema: SchemaVersion, report_type: ReportType = ReportType.STR
     ) -> List:
         """
-        Check provided UUIDs/HuBMAP IDs for parent_id, sample_id, organ_id.
-        Not using get_table_errors because CEDAR schema fields do not match
-        the TSV fields, which makes frictionless confused and upset.
+        Check provided values for parent_sample_id and orcid_id; additionally
+        check sample_id, organ_id, and source_id values in single TSV validation
+        via validation_utils.get_tsv_errors.
         """
         errors = []
+
+        if self.no_url_checks:
+            return errors
 
         constrained_fields = self._get_constrained_fields(schema)
 
@@ -544,22 +505,7 @@
             raise Exception(f"CEDAR API request for {tsv_path} failed! Exception: {e}")
         return response
 
-<<<<<<< HEAD
     def _get_constrained_fields(self, schema: SchemaVersion):
-=======
-    def _url_checks(
-        self, tsv_path: str, schema: SchemaVersion, report_type: ReportType = ReportType.STR
-    ):
-        """
-        Check provided values for parent_sample_id and orcid_id; additionally
-        check sample_id, organ_id, and source_id values in single TSV validation
-        via validation_utils.get_tsv_errors.
-        """
-        errors: Dict = {}
-
-        if self.no_url_checks:
-            return errors
->>>>>>> 70a02010
         # assay -> parent_sample_id
         # sample -> sample_id
         # organ -> organ_id
@@ -764,25 +710,9 @@
             if type(ref_errors[1]) is list:
                 errors[f"{print_path} (as {ref_errors[0]})"] = ref_errors[1]
             schema_version.dir_schema = ref_errors[0]
-<<<<<<< HEAD
         except FileNotFoundError:
             self.errors.directory[str(metadata_path)].append(
                 f"Value '{path_value}' in column 'data_path' points to non-existent directory: '{self.directory_path / path_value}'"
-=======
-        except Exception as e:
-            errors[f"{str(metadata_path)}, column 'data_path', value '{path_value}'"] = e
-        return errors
-
-    def _check_other_path(self, metadata_path: Path, other_path_value: str, path_type: str):
-        errors = {}
-        other_path = self.directory_path / other_path_value
-        try:
-            schema = get_schema_version(
-                other_path,
-                self.encoding,
-                self.app_context["ingest_url"],
-                self.directory_path,
->>>>>>> 70a02010
             )
         except Exception as e:
             errors[print_path] = e
