from __future__ import annotations

import logging
import subprocess
from collections import Counter, defaultdict
from copy import copy
from datetime import datetime
from fnmatch import fnmatch
from functools import cached_property
from pathlib import Path
from typing import Any, DefaultDict, Dict, List, Optional, Union

import requests

from ingest_validation_tools.plugin_validator import (
    ValidatorError as PluginValidatorError,
)
from ingest_validation_tools.plugin_validator import run_plugin_validators_iter
from ingest_validation_tools.schema_loader import (
    PreflightError,
    SchemaVersion,
    get_table_schema,
)
from ingest_validation_tools.table_validator import ReportType, get_table_errors
from ingest_validation_tools.validation_utils import (
    get_data_dir_errors,
    get_json,
    get_schema_version,
    read_rows,
)

TSV_SUFFIX = "metadata.tsv"


class ErrorDictException(Exception):
    def __init__(self, errors):
        message = f"Halting compilation of errors after detecting the following errors: {errors}."
        super().__init__(message)
        labeled_errors = {}
        labeled_errors["Fatal Exception"] = errors
        self.errors = labeled_errors


class Upload:
    def __init__(
        self,
        directory_path: Path,
        tsv_paths: list = [],
        optional_fields: list = [],
        add_notes: bool = True,
        dataset_ignore_globs: list = [],
        upload_ignore_globs: list = [],
        plugin_directory: Union[Path, None] = None,
        encoding: str = "utf-8",
        offline: bool = False,
        ignore_deprecation: bool = False,
        extra_parameters: Union[dict, None] = None,
        globus_token: str = "",
        app_context: dict = {},
        run_plugins: bool = False,
        verbose: bool = True,
    ):
        self.directory_path = directory_path
        self.optional_fields = optional_fields
        self.dataset_ignore_globs = dataset_ignore_globs
        self.upload_ignore_globs = upload_ignore_globs
        self.plugin_directory = plugin_directory
        self.encoding = encoding
        self.offline = offline
        self.add_notes = add_notes
        self.ignore_deprecation = ignore_deprecation
        self.errors = {}
        self.effective_tsv_paths = {}
        self.extra_parameters = extra_parameters if extra_parameters else {}
        self.globus_token = globus_token
        self.run_plugins = run_plugins
        self.verbose = verbose

        self.get_app_context(app_context)

        try:
            unsorted_effective_tsv_paths = {
                str(path): get_schema_version(
                    path,
                    self.encoding,
                    self.app_context["ingest_url"],
                    self.directory_path,
                    offline=self.offline,
                )
                for path in (tsv_paths if tsv_paths else directory_path.glob(f"*{TSV_SUFFIX}"))
            }

            self.effective_tsv_paths = {
                k: unsorted_effective_tsv_paths[k]
                for k in sorted(unsorted_effective_tsv_paths.keys())
            }

            self._check_multi_assay()
            if not self.is_multi_assay:
                self._check_single_assay()

            self.is_shared_upload = {"global", "non_global"} == {
                x
                for x in self.directory_path.glob("*global")
                if x.is_dir() and x.name in ["global", "non_global"]
            }

        except PreflightError as e:
            self.errors["Preflight"] = e

    #####################
    #
    # Public methods:
    #
    #####################

    # TODO: this would be better in a config so it could be shared with
    # validation_utils.get_assaytype_data / would not conflict with SenNet values
    # For the moment, ingest_url is just hard-coded in get_assaytype_data
    # to allow validate_tsv.py to run
    def get_app_context(self, submitted_app_context: Dict):
        default_app_context = {
            "entities_url": "https://entity.api.hubmapconsortium.org/entities/",
            "ingest_url": "https://ingest.api.hubmapconsortium.org/",
            "request_header": {"X-Hubmap-Application": "ingest-pipeline"},
        }
        if {*default_app_context} - {*submitted_app_context}:
            diff = {*default_app_context} - {*submitted_app_context}
            submitted_app_context.update({key: default_app_context[key] for key in diff})
        self.app_context = submitted_app_context

    def get_info(self) -> dict:
        git_version = subprocess.check_output(
            "git rev-parse --short HEAD".split(" "),
            encoding="ascii",
            stderr=subprocess.STDOUT,
        ).strip()

        try:
            effective_tsvs = {
                Path(path).name: {
                    "Schema": sv.table_schema,
                    "Metadata schema version": sv.version,
                    "Directory schema versions": sv.dir_schema,
                }
                for path, sv in self.effective_tsv_paths.items()
            }
            return {
                "Time": datetime.now(),
                "Git version": git_version,
                "Directory": str(self.directory_path),
                "TSVs": effective_tsvs,
            }
        except PreflightError as e:
            self.errors["Preflight"] = e
            return self.errors

    def get_errors(self, **kwargs) -> dict:
        # This creates a deeply nested dict.
        # Keys are present only if there is actually an error to report.
        # plugin_kwargs are passed to the plugin validators.

        kwargs.update(self.extra_parameters)
        if self.errors:
            return self.errors

        if not self.effective_tsv_paths:
            return {"Missing": "There are no effective TSVs."}

        errors = {}
        try:
            upload_errors = self._check_upload()
            if upload_errors:
                errors["Upload Errors"] = upload_errors

            validation_errors = self.validation_routine()
            if validation_errors:
                errors["Metadata TSV Validation Errors"] = validation_errors

            reference_errors = self._get_reference_errors()
            if reference_errors:
                errors["Reference Errors"] = reference_errors

            if errors and not self.run_plugins:
                raise ErrorDictException(
                    "Skipping plugins validation: errors in upload metadata or dir structure."
                )

            elif self.run_plugins:
                logging.info("Running plugin validation...")

            plugin_errors = self._get_plugin_errors(**kwargs)
            if plugin_errors:
                errors["Plugin Errors"] = plugin_errors
        except ErrorDictException as e:
            return errors | e.errors

        return errors

    def validation_routine(
        self,
        report_type: ReportType = ReportType.STR,
        tsv_paths: Dict[str, SchemaVersion] = {},
    ) -> dict:
        errors: DefaultDict[str, dict] = defaultdict(dict)
        tsvs_to_evaluate = tsv_paths if tsv_paths else self.effective_tsv_paths
        for tsv_path, schema_version in tsvs_to_evaluate.items():
            path_errors = self._validate(tsv_path, schema_version, report_type)
            if not path_errors:
                continue
            for key, value in path_errors.items():
                if type(value) is dict:
                    errors[key].update(value)
                else:
                    errors.update({key: value})
        return dict(errors)

    ###################################
    #
    # Top-level private methods:
    #
    ###################################

    def _check_single_assay(self):
        types_counter = Counter([v.dataset_type for v in self.effective_tsv_paths.values()])
        if len(types_counter.keys()) > 1:
            raise PreflightError(
                f"Found multiple dataset types in upload: {', '.join(types_counter.keys())}"
            )
        repeated = [dataset_type for dataset_type, count in types_counter.items() if count > 1]
        if repeated:
            raise PreflightError(
                f"There is more than one TSV for this type: {', '.join(repeated)}"
            )

    def _check_upload(self) -> dict:
        upload_errors = {}
        tsv_errors = self._get_local_tsv_errors()
        if tsv_errors:
            upload_errors["TSV Errors"] = tsv_errors
        dir_errors = self._get_directory_errors()
        if dir_errors:
            upload_errors["Directory Errors"] = dir_errors
        return upload_errors

    def _get_local_tsv_errors(self) -> Optional[Dict]:
        errors: DefaultDict[str, list] = defaultdict(list)
        for path, schema in self.effective_tsv_paths.items():
            if "data_path" not in schema.rows[0] or "contributors_path" not in schema.rows[0]:
                errors.update(
                    {
                        f"{path} (as {schema.table_schema})": [
                            "File is missing data_path or contributors_path."
                        ]
                    }
                )
            for ref in ["contributors", "antibodies"]:
                ref_errors = self._get_ref_errors(ref, schema, path)
                if ref_errors:
                    errors.update(ref_errors)
        return errors

    def _get_directory_errors(self) -> dict:
        errors = {}
        if self.is_multi_assay and self.multi_parent:
            for data_path in self.multi_assay_data_paths:
                dir_errors = self._check_data_path(
                    self.multi_parent, Path(self.multi_parent.path), data_path
                )
                if dir_errors:
                    errors.update(dir_errors)
        else:
            for path, schema in self.effective_tsv_paths.items():
                dir_errors = self._get_ref_errors("data", schema, path)
                if dir_errors:
                    """
                    TODO: there's an issue here (and any other places setting a key
                    that might be long) where the YAML dumper converts this to a
                    complex key and adds a ? at the front and inserts a line break
                    at the next instance of whitespace (in this case, leading
                    (as x) to be on a following line)
                    Wrote validation_utils > print_path to try to address this
                    issue, but needed to deprioritize.
                    """
                    errors.update(dir_errors)
        return errors

    def _validate(
        self,
        tsv_path: str,
        schema_version: SchemaVersion,
        report_type: ReportType = ReportType.STR,
    ) -> Dict[str, Any]:
        errors: Dict[str, Any] = {}
        local_validated = {}
        api_validated = {}
        if not schema_version.is_cedar:
            logging.info(
                f"""TSV {tsv_path} does not contain a metadata_schema_id,
                sending for local validation"""
            )
            try:
                schema = get_table_schema(
                    schema_version,
                    self.optional_fields,
                    self.offline,
                )
            except Exception as e:
                return {f"{tsv_path} (as {schema_version.table_schema})": e}

            if schema.get("deprecated") and not self.ignore_deprecation:
                return {"Schema version is deprecated": f"{schema_version.table_schema}"}

            local_errors = get_table_errors(tsv_path, schema, report_type)
            if local_errors:
                local_validated[f"{tsv_path} (as {schema_version.table_schema})"] = local_errors
        else:
            """
            Passing offline=True will skip all API/URL validation;
            GitHub actions therefore do not test via the CEDAR
            Spreadsheet Validator API, so tests must be run
            manually (see tests-manual/README.md)
            """
            if self.offline:
                logging.info(f"{tsv_path}: Offline validation selected, cannot reach API.")
                return errors
            else:
                api_errors = self.online_checks(tsv_path, schema_version.schema_name, report_type)
                if api_errors:
                    api_validated[f"{tsv_path}"] = api_errors
        if local_validated:
            errors["Local Validation Errors"] = local_validated
        if api_validated:
            errors["CEDAR Validation Errors"] = api_validated
        return errors

    def online_checks(
        self,
        tsv_path: str,
        schema_name: str,
        report_type: ReportType = ReportType.STR,
    ) -> Optional[Dict]:
        url_errors = self._url_checks(tsv_path, schema_name)
        api_errors = self._api_validation(Path(tsv_path), report_type)
        if url_errors or api_errors:
            return {tsv_path: [url_errors | api_errors]}

    def _get_reference_errors(self) -> dict:
        errors: Dict[str, Any] = {}
        no_ref_errors = self.__get_no_ref_errors()
        multi_ref_errors = self.__get_multi_ref_errors()
        shared_dir_errors = self.__get_shared_dir_errors()
        if no_ref_errors:
            errors["No References"] = no_ref_errors
        if multi_ref_errors:
            errors["Multiple References"] = multi_ref_errors
        if shared_dir_errors:
            errors["Shared Directory References"] = shared_dir_errors
        return errors

    def _get_plugin_errors(self, **kwargs) -> dict:
        plugin_path = self.plugin_directory
        if not plugin_path:
            return {}
        errors: DefaultDict[str, list] = defaultdict(list)
        for metadata_path, sv in self.effective_tsv_paths.items():
            try:
                # If this is not a multi-assay upload, check all files;
                # if this is a multi-assay upload, check all files ONCE
                # using the parent metadata file as a manifest, skipping
                # non-parent dataset_types
                if not self.multi_parent or (sv.dataset_type == self.multi_parent.dataset_type):
                    for k, v in run_plugin_validators_iter(
<<<<<<< HEAD
                        metadata_path, sv, plugin_path, self.is_shared_upload, **kwargs
=======
                        metadata_path, sv, plugin_path, verbose=self.verbose, **kwargs
>>>>>>> 2ca4e4cd
                    ):
                        errors[k].append(v)
            except PluginValidatorError as e:
                # We are ok with just returning a single error, rather than all.
                errors["Unexpected Plugin Error"] = [e]
        for k, v in errors.items():
            errors[k] = sorted(v)
        return dict(errors)  # get rid of defaultdict

    def _api_validation(
        self,
        tsv_path: Path,
        report_type: ReportType,
    ):
        errors = {}
        response = self._cedar_api_call(tsv_path)
        if response.status_code != 200:
            errors["Request Errors"] = response.json()
        elif response.json()["reporting"] and len(response.json()["reporting"]) > 0:
            errors["Validation Errors"] = [
                self._get_message(error, report_type) for error in response.json()["reporting"]
            ]
        else:
            logging.info(f"No errors found during CEDAR validation for {tsv_path}!")
        return errors

    #################################
    #
    # Multi-assay methods/properties:
    #
    #################################

    @cached_property
    def multi_parent(self) -> Optional[SchemaVersion]:
        multi_assay_parents = [sv for sv in self.effective_tsv_paths.values() if sv.contains]
        if len(multi_assay_parents) == 0:
            return
        if len(multi_assay_parents) > 1:
            raise PreflightError(
                f"Upload contains multiple parent multi-assay types: {multi_assay_parents}"
            )
        return multi_assay_parents[0]

    @cached_property
    def multi_components(self) -> List:
        if self.multi_parent:
            return [sv for sv in self.effective_tsv_paths.values() if not sv.contains]
        else:
            return []

    @cached_property
    def multi_assay_data_paths(self) -> List:
        if not self.is_multi_assay or not self.multi_parent:
            return []
        shared_data_paths = [key["data_path"] for key in self.multi_parent.rows]
        return shared_data_paths

    @cached_property
    def is_multi_assay(self) -> bool:
        if self.multi_parent and self.multi_components:
            return True
        return False

    def _check_multi_assay(self):
        # This is not recursive, so if there are nested multi-assay types it will not work
        if self.multi_parent and self.multi_components:
            self._check_multi_assay_children()
            self._check_data_paths_shared_with_parent()
            logging.info(f"Multi-assay parent: {self.multi_parent.dataset_type}")
            logging.info(
                f"Multi-assay components: {', '.join([component.dataset_type for component in self.multi_components])}"  # noqa: E501
            )
        else:
            logging.info("Not a multi-assay upload.")

    def _check_multi_assay_children(self):
        """
        Iterate through child dataset types, check that they are valid
        components of parent multi-assay type and that no components are missing
        """
        assert (
            self.multi_parent and self.multi_components
        ), f"Error validating multi-assay upload, missing parent and/or component values. Parent: {self.multi_parent.dataset_type if self.multi_parent else None} / Components: {[component.dataset_type for component in self.multi_components if self.multi_components]}"  # noqa: E501
        not_allowed = []
        necessary = copy(self.multi_parent.contains)
        for sv in self.multi_components:
            if sv.dataset_type.lower() not in self.multi_parent.contains:
                not_allowed.append(sv.dataset_type)
            else:
                necessary.remove(sv.dataset_type.lower())
        message = ""
        if necessary:
            message += f"Multi-assay parent type {self.multi_parent.dataset_type} missing required component(s) {necessary}."  # noqa: E501
        if not_allowed:
            message += f" Invalid child assay type(s) for parent type {self.multi_parent.dataset_type}: {not_allowed}"  # noqa: E501
        if message:
            raise PreflightError(message)

    def _check_data_paths_shared_with_parent(self):
        """
        Check parent multi-assay TSV data_path values against data_paths in child TSVs
        """
        assert (
            self.multi_parent and self.multi_components
        ), f"Cannot check shared data paths for multi-assay upload, missing parent and/or component values. Parent: {self.multi_parent.dataset_type if self.multi_parent else None} / Components: {[component.dataset_type for component in self.multi_components if self.multi_components]}"  # noqa: E501
        # Make sure that neither parents nor components have any unique paths, as this
        # indicates either a missing component or a dataset that is unique to a
        # component; collect any/all errors
        errors = []
        for component in self.multi_components:
            component_paths = {row.get("data_path") for row in component.rows}
            unique_in_component = component_paths.difference(self.multi_assay_data_paths)
            if unique_in_component:
                errors.append(
                    f"Path(s) in {component.dataset_type} metadata TSV not present in parent: {unique_in_component}."  # noqa: E501
                )
            unique_in_parent = set(self.multi_assay_data_paths).difference(component_paths)
            if unique_in_parent:
                errors.append(
                    f"Path(s) in {self.multi_parent.dataset_type} metadata TSV not present in component {component.dataset_type}: {unique_in_parent}."  # noqa: E501
                )
        if errors:
            raise PreflightError(" ".join(error for error in errors))

    ##############################
    #
    # Supporting private methods:
    #
    ##############################

    def _cedar_api_call(self, tsv_path: Union[str, Path]) -> requests.models.Response:
        file = {"input_file": open(tsv_path, "rb")}
        headers = {"content_type": "multipart/form-data"}
        try:
            response = requests.post(
                "https://api.metadatavalidator.metadatacenter.org/service/validate-tsv",
                headers=headers,
                files=file,
            )
        except Exception as e:
            raise Exception(f"CEDAR API request for {tsv_path} failed! Exception: {e}")
        return response

    def _url_checks(self, tsv_path: str, schema_name: str):
        """
        Check provided UUIDs/HuBMAP IDs for parent_id, sample_id, organ_id.
        Not using get_table_errors because CEDAR schema fields do not match
        the TSV fields, which makes frictionless confused and upset.
        """
        errors: Dict = {}

        # assay -> parent_sample_id
        # sample -> sample_id
        # organ -> organ_id
        # contributors -> orcid_id

        constrained_fields = {}

        if "sample" in schema_name:
            constrained_fields["sample_id"] = self.app_context.get("entities_url")
        elif "organ" in schema_name:
            constrained_fields["organ_id"] = self.app_context.get("entities_url")
        elif "murine-source" in schema_name:
            constrained_fields["source_id"] = self.app_context.get("entities_url")
        elif "contributors" in schema_name:
            constrained_fields["orcid_id"] = "https://pub.orcid.org/v3.0/"
        else:
            constrained_fields["parent_sample_id"] = self.app_context.get("entities_url")

        url_errors = self._check_matching_urls(tsv_path, constrained_fields)
        if url_errors:
            errors["URL Errors"] = url_errors
        return errors

    def _check_matching_urls(self, tsv_path: str, constrained_fields: dict):
        rows = read_rows(Path(tsv_path), self.encoding)
        fields = rows[0].keys()
        missing_fields = [k for k in constrained_fields.keys() if k not in fields].sort()
        if missing_fields:
            return {f"Missing fields: {sorted(missing_fields)}"}
        if not self.globus_token:
            return {"No token": "No token was received to check URL fields against Entity API."}
        url_errors = []
        for i, row in enumerate(rows):
            check = {k: v for k, v in row.items() if k in constrained_fields}
            for field, value in check.items():
                try:
                    url = constrained_fields[field] + value
                    if field != "orcid_id":
                        headers = self.app_context.get("request_header", {})
                        headers["Authorization"] = f"Bearer {self.globus_token}"
                    else:
                        headers = {}
                    response = requests.get(url, headers=headers)
                    response.raise_for_status()
                except Exception as e:
                    url_errors.append(f"Row {i+2}, field '{field}' with value '{value}': {e}")
        return url_errors

    def _get_message(
        self,
        error: Dict[str, str],
        report_type: ReportType = ReportType.STR,
    ) -> Union[str, Dict]:
        """
        >>> u = Upload(Path("/test/dir"))
        >>> print(
        ...     u._get_message(
        ...         {
        ...             'errorType': 'notStandardTerm',
        ...             'column': 'stain_name',
        ...             'row': 1,
        ...             'repairSuggestion': 'H&E',
        ...             'value': 'H& E'
        ...         }
        ...     )
        ... )
        On row 1, column "stain_name", value "H& E" fails because of error "notStandardTerm". Example: H&E
        """  # noqa: E501

        example = error.get("repairSuggestion", "")

        return_str = report_type is ReportType.STR
        if "errorType" in error and "column" in error and "row" in error and "value" in error:
            # This may need readability improvements
            msg = (
                f'On row {error["row"]}, column "{error["column"]}", '
                f'value "{error["value"]}" fails because of error "{error["errorType"]}"'
                f'{f". Example: {example}" if example else example}'
            )
            return msg if return_str else get_json(msg, error["row"], error["column"])
        return error

    def _check_path(
        self,
        path_value: str,
        ref: str,
        schema_version: SchemaVersion,
        metadata_path: Union[str, Path],
    ) -> Optional[Dict]:
        if ref == "data":
            errors = self._check_data_path(schema_version, Path(metadata_path), path_value)
        else:
            errors = self._check_other_path(Path(metadata_path), path_value, ref)
        return errors

    def _get_ref_errors(
        self,
        ref: str,
        schema: SchemaVersion,
        metadata_path: Union[str, Path],
    ):
        ref_errors: DefaultDict[str, list] = defaultdict(list)
        # We don't want to continuously validate shared paths, e.g. contributors.tsv,
        # so this ensures we only check unique paths in a single metadata TSV once
        unique_paths = set()
        for row in schema.rows:
            field = f"{ref}_path"
            if not row.get(field):
                continue
            unique_paths.add(row[field])
        if ref == "contributors":
            schema.contributors_paths = [
                str(Path(Path(metadata_path).parent, path)) for path in unique_paths
            ]
        elif ref == "antibodies":
            schema.antibodies_paths = [
                str(Path(Path(metadata_path).parent, path)) for path in unique_paths
            ]
        for path_value in sorted(unique_paths):
            ref_error = self._check_path(path_value, ref, schema, metadata_path)
            if ref_error:
                ref_errors.update(ref_error)
        return ref_errors

    def _check_data_path(
        self, schema_version: SchemaVersion, metadata_path: Path, path_value: str
    ):
        data_path = Path(path_value)
        errors = {}

        if not schema_version.dir_schema:
            raise Exception(
                f"No directory schema found for data_path "
                f"{self.directory_path / data_path} in {metadata_path}!"
            )

        ref_errors = get_data_dir_errors(
            schema_version.dir_schema,
            root_path=self.directory_path,
            data_dir_path=data_path,
            dataset_ignore_globs=self.dataset_ignore_globs,
        )

        if ref_errors:
            errors[f"{str(metadata_path)}, column 'data_path', value '{path_value}'"] = ref_errors
        return errors

    def _check_other_path(self, metadata_path: Path, other_path_value: str, path_type: str):
        errors = {}
        other_path = self.directory_path / other_path_value
        try:
            schema = get_schema_version(
                other_path,
                self.encoding,
                self.app_context["ingest_url"],
                self.directory_path,
                offline=self.offline,
            )
        except Exception as e:
            errors[f"{metadata_path}, column '{path_type}_path', value '{other_path_value}'"] = [e]
            return errors
        tsv_ref_errors = self.validation_routine(tsv_paths={str(other_path): schema})
        # TSV located and read, errors found
        if tsv_ref_errors and isinstance(tsv_ref_errors, list):
            errors[other_path] = tsv_ref_errors
        # Problem with TSV
        elif tsv_ref_errors and isinstance(tsv_ref_errors, dict):
            errors[
                f"{str(metadata_path)}, column '{path_type}_path', value '{other_path_value}'"
            ] = tsv_ref_errors
        return errors

    def __get_no_ref_errors(self) -> dict:
        referenced_data_paths = (
            set(self.__get_data_references().keys())
            | set(self.__get_contributors_references().keys())
            | set(self.__get_antibodies_references().keys())
        )

        referenced_data_paths = {Path(path) for path in referenced_data_paths}

        non_metadata_paths = {
            Path(path.name)
            for path in self.directory_path.iterdir()
            if not path.name.endswith(TSV_SUFFIX)
            and not any([fnmatch(path.name, glob) for glob in self.upload_ignore_globs])
        }
        unreferenced_paths = non_metadata_paths - referenced_data_paths
        unreferenced_dir_paths = [path for path in unreferenced_paths if Path(path).is_dir()]
        unreferenced_file_paths = [path for path in unreferenced_paths if not Path(path).is_dir()]
        errors = {}
        if unreferenced_dir_paths:
            errors["Directories"] = unreferenced_dir_paths
        if unreferenced_file_paths:
            errors["Files"] = unreferenced_file_paths
        return errors

    def __get_shared_dir_errors(self) -> dict:
        errors = {}
        all_non_global_files = self.__get_non_global_files_references()
        if all_non_global_files:
            for row_non_global_files, row_references in all_non_global_files.items():
                row_non_global_files = {
                    (self.directory_path / "./non_global" / Path(x.strip())): Path(x.strip())
                    for x in row_non_global_files.split(";")
                    if x.strip()
                }

                for (
                    full_path_row_non_global_file,
                    rel_path_row_non_global_file,
                ) in row_non_global_files.items():
                    if not full_path_row_non_global_file.exists():
                        errors[",".join(row_references)] = (
                            f"{rel_path_row_non_global_file} not exist in upload."
                        )
        else:
            # Catch case 2
            if self.is_shared_upload:
                errors["Upload Errors"] = (
                    "No non_global_files specified but "
                    "upload has global & non_global directories"
                )

        return errors

    def __get_multi_ref_errors(self) -> dict:
        #  If - multi-assay dataset (and only that dataset is referenced) don't fail
        #  Else - fail
        errors = {}
        data_references = self.__get_data_references()
        for path, references in data_references.items():
            if path not in self.multi_assay_data_paths:
                if len(references) > 1 and not self.is_shared_upload:
                    errors[path] = references
        return errors

    def __get_data_references(self) -> dict:
        return self.__get_references("data_path")

    def __get_antibodies_references(self) -> dict:
        return self.__get_references("antibodies_path")

    def __get_contributors_references(self) -> dict:
        return self.__get_references("contributors_path")

    def __get_non_global_files_references(self) -> dict:
        return self.__get_references("non_global_files")

    def __get_references(self, col_name) -> dict:
        references = defaultdict(list)
        for tsv_path, schema in self.effective_tsv_paths.items():
            for i, row in enumerate(schema.rows):
                if col_name in row:
                    reference = f"{tsv_path} (row {i+2})"
                    references[row[col_name]].append(reference)
        return references<|MERGE_RESOLUTION|>--- conflicted
+++ resolved
@@ -371,11 +371,7 @@
                 # non-parent dataset_types
                 if not self.multi_parent or (sv.dataset_type == self.multi_parent.dataset_type):
                     for k, v in run_plugin_validators_iter(
-<<<<<<< HEAD
-                        metadata_path, sv, plugin_path, self.is_shared_upload, **kwargs
-=======
-                        metadata_path, sv, plugin_path, verbose=self.verbose, **kwargs
->>>>>>> 2ca4e4cd
+                        metadata_path, sv, plugin_path, self.is_shared_upload, verbose=self.verbose, **kwargs
                     ):
                         errors[k].append(v)
             except PluginValidatorError as e:
