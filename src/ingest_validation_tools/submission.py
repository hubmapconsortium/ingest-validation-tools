--- conflicted
+++ resolved
@@ -113,27 +113,22 @@
             errors['Warning'] = f'File has no data rows.'
         if self.directory_path:
             for i, row in enumerate(rows):
-                file_row = f'{path.name} (row {i+2})'
+                row_number = f'row {i+2}'
 
                 data_path = self.directory_path / \
                     row['data_path']
                 data_dir_errors = self._get_data_dir_errors(
                     type, data_path)
                 if data_dir_errors:
-<<<<<<< HEAD
-                    errors[f'{file_row} data_path'] = \
-                        data_dir_errors
+                    errors[f'{row_number}, referencing {data_path}'] = data_dir_errors
 
                 contributors_path = self.directory_path / \
                     row['contributors_path']
                 contributors_errors = self._get_contributors_errors(
                     contributors_path)
                 if contributors_errors:
-                    errors[f'{file_row} contributors_path'] = \
+                    errors[f'{row_number}, contributors {contributors_path}'] = \
                         contributors_errors
-=======
-                    errors[f'{Path(path).name} (row {i+2})'] = data_dir_errors
->>>>>>> d7e7d54d
         return errors
 
     def _get_data_dir_errors(self, type, data_path):
