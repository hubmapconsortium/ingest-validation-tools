--- conflicted
+++ resolved
@@ -1,36 +1,30 @@
--
-<<<<<<< HEAD
-# - A dataset consists of a single autofluorescence microscopy run, and  
-#   a set of transformation files that are useful for other
-#   related datasets. (Vanderbilt)
+# A dataset consists of a single autofluorescence microscopy run, and  
+# a set of transformation files that are useful for other
+# related datasets. (Vanderbilt)
 
 -
-  pattern: 'processedMicroscopy/*_preMxIF_images/*.ome.tif'
+  pattern: 'processedMicroscopy/[^/]+_preMxIF_images/[^/]+\.ome\.tif'
   description: 'OME TIFF files (multichannel, multi-layered, image pyramids) produced by the autofluorescence microscopy linked to MxIF experiment'
 -
-  pattern: 'processedMicroscopy/*_preMxIF_transformations/*.txt'
-  description: 'transformations to MxIF (related) data'
+  pattern: 'processedMicroscopy/[^/]+_preMxIF_transformations/[^/]+\.txt'
+  description: 'Transformations to MxIF (related) data'
 -
-  pattern: 'processedMicroscopy/*_preIMS_images/*.ome.tif'
+  pattern: 'processedMicroscopy/[^/]+_preIMS_images/[^/]+\.ome\.tif'
   description: 'OME TIFF files (multichannel, multi-layered, image pyramids) produced by the autofluorescence microscopy linked to IMS experiment'
 -
-  pattern: 'processedMicroscopy/*_preIMS_transformations/*.txt'
-  description: 'transformations to IMS (related) data'
+  pattern: 'processedMicroscopy/[^/]+_preIMS_transformations/[^/]+\.txt'
+  description: 'Transformations to IMS (related) data'
 -
-  pattern: 'processedMicroscopy/*_preCODEX_images/*.ome.tif'
+  pattern: 'processedMicroscopy/[^/]+_preCODEX_images/[^/]+\.ome\.tif'
   description: 'OME TIFF files (multichannel, multi-layered, image pyramids) produced by the autofluorescence microscopy linked to CODEX experiment'
 -
-  pattern: 'processedMicroscopy/*_preCODEX_transformations/*.txt'
-  description: 'transformations to CODEX (related) data'
+  pattern: 'processedMicroscopy/[^/]+_preCODEX_transformations/[^/]+\.txt'
+  description: 'Transformations to CODEX (related) data'
 -
-  pattern: 'rawMicroscopy/*.xml'
+  pattern: 'rawMicroscopy/[^/]+\.xml'
   description: 'XML metadata file from the autofluorescence microscopy experiments'
 -
 # Note: extension might change depending on the microscope used. This is just for Zeiss
 # which is the only type that we are currently receiving.
-  pattern: 'rawMicroscopy/*.czi'
-  description: 'raw microscope file for the experiment'
-=======
-  pattern: '.+'
-  description: 'TODO'
->>>>>>> 1f5f9e16
+  pattern: 'rawMicroscopy/[^/]+\.czi'
+  description: 'Raw microscope file for the experiment'