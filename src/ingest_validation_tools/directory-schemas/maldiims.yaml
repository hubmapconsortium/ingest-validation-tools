-
<<<<<<< HEAD
# - A dataset consists of a single MALDI IMS run and related files
#   can be positive or negative. 
#   
-
  pattern: 'csv/*.csv'
  description: 'Intensities M/Z values with Pixel location'
-
  pattern: 'imzML/*.ibd'
  description: 'Index to imzML file'
-
  pattern: 'imzML/*.imzMl'
  description: 'Mass spec raw data file'
-
  pattern: 'metadata/*_LipidAssignments.xlsx'
  description: 'Microsoft excell file containing the m/z, assignment, lipid class, etc.'
-
  pattern: 'metadata/*_meta.json'
  description: 'Json file containing the machine parameters/settings'
-
  pattern: 'metadata/*_microscopy.txt'
  description: 'Transformations/map back to autofluorescence microscopy (related) data'
-
  pattern: 'ometiffs/*_multilayer.ome.tiff'
  description: 'Aligned multilayer OME TIFF file of the IMS data'
-
  pattern: 'ometiffs/separate/ *_mz*.ome.tiff'
  description: 'Each file is a different M/Z value.'
=======
  pattern: '.+'
  description: 'TODO'
>>>>>>> 1f5f9e16
<|MERGE_RESOLUTION|>--- conflicted
+++ resolved
@@ -1,33 +1,27 @@
--
-<<<<<<< HEAD
-# - A dataset consists of a single MALDI IMS run and related files
-#   can be positive or negative. 
+# A dataset consists of a single MALDI IMS run and related files
+# can be positive or negative. 
 #   
 -
-  pattern: 'csv/*.csv'
+  pattern: 'csv/[^/]+\.csv'
   description: 'Intensities M/Z values with Pixel location'
 -
-  pattern: 'imzML/*.ibd'
+  pattern: 'imzML/[^/]+\.ibd'
   description: 'Index to imzML file'
 -
-  pattern: 'imzML/*.imzMl'
+  pattern: 'imzML/[^/]+\.imzMl'
   description: 'Mass spec raw data file'
 -
-  pattern: 'metadata/*_LipidAssignments.xlsx'
-  description: 'Microsoft excell file containing the m/z, assignment, lipid class, etc.'
+  pattern: 'metadata/[^/]+_LipidAssignments\.xlsx'
+  description: 'Microsoft Excel file containing the m/z, assignment, lipid class, etc.'
 -
-  pattern: 'metadata/*_meta.json'
-  description: 'Json file containing the machine parameters/settings'
+  pattern: 'metadata/[^/]+_meta\.json'
+  description: 'JSON file containing the machine parameters/settings'
 -
-  pattern: 'metadata/*_microscopy.txt'
+  pattern: 'metadata/[^/]+_microscopy\.txt'
   description: 'Transformations/map back to autofluorescence microscopy (related) data'
 -
-  pattern: 'ometiffs/*_multilayer.ome.tiff'
+  pattern: 'ometiffs/[^/]+_multilayer\.ome\.tiff'
   description: 'Aligned multilayer OME TIFF file of the IMS data'
 -
-  pattern: 'ometiffs/separate/ *_mz*.ome.tiff'
+  pattern: 'ometiffs/separate/[^/]+_mz[^/]+\.ome\.tiff'
   description: 'Each file is a different M/Z value.'
-=======
-  pattern: '.+'
-  description: 'TODO'
->>>>>>> 1f5f9e16
