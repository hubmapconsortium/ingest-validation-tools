# My sense is that a lot of this is random junk that shouldn't be part of submissions going forward...
# but I also think I shouldn't be the one to make the call.
-
<<<<<<< HEAD
  pattern: '\d+_HubMAP_Panel.csv'
  description: 'TODO'
-
  pattern: '[^/]+.json'
  description: 'TODO'
-
  pattern: 'Mapping/[^/]+.json'
  description: 'TODO'
-
  pattern: 'Mapping/[^/]+.png'
  description: 'TODO'
-
  pattern: 'SingleCellData/[^/]+__masterfile.csv'
  description: 'TODO'
-
  pattern: 'ometiff/[^/]+/[^/]+_AcquisitionChannel_meta.csv'
  description: 'TODO'
-
  pattern: 'ometiff/[^/]+/[^/]+_AcquisitionROI_meta.csv'
  description: 'TODO'
-
  pattern: 'ometiff/[^/]+/[^/]+_Acquisition_meta.csv'
  description: 'TODO'
-
  pattern: 'ometiff/[^/]+/[^/]+_Panorama_meta.csv'
  description: 'TODO'
-
  pattern: 'ometiff/[^/]+/[^/]+_ROIPoint_meta.csv'
  description: 'TODO'
-
  pattern: 'ometiff/[^/]+/[^/]+_Slide_meta.csv'
  description: 'TODO'
-
  pattern: 'ometiff/[^/]+/[^/]+_s\d+_p\d+_pano.png'
  description: 'TODO'
-
  pattern: 'ometiff/[^/]+/[^/]+.ome.tiff'
  description: 'TODO'
-
  pattern: 'ometiff/[^/]+/[^/]+_after.png'
  description: 'TODO'
-
  pattern: 'ometiff/[^/]+/[^/]+_before.png'
  description: 'TODO'
-
  pattern: 'ometiff/[^/]+/[^/]+_slide.png'
  description: 'TODO'
-
  pattern: 'ometiff/[^/]+/[^/]+_schema.xml'
  description: 'TODO'
-
  pattern: 'ometiff/[^/]+/channelnames_report.csv'
  description: 'TODO'
-
  pattern: 'processed/[^/]__PhenoGraph_tsne_M.png'
  description: 'TODO'
-
  pattern: 'processed/[^/]__core_cluster_type_freq.pdf'
  description: 'TODO'
-
  pattern: 'processed/[^/]__heatmap.pdf'
  description: 'TODO'
-
  pattern: 'processed/[^/]__histogram_sample.png'
  description: 'TODO'
=======
  pattern: 'TODO'
  description: 'Directory structure not yet specified. https://github.com/hubmapconsortium/ingest-validation-tools/issues/447'
>>>>>>> de8fa5a7
<|MERGE_RESOLUTION|>--- conflicted
+++ resolved
@@ -1,7 +1,7 @@
 # My sense is that a lot of this is random junk that shouldn't be part of submissions going forward...
 # but I also think I shouldn't be the one to make the call.
+
 -
-<<<<<<< HEAD
   pattern: '\d+_HubMAP_Panel.csv'
   description: 'TODO'
 -
@@ -66,8 +66,4 @@
   description: 'TODO'
 -
   pattern: 'processed/[^/]__histogram_sample.png'
-  description: 'TODO'
-=======
-  pattern: 'TODO'
-  description: 'Directory structure not yet specified. https://github.com/hubmapconsortium/ingest-validation-tools/issues/447'
->>>>>>> de8fa5a7
+  description: 'TODO'