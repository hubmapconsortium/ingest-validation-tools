--- conflicted
+++ resolved
@@ -86,18 +86,13 @@
         'hubmapconsortium/ingest-validation-tools/master/docs'
     tsv_url = f'{raw_base_url}/{type}/{get_tsv_name(type, is_assay=is_assay)}'
     xlsx_url = f'{raw_base_url}/{type}/{get_xlsx_name(type, is_assay=is_assay)}'
-<<<<<<< HEAD
-    url_base = 'https://github.com/hubmapconsortium' \
+
+    src_url_base = 'https://github.com/hubmapconsortium' \
         '/ingest-validation-tools/edit/master/src/ingest_validation_tools'
-    metadata_source_url = f'{url_base}/table-schemas/' \
-        f'{"level-2/" if is_assay else ""}{type}.yaml'
-    directory_source_url = f'{url_base}/directory-schemas/{type}.yaml'
-=======
     end_of_path = f'{"assays/" if is_assay else ""}{type}.yaml'
-    source_url = 'https://github.com/hubmapconsortium' \
-        '/ingest-validation-tools/edit/master' \
-        f'/src/ingest_validation_tools/table-schemas/{end_of_path}'
->>>>>>> 44bb9a20
+    metadata_source_url = f'{src_url_base}/table-schemas/{end_of_path}'
+    directory_source_url = f'{src_url_base}/directory-schemas/{type}.yaml'
+
     optional_doc_link_md = (
         f'- [🔬 Background doc]({table_schema["doc_url"]}): More details about this type.'
         if 'doc_url' in table_schema else ''
