--- conflicted
+++ resolved
@@ -240,13 +240,8 @@
             table_md_rows.append(f'| {key_md} | {value_md} |')
     if 'custom_constraints' in field:
         for key, value in field['custom_constraints'].items():
-<<<<<<< HEAD
-            if key == 'sequence_limit':
-                # Applied to nearly every field,
-=======
             if key in ['sequence_limit', 'forbid_na']:
                 # Applied to every field,
->>>>>>> 8505e86f
                 # but we don't want to clutter the docs:
                 continue
             key_md = _make_key_md(key, value)
@@ -255,12 +250,11 @@
     if len(table_md_rows) < 3:
         # Empty it, if there is no data.
         table_md_rows = []
-<<<<<<< HEAD
     main_table_md = '\n'.join(table_md_rows)
 
     ontology_table_md = _make_ontology_table(field['constraints']['enum']) \
         if 'constraints' in field and 'enum' in field['constraints'] else ''
-    return main_table_md + ontology_table_md
+    return '\n' + main_table_md + ontology_table_md
 
 
 def _make_ontology_table(enum):
@@ -270,9 +264,6 @@
     for term, uri in enum.items():
         table_md_rows.append(f'| {term} | `{uri}` |')
     return '\n\nOntology terms:\n\n' + '\n'.join(table_md_rows)
-=======
-    return '\n' + '\n'.join(table_md_rows)
->>>>>>> 8505e86f
 
 
 def _make_key_md(key, value):
