--- conflicted
+++ resolved
@@ -210,13 +210,9 @@
     printable_data_paths = [x.as_posix() for x in data_paths]
 
     try:
-<<<<<<< HEAD
         validate_directory(
             data_paths, schema["files"], dataset_ignore_globs=dataset_ignore_globs
         )
-=======
-        validate_directory(data_path, schema["files"], dataset_ignore_globs=dataset_ignore_globs)
->>>>>>> 8feb3413
     except DirectoryValidationErrors as e:
         # If there are DirectoryValidationErrors and the schema is deprecated/draft...
         #    schema deprecation/draft status is more important.
