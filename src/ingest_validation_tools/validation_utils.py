--- conflicted
+++ resolved
@@ -75,13 +75,9 @@
         return 'File does not exist'
 
     try:
-<<<<<<< HEAD
         rows = dict_reader_wrapper(tsv_path, encoding=encoding)
-=======
-        rows = dict_reader_wrapper(path, encoding)
     except IsADirectoryError:
         return 'Expected a TSV, but found a directory'
->>>>>>> 48a1485f
     except UnicodeDecodeError as e:
         return get_context_of_decode_error(e)
 
