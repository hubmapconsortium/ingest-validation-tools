--- conflicted
+++ resolved
@@ -91,11 +91,7 @@
     description: Total number of ng of library after final pcr amplification step. This is the concentration (ng/ul) * volume (ul)
   -
     name: library_final_yield_unit
-<<<<<<< HEAD
     description: Units of final library yield
-=======
-    description: The final library yield in ngs
->>>>>>> ddc625a9
     constraints:
       enum:
         - ng
