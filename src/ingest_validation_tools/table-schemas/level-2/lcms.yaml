doc_url: TODO
fields:
# Overrides of Level 1 fields:
  -
    name: assay_category
    constraints:
      enum:
        - mass_spectrometry
  -
    name: assay_type
    constraints:
      enum:
        - LC-MS (metabolomics)
        - LC-MS/MS (label-free proteomics)
<<<<<<< HEAD
  # -
  #   name: analyte_class
  #   TODO: Are there any restrictions on analyte for LCMS?
=======
  -
    name: analyte_class
    constraints:
      enum:
          - proteins
          - metabolites
          - lipids
      required: False
>>>>>>> 3db29c5b

  # Level 2 fields:
  -
    name: acquisition_instrument_vendor
    description: An acquisition instrument is the device that contains the signal detection hardware and signal processing software. Assays generate signals such as light of various intensities or color or signals representing the molecular mass.
  -
    name: acquisition_instrument_model
    description: (version) Manufacturers of an acquisition instrument may offer various versions (models) of that instrument with different features or sensitivities. Differences in features of sensitivities may be relevant to processing or interpretation of the data.
  -
    name: ms_source
    description: The ion source type used for surface sampling (MALDI, MALDI-2, DESI, or SIMS) or LC-MS/MS data acquisition (nESI)
  -
    name: polarity
    description: The polarity of the mass analysis (positive or negative ion modes)
  -
    name: mz_range_low_value
    description: The low value of the scanned mass range for MS1. (unitless)
  -
    name: mz_range_high_value
    description: The high value of the scanned mass range for MS1. (unitless)
  -
    name: data_collection_mode
    description: Mode of data collection in tandem MS assays. Either DDA (Data-dependent acquisition) or DIA (Data-indemendent acquisition.
  -
    name: ms_scan_mode
    description: Indicates whether experiment is MS, MS/MS, or other (possibly MS3 for TMT)
  -
    name: labeling
    description: Indicates whether samples were labeled prior to MS analysis (e.g., TMT)
  -
    name: section_prep_protocols_io_doi
    description: Sample preparation methods.
  -
    name: lc_instrument_vendor
    description: The manufacturer of the instrument used for LC
  -
    name: lc_instrument_model
    description: The model number/name of the instrument used for LC
  -
    name: lc_column_vendor
    description: 'OPTIONAL: The manufacturer of the LC Column unless self-packed, pulled tip capilary is used'
  -
    name: lc_column_model
    description: The model number/name of the LC Column - IF custom self-packed, pulled tip calillary is used enter "Pulled tip capilary"
  -
    name: lc_resin
    description: Details of the resin used for lc, including vendor, particle size, pore size
  -
    name: lc_length_value
    description: LC column length
  -
    name: lc_length_unit
    description: units for LC column length (typically cm)
    constraints:
      enum:
        - um
        - mm
        - cm
  -
    name: lc_temp_value
    description: LC temperature
  -
    name: lc_temp_unit
    description: units for LC temperature
    constraints:
      enum:
        - C
  -
    name: lc_id_value
    description: LC column inner diameter (microns)
  -
    name: lc_id_unit
    description: units of LC column inner diameter (typically microns)
    constraints:
      enum:
        - um
        - mm
        - cm
  -
    name: lc_flow_rate_value
    description: Value of flow rate.
    constraints:
      required: False
  -
    name: lc_flow_rate_unit
    description: Units of flow rate.
    constraints:
      required: False
      enum:
        - nL/min
        - mL/min
  -
    name: lc_gradient
    description: LC gradient
  -
    name: lc_mobile_phase_a
    description: Composition of mobile phase A
  -
    name: lc_mobile_phase_b
    description: Composition of mobile phase B
  -
    name: processing_search
    description: Software for analyzing and searching LC-MS/MS omics data
  -
    name: processing_protocols_io_doi
    description: TODO
    constraints:
      required: False
  -
    name: overall_protocols_io_doi
    description: TODO
    constraints:
      required: False<|MERGE_RESOLUTION|>--- conflicted
+++ resolved
@@ -12,11 +12,6 @@
       enum:
         - LC-MS (metabolomics)
         - LC-MS/MS (label-free proteomics)
-<<<<<<< HEAD
-  # -
-  #   name: analyte_class
-  #   TODO: Are there any restrictions on analyte for LCMS?
-=======
   -
     name: analyte_class
     constraints:
@@ -25,7 +20,6 @@
           - metabolites
           - lipids
       required: False
->>>>>>> 3db29c5b
 
   # Level 2 fields:
   -
