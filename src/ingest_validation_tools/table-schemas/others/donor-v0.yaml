description_md:
  This file is really only here to provide descriptions of fields in portal-ui.
  The full description of Donor metadata is at
  https://portal.hubmapconsortium.org/docs/donor

  Most definitions taken from
  https://ncit.nci.nih.gov/ncitbrowser/pages/home.jsf?version=20.11e

fields:
# -
#   name: age_unit
#   description: ...
<<<<<<< HEAD
-
  name: age_value
  description:  The time elapsed since birth. 
-
  name: blood_type
  description:  'ABO blood type or "serotype" refers to the presence/absence of the either/both A & B blood antigens.' 
  # Because nothing depends on it, we'll use this as a place to develop the ontology machinery.
  constraints:
    enum:
      A: http://purl.bioontology.org/ontology/SNOMEDCT/49790006
      B: http://purl.bioontology.org/ontology/SNOMEDCT/21221007
      AB: http://purl.bioontology.org/ontology/SNOMEDCT/103868007
      O: http://purl.bioontology.org/ontology/SNOMEDCT/113036007

=======
- name: age_value
  description:  The time elapsed since birth.
- name: blood_type
  description:  'ABO blood type or "serotype" refers to the presence/absence of the either/both A & B blood antigens.'
>>>>>>> 8505e86f
# -
#   name: body_mass_index_unit
#   description: ...
- name: body_mass_index_value
  description: An individual's weight in kilograms divided by the square of the height in meters.
- name: cause_of_death
  description:  The circumstance or condition that caused death.

# -
#   name: death_event
#   description: ...
- name: height_unit
  description:  The vertical measurement or distance from the base to the top of a subject or participant.
# -
#   name: height_value
#   description: ...
# -
#   name: kidney_donor_profile_index_unit
#   description: ...

- name: kidney_donor_profile_index_value
  description: >
    The Kidney Donor Profle Index (KDPI) is a numerical measure that combines ten donor factors,
    including clinical parameters and demographics,
    to summarize into a single number the quality of deceased donor kidneys relative to other recovered kidneys.
    The KDPI is derived by frst calculating the Kidney Donor Risk Index (KDRI) for a deceased donor.
    Kidneys from a donor with a KDPI of 90%, for example, have a KDRI (which indicates relative risk of graft failure)
    greater than 90% of recovered kidneys.
    The KDPI is simply a mapping of the KDRI from a relative risk scale to a cumulative percentage scale.
    The reference population used for this mapping is all deceased donors in the United States
    with a kidney recovered for the purpose of transplantation in the prior calendar year.
    Lower KDPI values are associated with increased donor quality and expected longevity.
    https://optn.transplant.hrsa.gov/media/1512/guide_to_calculating_interpreting_kdpi.pdf

- name: mechanism_of_injury
  # From https://iaedjournal.org/
  description: 'Mechanism of injury may be, for example: fall, impact (eg: auto accident), weapon (eg: firearm), etc.'

- name: medical_history
  description:  A record of a patient's background regarding health and the occurrence of disease events of the individual.
- name: race
  description:  A grouping of humans based on shared physical characteristics or social/ethnic identity generally viewed as distinct.

- name: sex
  description:  'Biological sex at birth: male or female or other.'

# -
#   name: weight_unit
#   description: ...
- name: weight_value
  description:  A measurement that describes the vertical force exerted by a mass of the patient as a result of gravity.
<|MERGE_RESOLUTION|>--- conflicted
+++ resolved
@@ -1,84 +1,75 @@
-description_md:
-  This file is really only here to provide descriptions of fields in portal-ui.
-  The full description of Donor metadata is at
-  https://portal.hubmapconsortium.org/docs/donor
-
-  Most definitions taken from
-  https://ncit.nci.nih.gov/ncitbrowser/pages/home.jsf?version=20.11e
-
-fields:
-# -
-#   name: age_unit
-#   description: ...
-<<<<<<< HEAD
--
-  name: age_value
-  description:  The time elapsed since birth. 
--
-  name: blood_type
-  description:  'ABO blood type or "serotype" refers to the presence/absence of the either/both A & B blood antigens.' 
-  # Because nothing depends on it, we'll use this as a place to develop the ontology machinery.
-  constraints:
-    enum:
-      A: http://purl.bioontology.org/ontology/SNOMEDCT/49790006
-      B: http://purl.bioontology.org/ontology/SNOMEDCT/21221007
-      AB: http://purl.bioontology.org/ontology/SNOMEDCT/103868007
-      O: http://purl.bioontology.org/ontology/SNOMEDCT/113036007
-
-=======
-- name: age_value
-  description:  The time elapsed since birth.
-- name: blood_type
-  description:  'ABO blood type or "serotype" refers to the presence/absence of the either/both A & B blood antigens.'
->>>>>>> 8505e86f
-# -
-#   name: body_mass_index_unit
-#   description: ...
-- name: body_mass_index_value
-  description: An individual's weight in kilograms divided by the square of the height in meters.
-- name: cause_of_death
-  description:  The circumstance or condition that caused death.
-
-# -
-#   name: death_event
-#   description: ...
-- name: height_unit
-  description:  The vertical measurement or distance from the base to the top of a subject or participant.
-# -
-#   name: height_value
-#   description: ...
-# -
-#   name: kidney_donor_profile_index_unit
-#   description: ...
-
-- name: kidney_donor_profile_index_value
-  description: >
-    The Kidney Donor Profle Index (KDPI) is a numerical measure that combines ten donor factors,
-    including clinical parameters and demographics,
-    to summarize into a single number the quality of deceased donor kidneys relative to other recovered kidneys.
-    The KDPI is derived by frst calculating the Kidney Donor Risk Index (KDRI) for a deceased donor.
-    Kidneys from a donor with a KDPI of 90%, for example, have a KDRI (which indicates relative risk of graft failure)
-    greater than 90% of recovered kidneys.
-    The KDPI is simply a mapping of the KDRI from a relative risk scale to a cumulative percentage scale.
-    The reference population used for this mapping is all deceased donors in the United States
-    with a kidney recovered for the purpose of transplantation in the prior calendar year.
-    Lower KDPI values are associated with increased donor quality and expected longevity.
-    https://optn.transplant.hrsa.gov/media/1512/guide_to_calculating_interpreting_kdpi.pdf
-
-- name: mechanism_of_injury
-  # From https://iaedjournal.org/
-  description: 'Mechanism of injury may be, for example: fall, impact (eg: auto accident), weapon (eg: firearm), etc.'
-
-- name: medical_history
-  description:  A record of a patient's background regarding health and the occurrence of disease events of the individual.
-- name: race
-  description:  A grouping of humans based on shared physical characteristics or social/ethnic identity generally viewed as distinct.
-
-- name: sex
-  description:  'Biological sex at birth: male or female or other.'
-
-# -
-#   name: weight_unit
-#   description: ...
-- name: weight_value
-  description:  A measurement that describes the vertical force exerted by a mass of the patient as a result of gravity.
+description_md:
+  This file is really only here to provide descriptions of fields in portal-ui.
+  The full description of Donor metadata is at
+  https://portal.hubmapconsortium.org/docs/donor
+
+  Most definitions taken from
+  https://ncit.nci.nih.gov/ncitbrowser/pages/home.jsf?version=20.11e
+
+fields:
+# -
+#   name: age_unit
+#   description: ...
+- name: age_value
+  description:  The time elapsed since birth. 
+- name: blood_type
+  description:  'ABO blood type or "serotype" refers to the presence/absence of the either/both A & B blood antigens.' 
+  # Because nothing depends on it, we'll use this as a place to develop the ontology machinery.
+  constraints:
+    enum:
+      A: http://purl.bioontology.org/ontology/SNOMEDCT/49790006
+      B: http://purl.bioontology.org/ontology/SNOMEDCT/21221007
+      AB: http://purl.bioontology.org/ontology/SNOMEDCT/103868007
+      O: http://purl.bioontology.org/ontology/SNOMEDCT/113036007
+
+# -
+#   name: body_mass_index_unit
+#   description: ...
+- name: body_mass_index_value
+  description: An individual's weight in kilograms divided by the square of the height in meters.
+- name: cause_of_death
+  description:  The circumstance or condition that caused death.
+
+# -
+#   name: death_event
+#   description: ...
+- name: height_unit
+  description:  The vertical measurement or distance from the base to the top of a subject or participant.
+# -
+#   name: height_value
+#   description: ...
+# -
+#   name: kidney_donor_profile_index_unit
+#   description: ...
+
+- name: kidney_donor_profile_index_value
+  description: >
+    The Kidney Donor Profle Index (KDPI) is a numerical measure that combines ten donor factors,
+    including clinical parameters and demographics,
+    to summarize into a single number the quality of deceased donor kidneys relative to other recovered kidneys.
+    The KDPI is derived by frst calculating the Kidney Donor Risk Index (KDRI) for a deceased donor.
+    Kidneys from a donor with a KDPI of 90%, for example, have a KDRI (which indicates relative risk of graft failure)
+    greater than 90% of recovered kidneys.
+    The KDPI is simply a mapping of the KDRI from a relative risk scale to a cumulative percentage scale.
+    The reference population used for this mapping is all deceased donors in the United States
+    with a kidney recovered for the purpose of transplantation in the prior calendar year.
+    Lower KDPI values are associated with increased donor quality and expected longevity.
+    https://optn.transplant.hrsa.gov/media/1512/guide_to_calculating_interpreting_kdpi.pdf
+
+- name: mechanism_of_injury
+  # From https://iaedjournal.org/
+  description: 'Mechanism of injury may be, for example: fall, impact (eg: auto accident), weapon (eg: firearm), etc.'
+
+- name: medical_history
+  description:  A record of a patient's background regarding health and the occurrence of disease events of the individual.
+- name: race
+  description:  A grouping of humans based on shared physical characteristics or social/ethnic identity generally viewed as distinct.
+
+- name: sex
+  description:  'Biological sex at birth: male or female or other.'
+
+# -
+#   name: weight_unit
+#   description: ...
+- name: weight_value
+  description:  A measurement that describes the vertical force exerted by a mass of the patient as a result of gravity.