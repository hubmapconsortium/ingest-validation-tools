--- conflicted
+++ resolved
@@ -38,19 +38,8 @@
       - nucleus
       - cell-cell multimer
       - spatially encoded cell barcoding
-<<<<<<< HEAD
-- name: sc_isolation_tissue_dissociation
-  description: The method by which tissues are dissociated into single cells in suspension.
+# include: ../includes/fields/sc_isolation_tissue_dissociation.yaml
 # include: ../includes/fields/sc_isolation_enrichment.yaml
-=======
-# include: ../includes/fields/sc_isolation_tissue_dissociation.yaml
-- name: sc_isolation_enrichment
-  description: The method by which specific cell populations are sorted or enriched.
-  constraints:
-    enum:
-      - none
-      - FACS
->>>>>>> a9d000b0
 - name: sc_isolation_quality_metric
   description: A quality metric by visual inspection prior to cell lysis or defined by known parameters such as wells with several cells or no cells. This can be captured at a high level.
 - name: sc_isolation_cell_number
