--- conflicted
+++ resolved
@@ -18,45 +18,13 @@
 # Level 2 fields:
 
 # include: ../includes/v0/acquisition_instrument.yaml
-<<<<<<< HEAD
-- name: bulk_rna_isolation_protocols_io_doi
-  description: 'Link to a protocols document answering the question: How was tissue
-    stored and processed for RNA isolation RNA_isolation_protocols_io_doi'
-- name: bulk_rna_yield_value
-  description: 'RNA (ng) per Weight of Tissue (mg). Answer the question: How much
-    RNA in ng was isolated? How much tissue in mg was initially used for isolating
-    RNA? Calculate the yield by dividing total RNA isolated by amount of tissue used
-    to isolate RNA from (ng/mg).'
-- name: bulk_rna_yield_units_per_tissue_unit
-  description: RNA amount per Tissue input amount. Valid values should be weight/weight
-    (ng/mg).
-  constraints:
-    enum:
-      - ng/mg
-- name: bulk_rna_isolation_quality_metric_value
-  description: RIN value
-  type: number
-  constraints:
-    minimum: 1
-    maximum: 10
-- name: rnaseq_assay_input_value
-  description: RNA input amount value to the assay
-- name: rnaseq_assay_input_unit
-  description: Units of RNA input amount to the assay
-  constraints:
-    enum:
-      - ug
-# include: ../includes/fields/rnaseq_assay_method.yaml
-=======
 # include: ../includes/fields/bulk_rna_isolation_protocols_io_doi.yaml
 # include: ../includes/fields/bulk_rna_yield_value.yaml
 # include: ../includes/fields/bulk_rna_yield_units_per_tissue_unit.yaml
 # include: ../includes/fields/bulk_rna_isolation_quality_metric_value.yaml
 # include: ../includes/fields/rnaseq_assay_input_value.yaml
 # include: ../includes/fields/rnaseq_assay_input_unit.yaml
-- name: rnaseq_assay_method
-  description: rnaseq assay kit used.
->>>>>>> a9d000b0
+# include: ../includes/fields/rnaseq_assay_method.yaml
 - name: library_construction_protocols_io_doi
   description: A link to the protocol document containing the library construction
     method (including version) that was used, e.g. "Smart-Seq2", "Drop-Seq", "10X
