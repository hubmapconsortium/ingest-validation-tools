--- conflicted
+++ resolved
@@ -10,11 +10,7 @@
 from ingest_validation_tools.schema_loader import PreflightError
 from ingest_validation_tools.validation_utils import (
     get_tsv_errors,
-<<<<<<< HEAD
     get_schema_version,
-=======
-    get_table_schema_version,
->>>>>>> b226ae2e
 )
 
 
@@ -50,15 +46,12 @@
             "metadata",
         ],
     )
-<<<<<<< HEAD
     parser.add_argument(
         "--globus_token",
         default="",
+        required=False,
         help="Token for URL checking using Entity API.",
     )
-=======
-    parser.add_argument("--globus_token", required=False, default="")
->>>>>>> b226ae2e
     error_report_methods = [
         name for (name, _) in inspect.getmembers(ErrorReport) if name.startswith("as_")
     ]
@@ -75,7 +68,6 @@
 def main():
     args = parser.parse_args()
     try:
-<<<<<<< HEAD
         schema_version = get_schema_version(Path(args.path), "ascii", args.globus_token)
         schema_name = schema_version.schema_name
         errors_string = f"{schema_version.schema_name}-v{schema_version.version}"
@@ -84,22 +76,6 @@
     else:
         errors = get_tsv_errors(args.path, schema_name=schema_name)
         errors = {f"{errors_string} TSV errors": errors} if errors else {}
-=======
-        schema_name = (
-            args.schema
-            if args.schema != "metadata"
-            else get_table_schema_version(args.path, "ascii").schema_name
-        )
-    except PreflightError as e:
-        errors = {"Preflight": str(e)}
-    else:
-        errors = get_tsv_errors(
-            args.path,
-            schema_name=schema_name,
-            globus_token=args.globus_token,
-        )
-        errors = {f"{schema_name} TSV errors": errors} if errors else {}
->>>>>>> b226ae2e
     report = ErrorReport(
         info={},  # Until we know it's needed, don't bother filling this in.
         errors=errors,
