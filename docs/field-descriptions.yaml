ablation_distance_between_shots_x_units: Units of x resolution distance between laser
  ablation shots.
ablation_distance_between_shots_x_value: x resolution. Distance between laser ablation
  shots in the X-dimension.
ablation_distance_between_shots_y_units: Units of y resolution distance between laser
  ablation shots.
ablation_distance_between_shots_y_value: y resolution. Distance between laser ablation
  shots in the Y-dimension.
ablation_frequency_unit: Frequency unit of laser ablation
ablation_frequency_value: Frequency value of laser ablation (in Hz)
acquisition_id: The acquisition_id refers to the directory containing the ROI images
  for a slide. Together, the acquisition_id and the roi_id indicate the slide-ROI
  represented in the image.
acquisition_instrument_model: Manufacturers of an acquisition instrument may offer
  various versions (models) of that instrument with different features or sensitivities.
  Differences in features or sensitivities may be relevant to processing or interpretation
  of the data.
acquisition_instrument_vendor: An acquisition_instrument is the device that contains
  the signal detection hardware and signal processing software. Assays generate signals
  such as light of various intensities or color or signals representing molecular
  mass.
affiliation: Institutional affiliation
age_value: The time elapsed since birth.
analyte_class: Analytes are the target molecules being measured with the assay.
antibodies_path: Relative path to file with antibody information for this dataset.
antibody_name: Anti-(target name) antibody. Not validated or used down-stream.
assay_category: 'Each assay is placed into one of the following 3 general categories:
  generation of images of microscopic entities, identification & quantitation of molecules
  by mass spectrometry, and determination of nucleotide sequence.'
assay_type: The specific type of assay being executed.
bead_barcode_offset: Position(s) in the read at which the bead barcode starts
bead_barcode_read: Which read file contains the bead barcode
bead_barcode_size: Length of the bead barcode in base pairs
blood_type: ABO blood type or "serotype" refers to the presence/absence of the either/both
  A & B blood antigens.
body_mass_index_value: An individual's weight in kilograms divided by the square of
  the height in meters.
bulk_atac_cell_isolation_protocols_io_doi: 'Link to a protocols document answering
  the question: How was tissue stored and processed for cell/nuclei isolation'
bulk_rna_isolation_protocols_io_doi: 'Link to a protocols document answering the question:
  How was tissue stored and processed for RNA isolation RNA_isolation_protocols_io_doi'
bulk_rna_isolation_quality_metric_value: RIN value
bulk_rna_yield_units_per_tissue_unit: RNA amount per Tissue input amount. Valid values
  should be weight/weight (ng/mg).
bulk_rna_yield_value: 'RNA (ng) per Weight of Tissue (mg). Answer the question: How
  much RNA in ng was isolated? How much tissue in mg was initially used for isolating
  RNA? Calculate the yield by dividing total RNA isolated by amount of tissue used
  to isolate RNA from (ng/mg).'
bulk_transposition_input_number_nuclei: A number (no comma separators)
cause_of_death: The circumstance or condition that caused death.
ce_background_electrolyte: Chemical composition of the background electrolyte that
  fills the separation capillary (e.g. "3% acetic acid").
ce_capillary_coating: Treatment of surface of separation capillary. Capillary coating
  affects the absorption of analytes on capillary inner walls and regulates electroosmotic
  flow. Entries should indicate the charge of the coating and chemical composition
  (e.g. "Neutral; Polyacrylamide" or "Positive; Polyethyleneimine" or "Uncoated").
ce_electroosmotic_flow: Properties of the electroosmotic flow (EOF). Normal EOF is
  defined as flow towards the cathode, reversed EOF is defined as flow towards the
  anode, and suppressed EOF involves marginal to almost no flow (e.g. when a neutral
  coating is used).
ce_instrument_model: The model name of the instrument used for capillary zone electrophoresis.
ce_instrument_vendor: The manufacturer of the instrument used for capillary zone electrophoresis.
  Capillary electrophoresis is used to separate complex biological mixtures prior
  to performing MS-based analyses. Separations are performed based the analytes migrate
  through an electrolyte solution in the presence of an electric field.
ce_interface: Method by which the separation capillary interfaces with mass spectrometer
  and enables electrospray ionization while completing the separation circuit. The
  two most prevalent commercial interfaces are sheathless and sheath-flow.
cell_barcode_offset: Position(s) in the read at which the cell barcode starts.
cell_barcode_read: Which read file contains the cell barcode
cell_barcode_size: Length of the cell barcode in base pairs
channel_id: Structure of channel_id depends on assay type.
cold_ischemia_time_unit: Time unit
cold_ischemia_time_value: Time interval on ice to the start of preservation protocol.
column_length_unit: Unit for GC column length (typically cm)
column_length_value: GC column length
column_model: The model of the GC column used
column_temp_unit: Units for GC column temperature
column_temp_value: GC column temperature
column_vendor: The manufacturer of the GC column
concentration_unit: The concentration units of the antibody preparation.
concentration_value: The concentration value of the antibody preparation.
conjugated_cat_number: An antibody may be conjugated to a fluorescent tag or a metal
  tag for detection. Conjugated antibodies may be purchased from commercial providers.
conjugated_tag: The name of the entity conjugated to the antibody.
contributors_path: Relative path to file with ORCID IDs for contributors for this
  dataset.
data_collection_mode: Mode of data collection in tandem MS assays. Either DDA (Data-dependent
  acquisition) or DIA (Data-indemendent acquisition.
data_path: Relative path to file or directory with instrument data. Downstream processing
  will depend on filename extension conventions.
data_precision_bytes: Numerical data precision in bytes
description: Free-text description of this assay.
desi_solvent: Solvent composition for conducting nanospray desorption electrospray
  ionization (nanoDESI) or desorption electrospray ionization (DESI).
desi_solvent_flow_rate: The rate of flow of the solvent into a spray.
desi_solvent_flow_rate_unit: Units of the rate of solvent flow.
dilution: Antibody solutions may be diluted according to the experimental protocol.
dna_assay_input_unit: Units of DNA input into library preparation
dna_assay_input_value: Amount of DNA input into library preparation
donor_id: HuBMAP Display ID of the donor of the assayed tissue.
dual_count_start: Threshold for dual counting.
end_datetime: Time stamp indicating end of ablation for ROI
execution_datetime: Start date and time of assay, typically a date-time stamped folder
  generated by the acquisition instrument. YYYY-MM-DD hh:mm, where YYYY is the year,
  MM is the month with leading 0s, and DD is the day with leading 0s, hh is the hour
  with leading zeros, mm are the minutes with leading zeros.
expected_cell_count: How many cells are expected? This may be used in downstream pipelines
  to guide selection of cell barcodes or segmentation parameters.
first_name: First name
gdna_fragmentation_quality_assurance: Is the gDNA integrity good enough for WGS? This
  is usually checked through running a gel.
guard_column: Specifies if guard column was used
health_status: "Patient's baseline physical condition prior to immediate event leading\
  \ to organ/tissue acquisition. For example, if a relatively healthy patient suffers\
  \ trauma, and as a result of reparative surgery, a tissue sample is collected, the\
  \ subject will be deemed \u201Crelatively healthy\u201D.   Likewise, a relatively\
  \ healthy subject may have experienced trauma leading to brain death.  As a result\
  \ of organ donation, a sample is collected.  In this scenario, the subject is deemed\
  \ \u201Crelatively healthy.\u201D"
height_unit: The vertical measurement or distance from the base to the top of a subject
  or participant.
increment_z_unit: The units of increment z value.
increment_z_value: The distance between sequential optical sections.
<<<<<<< HEAD
internal_standard: Specifies if internal standard was utilized and designates what
  standard was used. Leave blank if not applicable.
ion_mobility: 'Specifies whether or not ion mobility spectrometry was performed and
  which technology was used. Technologies for measuring ion mobility: Traveling Wave
  Ion Mobility Spectrometry (TWIMS), Trapped Ion Mobility Spectrometry (TIMS), High
  Field Asymmetric waveform ion Mobility Spectrometry (FAIMS), Drift Tube Ion Mobility
  Spectrometry (DTIMS, Structures for Lossless Ion Manipulations (SLIM).'
ion_source: Specifies the ion source used
=======
ion_mobility: 'Methodologies for measuring ion mobility: Traveling Wave Ion Mobility
  Spectrometry (TWIMS), Trapped Ion Mobility Spectrometry (TIMS), High Field Asymmetric
  waveform ion Mobility Spectrometry (FAIMS), Drift Tube Ion Mobility Spectrometry
  (DTIMS), Structures for Lossless Ion Manipulations Spectrometry (SLIMS).'
>>>>>>> 6c54d2d9
is_contact: Is this individual a contact for DOI purposes?
is_targeted: Specifies whether or not a specific molecule(s) is/are targeted for detection/measurement
  by the assay. The CODEX analyte is protein.
is_technical_replicate: Is this a sequencing replicate?
kidney_donor_profile_index_value: 'The Kidney Donor Profle Index (KDPI) is a numerical
  measure that combines ten donor factors, including clinical parameters and demographics,
  to summarize into a single number the quality of deceased donor kidneys relative
  to other recovered kidneys. The KDPI is derived by frst calculating the Kidney Donor
  Risk Index (KDRI) for a deceased donor. Kidneys from a donor with a KDPI of 90%,
  for example, have a KDRI (which indicates relative risk of graft failure) greater
  than 90% of recovered kidneys. The KDPI is simply a mapping of the KDRI from a relative
  risk scale to a cumulative percentage scale. The reference population used for this
  mapping is all deceased donors in the United States with a kidney recovered for
  the purpose of transplantation in the prior calendar year. Lower KDPI values are
  associated with increased donor quality and expected longevity. https://optn.transplant.hrsa.gov/media/1512/guide_to_calculating_interpreting_kdpi.pdf

  '
labeling: Indicates whether samples were labeled prior to MS analysis (e.g., TMT)
last_name: Last name
lc_column_model: The model number/name of the LC Column - IF custom self-packed, pulled
  tip calillary is used enter "Pulled tip capilary"
lc_column_vendor: 'OPTIONAL: The manufacturer of the LC Column unless self-packed,
  pulled tip capilary is used'
lc_flow_rate_unit: Units of flow rate.
lc_flow_rate_value: Value of flow rate.
lc_gradient: LC gradient
lc_id_unit: units of LC column inner diameter (typically microns)
lc_id_value: LC column inner diameter (microns)
lc_instrument_model: The model number/name of the instrument used for LC
lc_instrument_vendor: The manufacturer of the instrument used for LC
lc_length_unit: units for LC column length (typically cm)
lc_length_value: LC column length
lc_mobile_phase_a: Composition of mobile phase A
lc_mobile_phase_b: Composition of mobile phase B
lc_resin: Details of the resin used for lc, including vendor, particle size, pore
  size
lc_temp_unit: units for LC temperature
lc_temp_value: LC temperature
library_adapter_sequence: Adapter sequence to be used for adapter trimming
library_average_fragment_size: Average size of sequencing library fragments estimated
  via gel electrophoresis or bioanalyzer/tapestation.
library_concentration_unit: Unit of library_concentration_value
library_concentration_value: The concentration value of the pooled library samples
  submitted for sequencing.
library_construction_method: Describes DNA library preparation kit. Modality of isolating
  gDNA, Fragmentation and generating sequencing libraries.
library_construction_protocols_io_doi: A link to the protocol document containing
  the library construction method (including version) that was used.
library_creation_date: date and time of library creation. YYYY-MM-DD, where YYYY is
  the year, MM is the month with leading 0s, and DD is the day with leading 0s.
library_final_yield: Total ng of library after final pcr amplification step.
library_final_yield_unit: Units of final library yield
library_final_yield_value: Total number of ng of library after final pcr amplification
  step. This is the concentration (ng/ul) * volume (ul)
library_id: An id for the library. The id may be text and/or numbers
library_layout: Whether the library was generated for single-end or paired end sequencing
library_pcr_cycles: Number of PCR cycles to amplify cDNA
library_pcr_cycles_for_sample_index: Number of PCR cycles performed for library indexing
library_preparation_kit: Reagent kit used for library preparation
lot_number: 'The lot# is specific to the vendor. (eg: Abcam lot# GR3238979-1)'
<<<<<<< HEAD
mass_resolving_power: "The MS1 resolving power defined as m/\u2206m where \u2206m\
  \ is the FWHM for a given peak with a specified m/z (m). (unitless)"
=======
mass_resolving_power: "This is the MS1 resolving power.\_This is a unitless value\
  \ often calculated as m/\u2206m where \u2206m is the FWHM for a given peak with\
  \ a certain m/z (m)."
>>>>>>> 6c54d2d9
max_x_width_unit: Units of image width of the ROI acquisition
max_x_width_value: Image width value of the ROI acquisition
max_y_height_unit: Units of image height of the ROI acquisition
max_y_height_value: Image height value of the ROI acquisition
mechanism_of_injury: 'Mechanism of injury may be, for example: fall, impact (eg: auto
  accident), weapon (eg: firearm), etc.'
medical_history: A record of a patient's background regarding health and the occurrence
  of disease events of the individual.
middle_name_or_initial: Middle name or initial
<<<<<<< HEAD
ms_scan_mode: Indicates whether experiment is MS, MS/MS, or other (possibly MS3 for
  TMT)
ms_source: The ion source type used for surface sampling.
mz_range_high_value: A number representing the mass:charge ratio
mz_range_low_value: A number representing the mass:charge ratio
mz_resolving_power: The peak (m/z) used to calculate the MS1 resolving power.
=======
ms_scan_mode: Indicates whether the data were generated using MS, MS/MS or MS3.
ms_source: The technique used for sampling and ionization of the sample.
mz_range_high_value: A number representing the mass:charge ratio
mz_range_low_value: A number representing the mass:charge ratio
mz_resolving_power: The peak (m/z) used to calculate the resolving power.
>>>>>>> 6c54d2d9
name: Name for display
number_of_antibodies: Number of antibodies
number_of_barcode_probes: Number of barcode probes targeting mRNAs (eg. 24,000 barcode
  probes = 24,000 mRNAs - 1 per mRNA of interest)
number_of_barcode_regions_per_barcode_probe: Number of barcode regions on each mRNA
  barcode probe (the paper describes mRNA probes with 4 barcoded regions)
number_of_channels: Number of mass channels measured
number_of_cycles: Number of cycles of 1. oligo application, 2. fluor application,
  3. washes
number_of_imaging_rounds: the total number of acquisitions performed on microscope
  to collect autofluorescence/background or stained signal.
number_of_pseudocolors_per_channel: Number of pseudocolors that can be assigned to
  each fluorescent channel (the paper describes 20 pseudocolors per channel (x 3 channels
  -> total = 60)
number_of_readout_probes_per_channel: Number of readout probes that can be interrogated
  per channel per cycle (the paper describes 20 readout probes per channel (x 3 channels
  -> total = 60))
number_of_sections: Number of sections
operator: Name of the person responsible for executing the assay.
operator_email: Email address for the operator.
orcid_id: ORCID ID of contributor
organ_condition: Health status of the organ at the time of sample recovery.
overall_protocols_io_doi: DOI for protocols.io for the overall process.
pathologist_report: Further details on organ level QC checks.
perfusion_solution: Type of solution that was used to perfuse the organ.
pi: Name of the principal investigator responsible for the data.
pi_email: Email address for the principal investigator.
polarity: The polarity of the mass analysis (positive or negative ion modes)
preparation_instrument_model: The model number/name of the instrument used to prepare
  the sample for the assay
preparation_instrument_vendor: The manufacturer of the instrument used to prepare
  the sample for the assay.
preparation_maldi_matrix: The matrix is a compound of crystallized molecules that
  acts like a buffer between the sample and the laser. It also helps ionize the sample,
  carrying it along the flight tube so it can be detected.
preparation_type: Common methods of depositing matrix for MALDI imaging include robotic
  spotting, electrospray deposition, and spray-coating with an airbrush.
procedure_date: Date of procedure to procure organ.
processing_protocols_io_doi: DOI for analysis protocols.io for this assay.
processing_search: Software for analyzing and searching LC-MS/MS omics data
protocols_io_doi: DOI for protocols.io referring to the protocol for this assay.
puck_id: Slide-seq captures RNA sequence data on spatially barcoded arrays of beads.
  Beads are fixed to a slide in a region shaped like a round puck. Each puck has a
  unique puck_id.
race: A grouping of humans based on shared physical characteristics or social/ethnic
  identity generally viewed as distinct.
range_z_unit: The unit of range_z_value.
range_z_value: The total range of the z axis.
reagent_prep_protocols_io_doi: DOI for protocols.io referring to the protocol for
  preparing reagents for the assay.
resolution_x_unit: The unit of measurement of the width of a pixel.
resolution_x_value: The width of a pixel.
resolution_y_unit: The unit of measurement of the height of a pixel.
resolution_y_value: The height of a pixel
resolution_z_unit: The unit of incremental distance between image slices.
resolution_z_value: The distance at which two objects along the detection z-axis can
  be distinguished (resolved as 2 objects).
rnaseq_assay_input: Number of cell/nuclei input to the assay
rnaseq_assay_input_unit: Units of RNA input amount to the assay
rnaseq_assay_input_value: RNA input amount value to the assay
rnaseq_assay_method: The kit used for the RNA sequencing assay
roi_description: A description of the region of interest (ROI) captured in the image.
roi_id: Multiple images (1-n) are acquired from regions of interest (ROI1, ROI2, ROI3,
  etc) on a slide. The roi_id is a number from 1-n representing the ROI captured on
  a slide.
rr_id: The rr_id is a unique antibody identifier that comes from the Antibody Registry
  (https://antibodyregistry.org).
sample_id: (No description for this field was supplied.)
sample_quality_metric: "This is a quality metric by visual inspection. This should\
  \ answer the question: Are the nuclei intact and are the nuclei free of significant\
  \ amounts of debris? This can be captured at a high level, \u201COK\u201D or \u201C\
  not OK\u201D."
sc_isolation_cell_number: Total number of cell/nuclei yielded post dissociation and
  enrichment
sc_isolation_enrichment: The method by which specific cell populations are sorted
  or enriched.
sc_isolation_entity: The type of single cell entity derived from isolation protocol
sc_isolation_protocols_io_doi: 'Link to a protocols document answering the question:
  How were single cells separated into a single-cell suspension?'
sc_isolation_quality_metric: A quality metric by visual inspection prior to cell lysis
  or defined by known parameters such as wells with several cells or no cells. This
  can be captured at a high level.
sc_isolation_tissue_dissociation: The method by which tissues are dissociated into
  single cells in suspension.
section_prep_protocols_io_doi: DOI for protocols.io referring to the protocol for
  preparing tissue sections for the assay.
segment_data_format: This refers to the data type, which is a "float" for the IMC
  counts.
sequencing_phix_percent: Percent PhiX loaded to the run
sequencing_read_format: Slash-delimited list of the number of sequencing cycles for,
  for example, Read1, i7 index, i5 index, and Read2.
sequencing_read_percent_q30: 'Q30 is the weighted average of all the reads (e.g. #
  bases UMI * q30 UMI + # bases R2 * q30 R2 + ...)'
sequencing_reagent_kit: Reagent kit used for sequencing
sex: 'Biological sex at birth: male or female or other.'
signal_type: Type of signal measured per channel (usually dual counts)
source_project: External source (outside of HuBMAP) of the project, eg. HCA (The Human
  Cell Atlas Consortium).
spatial_sampling_type: Specifies whether or not the analysis was performed in a spatially
  targeted manner. Spatial profiling experiments target specific tissue foci but do
  not necessarily generate images. Spatial imaging expriments collect data from a
  regular array (pixels) that can be visualized as heat maps of ion intensity at each
  location (molecular images). Leave blank if data are derived from bulk analysis.
spatial_target: Specifies the cell-type or functional tissue unit (FTU) that is targeted
  in the spatial profiling experiment. Leave blank if data are generated in imaging
  mode without a specific target structure.
spatial_type: Specifies whether or not the analysis was performed in a spatialy targeted
  manner and the technique used for spatial sampling. For example, Laser-capture microdissection
  (LCM), Liquid Extraction Surface Analysis (LESA), Nanodroplet Processing in One
<<<<<<< HEAD
  pot for Trace Samples (nanoPOTS). Leave blank if not applicable.
=======
  pot for Trace Samples (nanoPOTS).
>>>>>>> 6c54d2d9
specimen_preservation_temperature: The temperature of the medium during the preservation
  process.
specimen_quality_criteria: 'For example, RIN: 8.7.'
specimen_tumor_distance_unit: Distance unit
specimen_tumor_distance_value: If surgical sample, how far from the tumor was the
  sample obtained from. Typically a number of centimeters. Leave blank if not applicable
  or unknown.
stain: Chemical stains (dyes) applied to histology samples to highlight important
  features of the tissue as well as to enhance the tissue contrast.
start_datetime: Time stamp indicating start of ablation for ROI
step_z_value: The number of optical sections in z axis range.
tissue_id: HuBMAP Display ID of the assayed tissue.
transposition_input: Number of cell/nuclei input to the assay.
transposition_kit_number: If Tn5 came from a kit, provide the catalog number.
transposition_method: Modality of capturing accessible chromatin molecules.
transposition_transposase_source: The source of the Tn5 transposase and transposon
  used for capturing accessible chromatin.
uniprot_accession_number: The uniprot_accession_number is a unique identifier for
  proteins in the UniProt database (https://www.uniprot.org).
version: Version of the schema to use when validating this metadata.
vital_state: Identify the vital state of the donor.
warm_ischemia_time_unit: Time unit
warm_ischemia_time_value: Time interval between cessation of blood flow and cooling
  to 4C.
weight_value: A measurement that describes the vertical force exerted by a mass of
  the patient as a result of gravity.
<|MERGE_RESOLUTION|>--- conflicted
+++ resolved
@@ -122,21 +122,13 @@
   or participant.
 increment_z_unit: The units of increment z value.
 increment_z_value: The distance between sequential optical sections.
-<<<<<<< HEAD
 internal_standard: Specifies if internal standard was utilized and designates what
   standard was used. Leave blank if not applicable.
-ion_mobility: 'Specifies whether or not ion mobility spectrometry was performed and
-  which technology was used. Technologies for measuring ion mobility: Traveling Wave
-  Ion Mobility Spectrometry (TWIMS), Trapped Ion Mobility Spectrometry (TIMS), High
-  Field Asymmetric waveform ion Mobility Spectrometry (FAIMS), Drift Tube Ion Mobility
-  Spectrometry (DTIMS, Structures for Lossless Ion Manipulations (SLIM).'
-ion_source: Specifies the ion source used
-=======
 ion_mobility: 'Methodologies for measuring ion mobility: Traveling Wave Ion Mobility
   Spectrometry (TWIMS), Trapped Ion Mobility Spectrometry (TIMS), High Field Asymmetric
   waveform ion Mobility Spectrometry (FAIMS), Drift Tube Ion Mobility Spectrometry
   (DTIMS), Structures for Lossless Ion Manipulations Spectrometry (SLIMS).'
->>>>>>> 6c54d2d9
+ion_source: Specifies the ion source used
 is_contact: Is this individual a contact for DOI purposes?
 is_targeted: Specifies whether or not a specific molecule(s) is/are targeted for detection/measurement
   by the assay. The CODEX analyte is protein.
@@ -197,14 +189,8 @@
 library_pcr_cycles_for_sample_index: Number of PCR cycles performed for library indexing
 library_preparation_kit: Reagent kit used for library preparation
 lot_number: 'The lot# is specific to the vendor. (eg: Abcam lot# GR3238979-1)'
-<<<<<<< HEAD
 mass_resolving_power: "The MS1 resolving power defined as m/\u2206m where \u2206m\
   \ is the FWHM for a given peak with a specified m/z (m). (unitless)"
-=======
-mass_resolving_power: "This is the MS1 resolving power.\_This is a unitless value\
-  \ often calculated as m/\u2206m where \u2206m is the FWHM for a given peak with\
-  \ a certain m/z (m)."
->>>>>>> 6c54d2d9
 max_x_width_unit: Units of image width of the ROI acquisition
 max_x_width_value: Image width value of the ROI acquisition
 max_y_height_unit: Units of image height of the ROI acquisition
@@ -214,20 +200,11 @@
 medical_history: A record of a patient's background regarding health and the occurrence
   of disease events of the individual.
 middle_name_or_initial: Middle name or initial
-<<<<<<< HEAD
-ms_scan_mode: Indicates whether experiment is MS, MS/MS, or other (possibly MS3 for
-  TMT)
+ms_scan_mode: Indicates whether the data were generated using MS, MS/MS or MS3.
 ms_source: The ion source type used for surface sampling.
 mz_range_high_value: A number representing the mass:charge ratio
 mz_range_low_value: A number representing the mass:charge ratio
-mz_resolving_power: The peak (m/z) used to calculate the MS1 resolving power.
-=======
-ms_scan_mode: Indicates whether the data were generated using MS, MS/MS or MS3.
-ms_source: The technique used for sampling and ionization of the sample.
-mz_range_high_value: A number representing the mass:charge ratio
-mz_range_low_value: A number representing the mass:charge ratio
 mz_resolving_power: The peak (m/z) used to calculate the resolving power.
->>>>>>> 6c54d2d9
 name: Name for display
 number_of_antibodies: Number of antibodies
 number_of_barcode_probes: Number of barcode probes targeting mRNAs (eg. 24,000 barcode
@@ -337,11 +314,7 @@
 spatial_type: Specifies whether or not the analysis was performed in a spatialy targeted
   manner and the technique used for spatial sampling. For example, Laser-capture microdissection
   (LCM), Liquid Extraction Surface Analysis (LESA), Nanodroplet Processing in One
-<<<<<<< HEAD
-  pot for Trace Samples (nanoPOTS). Leave blank if not applicable.
-=======
   pot for Trace Samples (nanoPOTS).
->>>>>>> 6c54d2d9
 specimen_preservation_temperature: The temperature of the medium during the preservation
   process.
 specimen_quality_criteria: 'For example, RIN: 8.7.'
