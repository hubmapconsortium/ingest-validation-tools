--- conflicted
+++ resolved
@@ -111,15 +111,12 @@
   \ \u201Crelatively healthy.\u201D"
 height_unit: The vertical measurement or distance from the base to the top of a subject
   or participant.
-<<<<<<< HEAD
+increment_z_unit: The units of increment z value.
+increment_z_value: The distance between sequential optical sections.
 ion_mobility: 'Methodologies for measuring ion mobility: Traveling Wave Ion Mobility
   Spectrometry (TWIMS), Trapped Ion Mobility Spectrometry (TIMS), High Field Asymmetric
   waveform ion Mobility Spectrometry (FAIMS), Drift Tube Ion Mobility Spectrometry
   (DTIMS), Structures for Lossless Ion Manipulations Spectrometry (SLIMS).'
-=======
-increment_z_unit: The units of increment z value.
-increment_z_value: The distance between sequential optical sections.
->>>>>>> 8505e86f
 is_contact: Is this individual a contact for DOI purposes?
 is_targeted: Specifies whether or not a specific molecule(s) is/are targeted for detection/measurement
   by the assay. The CODEX analyte is protein.
