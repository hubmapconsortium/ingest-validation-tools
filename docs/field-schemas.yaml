--- conflicted
+++ resolved
@@ -142,6 +142,7 @@
 - gcms
 - geomx
 - hifi-slide
+- histology
 - imc
 - imc-2d
 - imc3d
@@ -197,6 +198,7 @@
 - gcms
 - geomx
 - hifi-slide
+- histology
 - imc
 - imc-2d
 - imc3d
@@ -551,12 +553,8 @@
 - enhanced-srs
 - geomx
 - hifi-slide
-<<<<<<< HEAD
-- imc
-=======
 - histology
 - imc-2d
->>>>>>> a32e9a58
 - imc3d
 - ims
 - lcms
@@ -989,6 +987,8 @@
 - ultrasound
 - visium
 - xenium
+parent_sample_id:
+- histology
 pathologist_report:
 - sample
 pathology_distance_unit:
