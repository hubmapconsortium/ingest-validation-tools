--- conflicted
+++ resolved
@@ -11,13 +11,9 @@
 - [📝 Excel template](https://raw.githubusercontent.com/hubmapconsortium/ingest-validation-tools/main/docs/lcms/lcms-metadata.xlsx): For metadata entry.
 - [📝 TSV template](https://raw.githubusercontent.com/hubmapconsortium/ingest-validation-tools/main/docs/lcms/lcms-metadata.tsv): Alternative for metadata entry.
 
-<<<<<<< HEAD
 This schema is for liquid chromatography mass spectrometry (LCMS).
 v2 adds `mass_resolving_power`, `mz_resolving_power`, `ion_mobility`, `spatial_type`, `spatial_sampling_type`, `spatial_target`, and `resolution_{x/y}_{value/unit}`. In the case of datasets in which more than one `analyte_type` was interrogated (e.g. lipids plus metabolytes), those datasets should be split into one dataset per analyte.
 v3 adds `dms` and `label_name` fields, and `negative and positive ion mode` as a polarity option.
-=======
-This schema is for liquid chromatography mass spectrometry (LCMS). v2 adds `mass_resolving_power`, `mz_resolving_power`, `ion_mobility`, `spatial_type`, `spatial_sampling_type`, `spatial_target`, and `resolution_{x/y}_{value/unit}`. In the case of datasets in which more than one `analyte_type` was interrogated (e.g. lipids plus metabolytes), those datasets should be split into one dataset per analyte. For an example of an LC-MS dataset & directory, see this [example LC-MS dataset](https://portal.hubmapconsortium.org/browse/dataset/7f1fd7b9c8c3745fcab037a2fa37f5b9) and click the Globus link.
->>>>>>> 03f1019b
 
 ## Directory schema
 
