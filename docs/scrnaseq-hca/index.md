--- conflicted
+++ resolved
@@ -2,10 +2,7 @@
 title: scRNAseq-10xGenomics-v2 / scRNAseq-10xGenomics-v3 / snRNAseq-10xGenomics-v2 / scRNAseq / sciRNAseq / snRNAseq / SNARE2-RNAseq (HCA)
 schema_name: scrnaseq-hca
 category: Sequence assays
-<<<<<<< HEAD
-=======
 all_versions_deprecated: False
->>>>>>> 4a7258a9
 exclude_from_index: True
 layout: default
 ---
