--- conflicted
+++ resolved
@@ -1,7 +1,2 @@
-<<<<<<< HEAD
-version	description	donor_id	tissue_id	execution_datetime	protocols_io_doi	operator	operator_email	pi	pi_email	assay_category	assay_type	analyte_class	is_targeted	acquisition_instrument_vendor	acquisition_instrument_model	resolution_x_value	resolution_x_unit	resolution_y_value	resolution_y_unit	resolution_z_value	resolution_z_unit	number_of_antibodies	number_of_channels	antibodies_path	contributors_path	data_path
-1										imaging	Light Sheet	protein					nm / um		nm / um		mm / um / nm					
-=======
 version	description	donor_id	tissue_id	execution_datetime	protocols_io_doi	operator	operator_email	pi	pi_email	assay_category	assay_type	analyte_class	is_targeted	acquisition_instrument_vendor	acquisition_instrument_model	resolution_x_value	resolution_x_unit	resolution_y_value	resolution_y_unit	range_z_value	range_z_unit	step_z_value	increment_z_value	increment_z_unit	number_of_antibodies	number_of_channels	antibodies_path	contributors_path	data_path
-2										imaging	Light Sheet	protein					nm / um		nm / um		nm / um			nm / um					
->>>>>>> 8fe35da8
+2										imaging	Light Sheet	protein					nm / um		nm / um		nm / um			nm / um					