--- conflicted
+++ resolved
@@ -10,11 +10,8 @@
 - Remove vestigial line from flake8 config.
 - Instructions for working groups providing descriptions.
 - Remove extraneous parts from Sample doc.
-<<<<<<< HEAD
 - Document contributors.tsv
-=======
 - Warn if two TSVs are for the same assay type.
->>>>>>> 09338953
 
 ## v0.0.5 - 2020-11-09
 - Change "mixif" to "mxif".
