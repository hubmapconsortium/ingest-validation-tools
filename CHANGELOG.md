# Changelog
## v0.0.32 (in progress)
<<<<<<< HEAD
- Adding new is_schema_latest_version method to check if provided Cedar spec is the latest
- Fix issue with json response. On row {x}, column {fieldName} should NOT be concatenated with actual error message.
=======
- Update Xenium directory schema

>>>>>>> 3c1d04f3

## v0.0.31
- Update Segmentation masks directory schema
- Update Cell DIVE directory schema
- Bugfix shared upload non_global file error reporting

## v0.0.30
- Update Seg Mask documentation
- Update CosMx directory schema
- Constrain file patterns to end of line for all published directory schemas
- Handle null responses for keys from assayclassifier endpoint
- Remove assumption of table_schema and version corresponding to table_schema from SchemaVersion
- Update fixture data with new UBKG responses

## v0.0.29
- Add CosMX directory schema
- Update CosMX directory schema
- Update Segmentation masks directory schema
- Update Auto-fluorescence directory schema
- Update CODEX directory schema
- Update CODEX directory schema

## v0.0.28
- Update Xenium directory schema
- Update GeoMx NGS directory schema
- Add CosMX metadata schema

## v0.0.27
- Update Visium with probes directory schema pt 3
- Update Segmentation masks directory schema
- Updating tests based on new dir schema major versions and assayclassifier responses
- Removing references to deprecated Search API endpoint 'assayname'
- Update Phenocycler directory schema
- Update GeoMx NGS directory schema
- Update shared upload check
- Release Xenium
- Create Xenium directory schema
- Error reporting changes, addition of summarized counts
- Update Segmentation Mask link

## v0.0.26
- Update GeoMx NGS directory schema
- Update MERFISH directory schema
- Update LC-MS directory schema
- Update Visium with probes directory schema
- Update Visium with probes directory schema pt 2

## v0.0.25
- Update GeoMx NGS directory schema
- Added EPIC dataset field derived_dataset_type to UNIQUE_FIELDS_MAP

## v0.0.24
- Release MERFISH
- Add MERFISH directory schema
- Fix documentation issue for MERFISH
- Add CEDAR link for MERFISH
- Update MERFISH directory schema
- Update Phenocycler docs
- Update MERFISH directory schema
- Add next-gen Cell DIVE directory schema
- Update MIBI directory schema
- Update Visium no probes directory schema
- Add Cell DIVE to index
- Update Segmentation Masks directory schema
- Update Visium with probes directory schema
- Update Visium no probes directory schema
- Update Visium with probes directory schema
- Update Visium no probes directory schema
- Change to EntityTypeInfo constraint format to support constraints endpoint

## v0.0.23
- Add token to validation_utils.get_assaytype_data, replace URL string concatenation with urllib

## v0.0.22
- Fix logging length issue in Upload.multi_parent
- Minor change to Visium with probes directory schema
- Minor change to Visium no probes directory schema
- Update docs for Visium directories

## v0.0.21
- Fix the changelog to reflect the current version.
- Fix row number mismatch between validation and spreadsheet validator response

## v0.0.20
- Fix row number mismatch between validation and spreadsheet validator response

## v0.0.19
- Directory validation changes for "shared" uploads
- Update Phenocycler directory schema
- Remove bad paths from LC-MS directory schema
- Allow multiple comma-separated parent_sample_id values
- Accommodate dir schema minor versions
- Fix ORCID URL checking
- Add MUSIC next-gen directory schema
- Updating documentation
- Change Upload error output to dataclass
- Revert deprecation of field YAML files
- Update MUSIC directory schema
- Add semantic version to plugin test base class
- Fix row number mismatch between validation and spreadsheet validator response
- Adding entity constraints check
- Adding ability to report names of successfully run plugins

## v0.0.18

- Update PhenoCycler directory schema
- Update to prevent standalone child datasets in multi-assay upload
- Update to prevent multiple dataset types in a non-multi-assay upload
- Update MIBI directory schema
- Update Visium (with probes) directory schema
- Update Auto-fluorescence directory schema
- Update Confocal directory schema
- Update Enhanced SRS directory schema
- Update Light Sheet directory schema
- Update Second Harmonic Generation directory schema
- Update Thick Section Multiphoton MxIF directory schema
- Integrate SenNet app_context
- Updating testing
- Change to error messaging related to get_assaytype_data failures
- Update Lightsheet directory schema
- Update Histology to include description on OME-TIFFs
- Update Histology with links
- Update GeoMx NGS directory schema
- Ported murine from SenNet
- Update Histology directory schema
- Bugfix stripping trailing slash in ingest api url
- Converted upload `_url_checks` to use `_get_method` for SenNet compatibility
- Add CEDAR template for murine-source
- Add donor field descriptions back, remove murine-source descriptions
- Temporarily exclude certain assays from the documentation

## v0.0.17

- Update atacseq cedar link
- Add Phenocycler next-gen directory schema
- Update Histology next-gen directory schema
- Add LC-MS next-gen directory schema
- Add GeoMx NGS next-gen directory schema
- Update PhenoCycler and Histology to 2.2.0
- Update CEDAR links for PhenoCycler & Histology
- Refactor Upload to avoid validating the same contributors.tsv multiple times / running plugins over files multiple times
- Add entry for segmentation-mask
- Modify directory schema validation such that it takes empty directories into account
- Add Publication next-gen directory schema
- Update ATAC/RNA/10X documentation
- Update Cell Dive documentation
- Update to support passing list of data_paths to ingest-validation-tests plugins
- Adding linting/formatting GitHub actions

## v0.0.16

- add support for Publication type
- updated issue templates.
- removed donor metadata spec (had not been in use)
- Added examples for fields with pattern constraint
- Replaced `preparation_temperature` with `preparation_condition` and updated associated enumerations in the sample-section, sample-block, and sample-suspension schemas
- Replaced `storage_temperature` with `storage_method` and updated associated enumerations in the sample-section, sample-block, and sample-suspension schemas
- Updated enum 'bulk RNA' assay type to be 'bulk-RNA' across tools
- Adding organ v2 schema
- Added publication docs
- Removed double publication enum (P/p)
- Updated publication directory schema 20230616
- Changes for CEDAR docs
- Tweaks for CEDAR release
- Release new assays with links
- Fix in place to avoid assay conflicts with new assays
- Rework wording for CEDAR updates
- Updated upload.py to integrate CEDAR validation, replaced walrus operators, removed unused import
- Updated CEDAR validation routine based on changes to Spreadsheet Validator
- Updated tests based on changes to error dict structure
- Tested both CEDAR and local validation paths
- Make changes to Histology based on feedback
- Update documentation based on feedback
- Addtional changes to Histology
- Adding SenNet display changes
- Add contributor TSV CEDAR checking
- Add CEDAR examples
- Update CEDAR links for set of assays
- Split docs into current and deprecated
- Update Visium CEDAR template link
- Remove Visium draft attribute
- Bugfix datetime constraint in library_creation_date.yaml
- Update LCMS and add NanoSplits
- Update descriptions for segmentation masks
- Add description to codex doc page
- Bail earlier in validation if there are errors in metadata/dir/refs
- Update Antibodies
- Remove NanoSplits
- Update hifi, mibi, imc
- Fix imc-2d docs
- Fix imc-2d dir docs
- Add link to OME-Tiff docs
- Remove WGS, CE-MS, GC-MS, and RNAseq (GeoMx)
- Update histology and segmentation mask directory schemas
- Update hifi-slide to hifi-slides
- Fix changelog error
- Fix CI
- Update MIBI and IMC2D directory schemas
- Fix to support display of errors for CEDAR template metadata
- Upate Auto-fluorescence, Confocal, and Light Sheet directory schemas
- Additional updates to next-gen histology directory schema
- Implemented soft assay types/assayclassifier endpoint for canonical assay names and dir structures
- Added mock response test data for offline testing
- Add more assays
- Correct Auto-fluorescence lab_processed/annotations path description
- Add Visium with probes next-gen directory schema
- Update MALDI, SIMS, DESI, Visium no probes, and HiFi-Slide directory schemas
- Fix paths in Histology, MIBI, IMC2D, AF, Confocal, Light Sheet, and Visium with probes directory schemas
- Add CODEX, Thick section Multiphoton MxIF, Second Harmonic Generation, and Enhanced Stimulated Raman Spectroscopy (SRS) next-gen directory schemas
- Move Thick section Multiphoton MxIF next-gen directory schema to placeholder file
- Update file path in Visium no probes, Histology, AF, MxIF, SHG, SRS, Confocal, Light Sheet, MALDI, SIMS, DESI
- Remove Organ CEDAR page
- Draft next-gen directory schema for SNARE-seq2
- Added multi-assay support
- Delete GeoMX
- Update soft typing to use hyphen, not underscore
- Add SNARE-seq2 and RNAseq with probes next-gen directory schema
- Remove the draft tag from SNARE-seq2
- Regenerate docs for SNARE-seq2

## v0.0.15 - 2023-04-04

- Versioned directory structure schema
- Added MxIF directory structure schema.
- Added Lightsheet version 1.
- bump nokogiri -> 1.13.9 (dependabot)
- Add front-matter to exclude HCA from toc
- Updated CODEX version 0 and documentation.
- Provide an iterator over plugin test classes
- Updated CODEX version 0.
- Added Bulk RNA-seq directory structure schema.
- Added SeqFISH directory structure schema.
- Add a reminder that TSV validation is not sufficient.
- Clearer presentation of unit fields in generated docs.
- Make `contributors_path` required for HCA.
- Parallelize tests.
- Use the assay service to describe how assays are represented in the Portal.
- Adding Comma Separated File support for tissue_id.
- Update assay type for Cell DIVE.
- Updated suspension-fields.yaml and associated files in /docs/sample-suspension.
- Created extra_parameter on upload for future dynamic adding.
- Updated ErrorReport class to be backwards compatible with external calls.
- Added geoMX directory structure schema.
- Update `preparation_maldi_matrix` in imaging MS schema to from enum to open string field.
- Expand file types for stained to not be vendor locked to Leica's `.scn`. Include vendor-neutral `.tiff`.
- Replaced enum `Multiplexed Ion Beam Imaging` with `MIBI` in src
- Added `raw` as a potential directory to look for `segmentation.json` file for `CODEX`.
- Updated error messages to be less programmer centric.
- Updated ims-v2 spec to include DESI as an acceptable enumeration for ms_source.
- Upgraded CI python definition to 3.9.
- Update Cell DIVE with CEDAR UUID
- Add Histology directory schemas
- Fix Histology schema
- Modify validation routine to support multi-assay schemas
- Update MALDI, SIMS, and CODEX
- Update DESI and remove NanoDESI
- Support for conditional directory validation

## v0.0.14 - 2022-06-23

- bump tzingo -> 1.2.10 (dependabot)
- Turn validation of enums back on.
- Mods to plugin validator to fix import problems.
- Return directory schema version and refactor.
- Add new data_collection_mode values for MS assays.
- Add "CODEX2" assay type.
- Deprecate older LCMS schemas.
- Updated LC-MS directory structure schema.
- Remove HTML reporting options.
- Updated IMS directory structure schema.
- Add Clinical Imaging schemas.
- Test under both Python 3.6 and Python 3.10
- Cosmetic updates to the Slide-seq directory structure schema.
- Fix rendering bug on CODEX page by adding linebreaks.
- Add type hints.
- Implement versioning for directory schemas.
- After failure, explain how to continue testing from last error.
- Add `pathology_distance_unit` in place.
- Pin transitive dependencies.
- New sample metadata schemas
- Darker shade of blue, to be consistent with portal.
- Dependabot upgrade to Nokogiri.
- Remove reference to old Travis envvar, so post-merge CI run will pass.
- Explain the distinction between the 10X kit versions.
- Updated CODEX directory structure schema.
- Added MIBI directory structure schema.
- add snRNAseq-10xGenomics-v3
- Make backward incompatible changes to ims-v2 in place, without a new version.
- Preserve the key order in generated YAML, for readability.
- Add 'Multiplex Ion Beam Imaging' assay name
- Permanently remove snRNA and scATACseq assay names
- add snRNAseq-10xGenomics-v2 to the scrnaseq assays
- Move "Unique to this type" below the acquisition instrument fields.
- Add CLI option to allow the use of deprecated schemas.
- Allowing trailing slashes on dataset directories in metadata TSV.
- Add acquisition instrument fields to MIBI that were left out by mistake.
- Just use pytest to run doctests
- Headers are no longer properties of fields.
- Remove mention of `extras/thumbnail.jpg`.
- Add release date to schema.
- Add UMI fields to scrnaseq schema.
- Add Excel sheet describing which fields show up in which schemas.
- Add field descriptions to spreadsheet.
- Temporarily disable checking the assay names in schemas against the global list.
  Entries in the global list are now commented out, and Joel will progressively
  uncomment them.
- Moved `dataset.json` to `raw` or `src_*` directory for CODEX datasets.
- Modify IMC docs

## v0.0.13 - 2022-01-07

- Make more fields explicitly numeric
- Add more donor field descriptions.
- Deprecate contributors-v0.
- Add MIBI schema.
- Add fields for LCMS v3.
- Consistent rendering of code blocks in github pages and github preview.
- Warn about trailing slashes in paths.
- Optionally, dump validation report at the top of the upload.
- In the report notes, record the version of the checkout.
- Improve testing of `generate_field_yaml.py`.
- Provides map in docs/ from fields to the entities and assays they are used in.
- Give schema and version in success message.
- Generate `field-types.yaml`.
- Update assay list.
- Added WGS directory structure schema.
- Fixed regex on directory structure schema.
- Check that assay terms match approved list. (Right now, they don't.)
- Level 1 description of assay_category: Updated "3" assay categories to "4". Added imaging mass spec.
- work around mypy importlib type hinting problem
- Cleaned up LC-MS directory structure schema.
- Added links to examples in the portal for 5 assays.
- Make LC fields optional.
- Present directory path examples in same column.
- Updated LC-MS directory structure schema.
- Work around mypy importlib type hinting problem.
- Longer assay description for LCMS, and supporting machinery.
- In CI, pin to older Ubuntu version to avoid SSL problems with Uniprot.
- Level 1 description of assay_category: Updated "3" assay categories to "4".
- Added imaging mass spec.
- Work around mypy importlib type hinting problem.
- Antibodies validation is broken; Move test out the way.
- Make email validation effective.
- Add a test to confirm that backslashes aren't ignored during validation.
- Explain allowed values for booleans.
- Update the lcms schema field "lc_temp_value" optional
- Switch to Github CI.
- `cell_barcode_read` description: comma-delimitted.
- Update the lcms schema field "lc_temp_value" optional.
- Hit a different URL for ORCID, that will not give us soft 404s.
- In bash scripts, make python3 explicit.
- Update the flowchart to reflect the roles of Bill and PK.
- Add pipeline info.
- Hotfix on CellDive directory to reflect changes to dataset.
- Updated CellDive directory structure.
- Updated CODEX directory structure.
- Non-assay schema docs were not be update. Fix that.
- Sample was being skipped in doc generation. Fix that.
- Add to enums for `perfusion_solutions` and `ms_source`.
- Upgrade from dependabot.

## v0.0.12 - 2021-07-23

- Catch unrecognized keys in dir schema.
- Ammend LCMS docs.
- Fix CI: point to right branch.
- Document Donor and Sample Metadata process.
- Make the network cache file JSON, for portability.
- Dependabot update.
- Fix typo.
- Explain acronyms.
- Add kwarg to pass-through to tests.
- Update `validate_upload.py` docs.
- Add new LCMS version, and clean up reused fields.
- Make barcode fields optional.
- User donor as a test-bed for ontology-enums.
- Add a warning on pages where every version has been deprecated.
- Add gcms.
- Make some scatacseq fields optional.
- Create CE-MS.
- New version of IMS.
- Add a warning on pages where every version has been deprecated.
- Doc test for deprecated schemas.
- Add 10X multiome to scatacseq.
- Deprecated flag can now be added to schema.
- CLEANUP rnaseq_assay_method.
- cleanup resolution_z_unit.
- Network problems in report, instead of quitting with stack trace.
- New lightsheet schema, with description of changes.
- Introduced Lightsheet directory schema.
- Ensure that version numbers match the constraint inside the file.
- `maldiims` to `ims`: Only touches URLs; doesn't affect validation.
- Add script to validate any TSV.
- Factor out exit status codes.
- Pull out sc_isolation_tissue_dissociation.
- sequencing_read_format is optional for HCA.
- Disallow N/A values.
- Pull out the fields that have only one variant.
- Cleanup code for reference validations.
- Better section headers.
- Tighter validation of shared fields in assay schemas.
- Another optional field in HCA scrnaseq.
- Cleanup whitespace in yaml.
- Tools to resolve duplicated field definitions.
- Rearrange YAML so static processing works.

## v0.0.11 - 2021-05-18

- Updated AF and stained microscopy structure schema.
- Updated CODEX directory structure schema.
- No Donor and Tissue ID validation needed for HCA.
- Longer description for Q30.
- Setup GH Pages.
- Fix bug with loading non-HCA schemas that have an HCA variant.
- Fix bug in the `maldiims` schema to use correct file name extension
- Update description of the `.ibd` and `.imzML` files in the `maldiims` schema
- Added example `maldiims` folder structure
- Updated README.md to reflect the `examples/...` folder structure
- Use assay names to make titles.
- Add formalin as a Sample perfusion_solution.
- Style the GH Pages like the portal.
- Catch metadata TSVs with non-ASCII characters.
- More general ignore forurl-status-cache.
- Support Windows environments by converting back-slashes for forward slashes.
- Improve navigation and styling of new GH Pages.
- In cleanup_whitespace.py, avoid printing extra newlines on windows.
- Field templates for sequencing fields.
- Missing `data_path` will no longer cause spurious errors when submission is interpretted as dataset.
- README for `examples/` directory.
- Distinct error codes for different situations.
- Field templates for library fields.
- More doctests.
- Loosen sequential items check, and improve error message.
- Replace "submission" with "upload".

## v0.0.10 - 2021-04-21

- Remove inappropriate syntax highlighting from CLI docs.
- Fix bug in report generation.
- Remove contributors_path from HCA.
- Make the codeowners more granular.
- Distinguish v2 and v3 10x.
- Add expected_cell_count.
- Remove the sequence_limit where not appropriate.
- Chuck missed `source_project` in scrnaseq-hca: Added now.
- Distinguish v2 and v3 10x, and add to HCA as well.
- Add 'Belzer MPS/KPS' as an option.
- Remove links to YAML from MD.
- Cleaned up description on 3D IMC directory schema.
- Updated a description on 3D IMC directory schema.
- Updated regular expression on CODEX directory schema.
- Fix the generated TOC for antibodies.
- Apply "units_for": Units only required is value is given.
- Check for auto-incremented fields.
- If it errors, add a note about cleanup_whitespace.py.
- Apply missing constraints to scrnaseq.
- Consistent pattern constraint for sequencing_read_format.
- Diagram of overall repo structure; Explain doc build process.
- Remove vestigial "Level 3".
- Fixed typo in CODEX directory schema.
- Make more fields optional in HCA scrnaseq.
- Make it work with Python 3.6.
- Create subdirectories for `examples` and `tests` to clean up the top level.
- Add v1 for all schemas.
- Introduce scrnaseq-hca.
- Look for a `source_project` field to distinguish schemas.
- Move script docs into subdirectory, and improve coverage.
- Put TOC in blockquote: semantics are't right, but it indents.
- Simplify sample ID regex.
- Cache network responses to disk.
- Add the generated YAML to the output directory.
- Generate a report about the metadata values used in Elasticsearch.

## v0.0.9 - 2021-03-16

- Fix typo in CellDIVE.
- Update CLI usage to highlight sample validation.
- Update lightsheet docs.
- Update IMC docs.
- Add concentration to antibodies.
- Factor out Frictionless to give us more control over table validation.
- Check for CSV instead of TSV.
- Better error message for missing and mis-ordered fields.
- No longer require contributor middle names.
- Make network checks a part of the schema; Skip None values.
- Check for values which Excel has "helpfully" auto-incremented.
- Add 4C as a preservation temperature.
- Add units_for, so unused units aren't needed in the spreadsheet.
- Ivan is primary contact for directory work.
- Make network checks a part of the schema.
- Get rid of special-purpose logic for level-1
- Fix typo in nano enum.
- Clearer error when it can't find matching assay name.
- Downgrade dependency for compatibility with HuBMAP commons.
- Directory structure for scatacseq.
- Add 3D IMC table and directory schemas.
- Link to the yaml for both directory and metadata schemas.
- Directory structure for scatacseq and scrnaseq: They share a symlink.
- Add help document.
- Factor out the checks, make OO, and make error messages configurable.
- Slightly better errors when a directory is found when a TSV is expected.
- Make as_text_list the default output format.
- Script to generate CSV for fields and enums.
- Add version number to schemas.
- Clarify guidelines for direction schemas.

## v0.0.8 - 2021-02-10

- Update CODEX directory structure
- Allow "X" as final character of ORCID.
- Ping the respective services to confirm the ORCIDs, RR IDs, and Uniprot IDs are actually good.
- Add encoding as CLI param.
- Add `--offline` option, and use it internally.
- Fix the CLI parameter parsing: Either `--local_directory` or `--tsv_paths` must be provided.
- Allow examples of path rexes to be provided, and fix bug.
- Use the SciCrunch resolver for RR IDs.
- More helpful message if decoding error.
- State stability policy.
- Show the URL that produced the 404, and unify the code.
- Warning if missing "assay_type".
- Add lightsheet.
- Add a slot for a free-text note.
- Friendlier error if trying to validate Antibodies or Contributors as metadata.
- Update directory description docs.
- Upgrade to latest version of Frictionless. The content of error messages has changed.
- Clarify description of CODEX channelnames_report.csv.
- Add flowchart documenting the consensus submission process.
- cleanup-whitespace.py
- Issue templates to operationalize new process for handling post-release changes.
- Support versioning of metadata schemas.
- Add channel_id description to CellDIVE

## v0.0.7 - 2021-01-13

- Improved error messages in Excel.
- Define donor terms.
- Update MALDI terms.
- Demonstrate that validation of one-line-tsv-in-directory will work.
- Add an include mechanism to reduce duplication in the configs, and use it.
- Add Celldive.
- Add an include mechanism to reduce duplication in the configs.
- New organs will be coming in. Loosen regex.
- Give test.sh an optional argument, to pick-up the test run in the middle.
- Remove wildcards from dir schemas which have not been delivered.
- Update Celldive and CODEX directory schemas.
- Sort file errors for stability.
- Check protocols io DOIs.
- Remove option to validate against directory structure in Globus.
- Loosen ID regex to allow lymph nodes. (Chuck's mistake!)

## v0.0.6 - 2020-12-07

- Add thumbnail to directory schema.
- Add machinery to include regex examples in docs.
- Run mypy, but only on the one file that has type annotations.
- Consolidate TSV reading to avoid inconsistencies in character encoding.
- Remove option for directory schema "subtypes".
- Read type from first line of TSV, instead of from filename.
- Remove vestigial line from flake8 config.
- Instructions for working groups providing descriptions.
- Remove extraneous parts from Sample doc.
- Document contributors.tsv
- Warn if two TSVs are for the same assay type.
- Give example of single TSV validation.
- Add SLIDEseq.
- Add antibodies.tsv.
- Generate Excel files.
- Fix a commandline hint when tests fail.
- Escape RE in directory schema.
- Unify generation of assay and other docs.
- Supply XLSX for non-assays.
- Fix links.
- Unconstrain channel_id and uniprot.
- SLIDEseq dir schema.
- Test validation of antibodies.tsv

## v0.0.5 - 2020-11-09

- Change "mixif" to "mxif".
- Expose sample field descriptions for use in portal.
- Add missing assay type to enum.
- ng/ul to nM.
- Change to flat directory schema structure.
- Dir Schema for MALDI-IMS.
- AF dir schema.
- Update README, and diagram.
- Add extras directory.
- Prettier HTML output.
- Add donor.yaml, where we can explain donor metadata fields, and hook it into field-descriptions.yaml.
- Add ingest-validation-tests submodule.
- nanodesi/pots table schema.
- Add as_text_list option.
- plugin_validator started.
- Add donor.yaml, where we can explain donor metadata fields.
- Fix the build.
- Now that we have agreed on extras/, expose in docs.
- Contributors table schema.
- Add extra validation hooks.
- Add nano docs.
- Run plugin tests only from command line argument
- Add stained imagery directory schema.
- Update CODEX directory schema: Require PDF.
- Get rid of unified.yaml.
- Point at docs on portal.
- Remove missing example.
- Add is_qa_qc to dir schema table.
- Add passing contributors.tsv

## v0.0.4 - 2020-06-26

### Added

- Add Sample field descriptions.
- Change to "validate_samples".
- Get enums in sync, and doctest the logic.
- Add liquid nitrogen
- Revise sample metadata.
- Fix Regexes in MD.
- Sample metadata validation
- ... and fill in draft details.
- ... and fill in headers and add unit columns.
- Fill in TODOs.
- Generate unified description list.
- Links to background docs.
- Pre-fill enums in TSVs
- Generator will stub the Level-1 overrides.
- Units on IMC.
- Submission structure diagram.
- Autogenerate "Leave blank if not applicable".
- Add bulkrnaseq and bulkatacseq.
- Add WGS and IMC.
- Dump unified yaml for each type. (This will be pulled on the portal side.)
- Add enum constraints to unit fields, and replace TODOs.
- Check that directory schemas exist.

### Changed

- Simplified directory validation.
- mass -> mz.
- bulkrnaseq QA is just RIN.
- Add bytes to IMC.
- LCMS capitals.
- Update wgs enum
- More accurate sample ID regex.
- Reorder LCMS fields.
- `atacseq` to `scatacseq`.
- Make sc_isolation_enrichment in scrnaseq optional.
- Free-form cell_barcode_read.
- Add bulkrnaseq, bulkatacseq, and wgs fields.
- mass/charge is unitless in MS: Remove field.
- TSV parsing conforms to excel-tsv: No longer ignoring backslashes.
- More explicit label for patterns in MD.
- TSV filenames match what will be required downstream.
- IMS -> MALDI-IMS

### Removed

- avg_insert_size from bulkatacseq.

## [v0.0.3](https://github.com/hubmapconsortium/ingest-validation-tools/tree/v0.0.3) - 2020-05-04

### Added

- Additional scrnaseq types and columns.
- Add a number of Assay types for Vanderbilt.
- Friendlier error if data_path is missing.
- Add polysaccharides as analyte_class.
- Ignore glob patterns and not just fixed files.
  If other patterns are given, dot-files must be explicitly ignored.

### Changed

- Remove parenthesis from assay type.
- Assume Latin-1 encoding for TSVs rather than UTF-8.
- Update LC-MS fields.
- Separate level-2 schemas in source.
- Separate type and TSV path with space instead of ":" in CLI.
- Make analyte_class optional for some assays.
- Tweak LCMS fields.

## [v0.0.2](https://github.com/hubmapconsortium/ingest-validation-tools/tree/v0.0.2) - 2020-04-25

### Added

- Mirror Globus directory to local cache.
- Fix `--type_metadata` so it still works without a submission directory.
- Add `--optional_fields` to temporarily ignore the given fields.
- Add `--ignore_files` to ignore particular top-level files.
- Ignore dot-files. No command-line option to enable stricter validation, for now.
- Add scrnaseq.
- Open error report in browser.

### Changed

- Make the ATACseq validation more flexible.
- Less confusing representation of enums in docs.
- Allow lower level schemas to override aspects of the Level 1 schema.
- Make DOIs required again: Fields to consider optional can be set on commandline.
- Add more options to atacseq enum.
- Update CODEX directory schema to match what is actually delivered.

## [v0.0.1](https://github.com/hubmapconsortium/ingest-validation-tools/tree/v0.0.1) - 2020-04-13

### Added

- Validate structure of Akoya CODEX submissions.
- Generate submission template.
- Check that fixture-based tests actually ran.
- Check types early, rather than waiting for file-not-found.
- Generate JSON Schema from simpler Table Schema.
- Use schema to check that submission headers are correct, and reference by letter if not.
- Filling in details for CODEX Schema.
- Stanford directory schema.
- Convert column numbers to spreadsheet-style letters.
- Table of contents in generated doc.
- Added number_of_channels
- Added constraints to generated docs.
- Support timezone offset (rather than abbreviation).
- Add ATAC-seq and revise schema; fixed caps; Added descriptions.
- Validate DOIs for protocols.io.
- Added "Paths" section to both.
- Make periods in blank lines optional.
- Make fields required.
- Validate donor and sample IDs.
- Check that CLI docs are up to date.
- Validate the data_path.
- Allow multiple metadata.tsvs.
- Validate against Globus.
- Support multiple TSVs.
- Use <details> in ToC.
- Link to Google doc spec.
- Allow Globus File Browser URL to be used directly.
- Gratuitous Emojis!
- seqfish
- Deeply structured YAML error reports.
- Check for multiply referenced, or unreferenced paths.

### Changed

- CSV -> TSV
- Make the schema validation errors more readable
- Doctests are scanned from directory, rather than read from single file.
- Change the modeling of replicate groups.
- `parent_id` to `tissue_id`
- Link to raw TSV.
- No more UUIDs.
- Ignore blank lines in TSV.
- Tighter numeric constraints on ATAC-seq.
- Generate all docs at once.
- Add more enums.
- Unify Level 1 metadata definitions.
- Revert DOI format.
- No longer checking consistency of donor and sample.
- Remove generic schema.
- python3 in hash-bang.
- Reorganize fixtures.
- Stop generating JSON Schema, for now.
- Define path fields only in one place.
- Remove timezone offset.
- Autogenerate parts of table schema.
- New note to clarify git is required.<|MERGE_RESOLUTION|>--- conflicted
+++ resolved
@@ -1,12 +1,8 @@
 # Changelog
 ## v0.0.32 (in progress)
-<<<<<<< HEAD
+- Update Xenium directory schema
 - Adding new is_schema_latest_version method to check if provided Cedar spec is the latest
 - Fix issue with json response. On row {x}, column {fieldName} should NOT be concatenated with actual error message.
-=======
-- Update Xenium directory schema
-
->>>>>>> 3c1d04f3
 
 ## v0.0.31
 - Update Segmentation masks directory schema
