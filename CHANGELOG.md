# Changelog

## v0.0.18 (in progress)

- Update PhenoCycler directory schema
- Update to prevent standalone child datasets in multi-assay upload
- Update to prevent multiple dataset types in a non-multi-assay upload
<<<<<<< HEAD
- Integrate SenNet app_context.
- Updating testing.
=======
- Update MIBI directory schema
>>>>>>> 8ae8d49b

## v0.0.17

- Update atacseq cedar link
- Add Phenocycler next-gen directory schema
- Update Histology next-gen directory schema
- Add LC-MS next-gen directory schema
- Add GeoMx NGS next-gen directory schema
- Update PhenoCycler and Histology to 2.2.0
- Update CEDAR links for PhenoCycler & Histology
- Refactor Upload to avoid validating the same contributors.tsv multiple times / running plugins over files multiple times
- Add entry for segmentation-mask
- Modify directory schema validation such that it takes empty directories into account
- Add Publication next-gen directory schema
- Update ATAC/RNA/10X documentation
- Update Cell Dive documentation
- Update to support passing list of data_paths to ingest-validation-tests plugins
- Adding linting/formatting GitHub actions

## v0.0.16

- add support for Publication type
- updated issue templates.
- removed donor metadata spec (had not been in use)
- Added examples for fields with pattern constraint
- Replaced `preparation_temperature` with `preparation_condition` and updated associated enumerations in the sample-section, sample-block, and sample-suspension schemas
- Replaced `storage_temperature` with `storage_method` and updated associated enumerations in the sample-section, sample-block, and sample-suspension schemas
- Updated enum 'bulk RNA' assay type to be 'bulk-RNA' across tools
- Adding organ v2 schema
- Added publication docs
- Removed double publication enum (P/p)
- Updated publication directory schema 20230616
- Changes for CEDAR docs
- Tweaks for CEDAR release
- Release new assays with links
- Fix in place to avoid assay conflicts with new assays
- Rework wording for CEDAR updates
- Updated upload.py to integrate CEDAR validation, replaced walrus operators, removed unused import
- Updated CEDAR validation routine based on changes to Spreadsheet Validator
- Updated tests based on changes to error dict structure
- Tested both CEDAR and local validation paths
- Make changes to Histology based on feedback
- Update documentation based on feedback
- Addtional changes to Histology
- Adding SenNet display changes
- Add contributor TSV CEDAR checking
- Add CEDAR examples
- Update CEDAR links for set of assays
- Split docs into current and deprecated
- Update Visium CEDAR template link
- Remove Visium draft attribute
- Bugfix datetime constraint in library_creation_date.yaml
- Update LCMS and add NanoSplits
- Update descriptions for segmentation masks
- Add description to codex doc page
- Bail earlier in validation if there are errors in metadata/dir/refs
- Update Antibodies
- Remove NanoSplits
- Update hifi, mibi, imc
- Fix imc-2d docs
- Fix imc-2d dir docs
- Add link to OME-Tiff docs
- Remove WGS, CE-MS, GC-MS, and RNAseq (GeoMx)
- Update histology and segmentation mask directory schemas
- Update hifi-slide to hifi-slides
- Fix changelog error
- Fix CI
- Update MIBI and IMC2D directory schemas
- Fix to support display of errors for CEDAR template metadata
- Upate Auto-fluorescence, Confocal, and Light Sheet directory schemas
- Additional updates to next-gen histology directory schema
- Implemented soft assay types/assayclassifier endpoint for canonical assay names and dir structures
- Added mock response test data for offline testing
- Add more assays
- Correct Auto-fluorescence lab_processed/annotations path description
- Add Visium with probes next-gen directory schema
- Update MALDI, SIMS, DESI, Visium no probes, and HiFi-Slide directory schemas
- Fix paths in Histology, MIBI, IMC2D, AF, Confocal, Light Sheet, and Visium with probes directory schemas
- Add CODEX, Thick section Multiphoton MxIF, Second Harmonic Generation, and Enhanced Stimulated Raman Spectroscopy (SRS) next-gen directory schemas
- Move Thick section Multiphoton MxIF next-gen directory schema to placeholder file
- Update file path in Visium no probes, Histology, AF, MxIF, SHG, SRS, Confocal, Light Sheet, MALDI, SIMS, DESI
- Remove Organ CEDAR page
- Draft next-gen directory schema for SNARE-seq2
- Added multi-assay support
- Delete GeoMX
- Update soft typing to use hyphen, not underscore
- Add SNARE-seq2 and RNAseq with probes next-gen directory schema
- Remove the draft tag from SNARE-seq2
- Regenerate docs for SNARE-seq2

## v0.0.15 - 2023-04-04

- Versioned directory structure schema
- Added MxIF directory structure schema.
- Added Lightsheet version 1.
- bump nokogiri -> 1.13.9 (dependabot)
- Add front-matter to exclude HCA from toc
- Updated CODEX version 0 and documentation.
- Provide an iterator over plugin test classes
- Updated CODEX version 0.
- Added Bulk RNA-seq directory structure schema.
- Added SeqFISH directory structure schema.
- Add a reminder that TSV validation is not sufficient.
- Clearer presentation of unit fields in generated docs.
- Make `contributors_path` required for HCA.
- Parallelize tests.
- Use the assay service to describe how assays are represented in the Portal.
- Adding Comma Separated File support for tissue_id.
- Update assay type for Cell DIVE.
- Updated suspension-fields.yaml and associated files in /docs/sample-suspension.
- Created extra_parameter on upload for future dynamic adding.
- Updated ErrorReport class to be backwards compatible with external calls.
- Added geoMX directory structure schema.
- Update `preparation_maldi_matrix` in imaging MS schema to from enum to open string field.
- Expand file types for stained to not be vendor locked to Leica's `.scn`. Include vendor-neutral `.tiff`.
- Replaced enum `Multiplexed Ion Beam Imaging` with `MIBI` in src
- Added `raw` as a potential directory to look for `segmentation.json` file for `CODEX`.
- Updated error messages to be less programmer centric.
- Updated ims-v2 spec to include DESI as an acceptable enumeration for ms_source.
- Upgraded CI python definition to 3.9.
- Update Cell DIVE with CEDAR UUID
- Add Histology directory schemas
- Fix Histology schema
- Modify validation routine to support multi-assay schemas
- Update MALDI, SIMS, and CODEX
- Update DESI and remove NanoDESI
- Support for conditional directory validation

## v0.0.14 - 2022-06-23

- bump tzingo -> 1.2.10 (dependabot)
- Turn validation of enums back on.
- Mods to plugin validator to fix import problems.
- Return directory schema version and refactor.
- Add new data_collection_mode values for MS assays.
- Add "CODEX2" assay type.
- Deprecate older LCMS schemas.
- Updated LC-MS directory structure schema.
- Remove HTML reporting options.
- Updated IMS directory structure schema.
- Add Clinical Imaging schemas.
- Test under both Python 3.6 and Python 3.10
- Cosmetic updates to the Slide-seq directory structure schema.
- Fix rendering bug on CODEX page by adding linebreaks.
- Add type hints.
- Implement versioning for directory schemas.
- After failure, explain how to continue testing from last error.
- Add `pathology_distance_unit` in place.
- Pin transitive dependencies.
- New sample metadata schemas
- Darker shade of blue, to be consistent with portal.
- Dependabot upgrade to Nokogiri.
- Remove reference to old Travis envvar, so post-merge CI run will pass.
- Explain the distinction between the 10X kit versions.
- Updated CODEX directory structure schema.
- Added MIBI directory structure schema.
- add snRNAseq-10xGenomics-v3
- Make backward incompatible changes to ims-v2 in place, without a new version.
- Preserve the key order in generated YAML, for readability.
- Add 'Multiplex Ion Beam Imaging' assay name
- Permanently remove snRNA and scATACseq assay names
- add snRNAseq-10xGenomics-v2 to the scrnaseq assays
- Move "Unique to this type" below the acquisition instrument fields.
- Add CLI option to allow the use of deprecated schemas.
- Allowing trailing slashes on dataset directories in metadata TSV.
- Add acquisition instrument fields to MIBI that were left out by mistake.
- Just use pytest to run doctests
- Headers are no longer properties of fields.
- Remove mention of `extras/thumbnail.jpg`.
- Add release date to schema.
- Add UMI fields to scrnaseq schema.
- Add Excel sheet describing which fields show up in which schemas.
- Add field descriptions to spreadsheet.
- Temporarily disable checking the assay names in schemas against the global list.
  Entries in the global list are now commented out, and Joel will progressively
  uncomment them.
- Moved `dataset.json` to `raw` or `src_*` directory for CODEX datasets.
- Modify IMC docs

## v0.0.13 - 2022-01-07

- Make more fields explicitly numeric
- Add more donor field descriptions.
- Deprecate contributors-v0.
- Add MIBI schema.
- Add fields for LCMS v3.
- Consistent rendering of code blocks in github pages and github preview.
- Warn about trailing slashes in paths.
- Optionally, dump validation report at the top of the upload.
- In the report notes, record the version of the checkout.
- Improve testing of `generate_field_yaml.py`.
- Provides map in docs/ from fields to the entities and assays they are used in.
- Give schema and version in success message.
- Generate `field-types.yaml`.
- Update assay list.
- Added WGS directory structure schema.
- Fixed regex on directory structure schema.
- Check that assay terms match approved list. (Right now, they don't.)
- Level 1 description of assay_category: Updated "3" assay categories to "4". Added imaging mass spec.
- work around mypy importlib type hinting problem
- Cleaned up LC-MS directory structure schema.
- Added links to examples in the portal for 5 assays.
- Make LC fields optional.
- Present directory path examples in same column.
- Updated LC-MS directory structure schema.
- Work around mypy importlib type hinting problem.
- Longer assay description for LCMS, and supporting machinery.
- In CI, pin to older Ubuntu version to avoid SSL problems with Uniprot.
- Level 1 description of assay_category: Updated "3" assay categories to "4".
- Added imaging mass spec.
- Work around mypy importlib type hinting problem.
- Antibodies validation is broken; Move test out the way.
- Make email validation effective.
- Add a test to confirm that backslashes aren't ignored during validation.
- Explain allowed values for booleans.
- Update the lcms schema field "lc_temp_value" optional
- Switch to Github CI.
- `cell_barcode_read` description: comma-delimitted.
- Update the lcms schema field "lc_temp_value" optional.
- Hit a different URL for ORCID, that will not give us soft 404s.
- In bash scripts, make python3 explicit.
- Update the flowchart to reflect the roles of Bill and PK.
- Add pipeline info.
- Hotfix on CellDive directory to reflect changes to dataset.
- Updated CellDive directory structure.
- Updated CODEX directory structure.
- Non-assay schema docs were not be update. Fix that.
- Sample was being skipped in doc generation. Fix that.
- Add to enums for `perfusion_solutions` and `ms_source`.
- Upgrade from dependabot.

## v0.0.12 - 2021-07-23

- Catch unrecognized keys in dir schema.
- Ammend LCMS docs.
- Fix CI: point to right branch.
- Document Donor and Sample Metadata process.
- Make the network cache file JSON, for portability.
- Dependabot update.
- Fix typo.
- Explain acronyms.
- Add kwarg to pass-through to tests.
- Update `validate_upload.py` docs.
- Add new LCMS version, and clean up reused fields.
- Make barcode fields optional.
- User donor as a test-bed for ontology-enums.
- Add a warning on pages where every version has been deprecated.
- Add gcms.
- Make some scatacseq fields optional.
- Create CE-MS.
- New version of IMS.
- Add a warning on pages where every version has been deprecated.
- Doc test for deprecated schemas.
- Add 10X multiome to scatacseq.
- Deprecated flag can now be added to schema.
- CLEANUP rnaseq_assay_method.
- cleanup resolution_z_unit.
- Network problems in report, instead of quitting with stack trace.
- New lightsheet schema, with description of changes.
- Introduced Lightsheet directory schema.
- Ensure that version numbers match the constraint inside the file.
- `maldiims` to `ims`: Only touches URLs; doesn't affect validation.
- Add script to validate any TSV.
- Factor out exit status codes.
- Pull out sc_isolation_tissue_dissociation.
- sequencing_read_format is optional for HCA.
- Disallow N/A values.
- Pull out the fields that have only one variant.
- Cleanup code for reference validations.
- Better section headers.
- Tighter validation of shared fields in assay schemas.
- Another optional field in HCA scrnaseq.
- Cleanup whitespace in yaml.
- Tools to resolve duplicated field definitions.
- Rearrange YAML so static processing works.

## v0.0.11 - 2021-05-18

- Updated AF and stained microscopy structure schema.
- Updated CODEX directory structure schema.
- No Donor and Tissue ID validation needed for HCA.
- Longer description for Q30.
- Setup GH Pages.
- Fix bug with loading non-HCA schemas that have an HCA variant.
- Fix bug in the `maldiims` schema to use correct file name extension
- Update description of the `.ibd` and `.imzML` files in the `maldiims` schema
- Added example `maldiims` folder structure
- Updated README.md to reflect the `examples/...` folder structure
- Use assay names to make titles.
- Add formalin as a Sample perfusion_solution.
- Style the GH Pages like the portal.
- Catch metadata TSVs with non-ASCII characters.
- More general ignore forurl-status-cache.
- Support Windows environments by converting back-slashes for forward slashes.
- Improve navigation and styling of new GH Pages.
- In cleanup_whitespace.py, avoid printing extra newlines on windows.
- Field templates for sequencing fields.
- Missing `data_path` will no longer cause spurious errors when submission is interpretted as dataset.
- README for `examples/` directory.
- Distinct error codes for different situations.
- Field templates for library fields.
- More doctests.
- Loosen sequential items check, and improve error message.
- Replace "submission" with "upload".

## v0.0.10 - 2021-04-21

- Remove inappropriate syntax highlighting from CLI docs.
- Fix bug in report generation.
- Remove contributors_path from HCA.
- Make the codeowners more granular.
- Distinguish v2 and v3 10x.
- Add expected_cell_count.
- Remove the sequence_limit where not appropriate.
- Chuck missed `source_project` in scrnaseq-hca: Added now.
- Distinguish v2 and v3 10x, and add to HCA as well.
- Add 'Belzer MPS/KPS' as an option.
- Remove links to YAML from MD.
- Cleaned up description on 3D IMC directory schema.
- Updated a description on 3D IMC directory schema.
- Updated regular expression on CODEX directory schema.
- Fix the generated TOC for antibodies.
- Apply "units_for": Units only required is value is given.
- Check for auto-incremented fields.
- If it errors, add a note about cleanup_whitespace.py.
- Apply missing constraints to scrnaseq.
- Consistent pattern constraint for sequencing_read_format.
- Diagram of overall repo structure; Explain doc build process.
- Remove vestigial "Level 3".
- Fixed typo in CODEX directory schema.
- Make more fields optional in HCA scrnaseq.
- Make it work with Python 3.6.
- Create subdirectories for `examples` and `tests` to clean up the top level.
- Add v1 for all schemas.
- Introduce scrnaseq-hca.
- Look for a `source_project` field to distinguish schemas.
- Move script docs into subdirectory, and improve coverage.
- Put TOC in blockquote: semantics are't right, but it indents.
- Simplify sample ID regex.
- Cache network responses to disk.
- Add the generated YAML to the output directory.
- Generate a report about the metadata values used in Elasticsearch.

## v0.0.9 - 2021-03-16

- Fix typo in CellDIVE.
- Update CLI usage to highlight sample validation.
- Update lightsheet docs.
- Update IMC docs.
- Add concentration to antibodies.
- Factor out Frictionless to give us more control over table validation.
- Check for CSV instead of TSV.
- Better error message for missing and mis-ordered fields.
- No longer require contributor middle names.
- Make network checks a part of the schema; Skip None values.
- Check for values which Excel has "helpfully" auto-incremented.
- Add 4C as a preservation temperature.
- Add units_for, so unused units aren't needed in the spreadsheet.
- Ivan is primary contact for directory work.
- Make network checks a part of the schema.
- Get rid of special-purpose logic for level-1
- Fix typo in nano enum.
- Clearer error when it can't find matching assay name.
- Downgrade dependency for compatibility with HuBMAP commons.
- Directory structure for scatacseq.
- Add 3D IMC table and directory schemas.
- Link to the yaml for both directory and metadata schemas.
- Directory structure for scatacseq and scrnaseq: They share a symlink.
- Add help document.
- Factor out the checks, make OO, and make error messages configurable.
- Slightly better errors when a directory is found when a TSV is expected.
- Make as_text_list the default output format.
- Script to generate CSV for fields and enums.
- Add version number to schemas.
- Clarify guidelines for direction schemas.

## v0.0.8 - 2021-02-10

- Update CODEX directory structure
- Allow "X" as final character of ORCID.
- Ping the respective services to confirm the ORCIDs, RR IDs, and Uniprot IDs are actually good.
- Add encoding as CLI param.
- Add `--offline` option, and use it internally.
- Fix the CLI parameter parsing: Either `--local_directory` or `--tsv_paths` must be provided.
- Allow examples of path rexes to be provided, and fix bug.
- Use the SciCrunch resolver for RR IDs.
- More helpful message if decoding error.
- State stability policy.
- Show the URL that produced the 404, and unify the code.
- Warning if missing "assay_type".
- Add lightsheet.
- Add a slot for a free-text note.
- Friendlier error if trying to validate Antibodies or Contributors as metadata.
- Update directory description docs.
- Upgrade to latest version of Frictionless. The content of error messages has changed.
- Clarify description of CODEX channelnames_report.csv.
- Add flowchart documenting the consensus submission process.
- cleanup-whitespace.py
- Issue templates to operationalize new process for handling post-release changes.
- Support versioning of metadata schemas.
- Add channel_id description to CellDIVE

## v0.0.7 - 2021-01-13

- Improved error messages in Excel.
- Define donor terms.
- Update MALDI terms.
- Demonstrate that validation of one-line-tsv-in-directory will work.
- Add an include mechanism to reduce duplication in the configs, and use it.
- Add Celldive.
- Add an include mechanism to reduce duplication in the configs.
- New organs will be coming in. Loosen regex.
- Give test.sh an optional argument, to pick-up the test run in the middle.
- Remove wildcards from dir schemas which have not been delivered.
- Update Celldive and CODEX directory schemas.
- Sort file errors for stability.
- Check protocols io DOIs.
- Remove option to validate against directory structure in Globus.
- Loosen ID regex to allow lymph nodes. (Chuck's mistake!)

## v0.0.6 - 2020-12-07

- Add thumbnail to directory schema.
- Add machinery to include regex examples in docs.
- Run mypy, but only on the one file that has type annotations.
- Consolidate TSV reading to avoid inconsistencies in character encoding.
- Remove option for directory schema "subtypes".
- Read type from first line of TSV, instead of from filename.
- Remove vestigial line from flake8 config.
- Instructions for working groups providing descriptions.
- Remove extraneous parts from Sample doc.
- Document contributors.tsv
- Warn if two TSVs are for the same assay type.
- Give example of single TSV validation.
- Add SLIDEseq.
- Add antibodies.tsv.
- Generate Excel files.
- Fix a commandline hint when tests fail.
- Escape RE in directory schema.
- Unify generation of assay and other docs.
- Supply XLSX for non-assays.
- Fix links.
- Unconstrain channel_id and uniprot.
- SLIDEseq dir schema.
- Test validation of antibodies.tsv

## v0.0.5 - 2020-11-09

- Change "mixif" to "mxif".
- Expose sample field descriptions for use in portal.
- Add missing assay type to enum.
- ng/ul to nM.
- Change to flat directory schema structure.
- Dir Schema for MALDI-IMS.
- AF dir schema.
- Update README, and diagram.
- Add extras directory.
- Prettier HTML output.
- Add donor.yaml, where we can explain donor metadata fields, and hook it into field-descriptions.yaml.
- Add ingest-validation-tests submodule.
- nanodesi/pots table schema.
- Add as_text_list option.
- plugin_validator started.
- Add donor.yaml, where we can explain donor metadata fields.
- Fix the build.
- Now that we have agreed on extras/, expose in docs.
- Contributors table schema.
- Add extra validation hooks.
- Add nano docs.
- Run plugin tests only from command line argument
- Add stained imagery directory schema.
- Update CODEX directory schema: Require PDF.
- Get rid of unified.yaml.
- Point at docs on portal.
- Remove missing example.
- Add is_qa_qc to dir schema table.
- Add passing contributors.tsv

## v0.0.4 - 2020-06-26

### Added

- Add Sample field descriptions.
- Change to "validate_samples".
- Get enums in sync, and doctest the logic.
- Add liquid nitrogen
- Revise sample metadata.
- Fix Regexes in MD.
- Sample metadata validation
- ... and fill in draft details.
- ... and fill in headers and add unit columns.
- Fill in TODOs.
- Generate unified description list.
- Links to background docs.
- Pre-fill enums in TSVs
- Generator will stub the Level-1 overrides.
- Units on IMC.
- Submission structure diagram.
- Autogenerate "Leave blank if not applicable".
- Add bulkrnaseq and bulkatacseq.
- Add WGS and IMC.
- Dump unified yaml for each type. (This will be pulled on the portal side.)
- Add enum constraints to unit fields, and replace TODOs.
- Check that directory schemas exist.

### Changed

- Simplified directory validation.
- mass -> mz.
- bulkrnaseq QA is just RIN.
- Add bytes to IMC.
- LCMS capitals.
- Update wgs enum
- More accurate sample ID regex.
- Reorder LCMS fields.
- `atacseq` to `scatacseq`.
- Make sc_isolation_enrichment in scrnaseq optional.
- Free-form cell_barcode_read.
- Add bulkrnaseq, bulkatacseq, and wgs fields.
- mass/charge is unitless in MS: Remove field.
- TSV parsing conforms to excel-tsv: No longer ignoring backslashes.
- More explicit label for patterns in MD.
- TSV filenames match what will be required downstream.
- IMS -> MALDI-IMS

### Removed

- avg_insert_size from bulkatacseq.

## [v0.0.3](https://github.com/hubmapconsortium/ingest-validation-tools/tree/v0.0.3) - 2020-05-04

### Added

- Additional scrnaseq types and columns.
- Add a number of Assay types for Vanderbilt.
- Friendlier error if data_path is missing.
- Add polysaccharides as analyte_class.
- Ignore glob patterns and not just fixed files.
  If other patterns are given, dot-files must be explicitly ignored.

### Changed

- Remove parenthesis from assay type.
- Assume Latin-1 encoding for TSVs rather than UTF-8.
- Update LC-MS fields.
- Separate level-2 schemas in source.
- Separate type and TSV path with space instead of ":" in CLI.
- Make analyte_class optional for some assays.
- Tweak LCMS fields.

## [v0.0.2](https://github.com/hubmapconsortium/ingest-validation-tools/tree/v0.0.2) - 2020-04-25

### Added

- Mirror Globus directory to local cache.
- Fix `--type_metadata` so it still works without a submission directory.
- Add `--optional_fields` to temporarily ignore the given fields.
- Add `--ignore_files` to ignore particular top-level files.
- Ignore dot-files. No command-line option to enable stricter validation, for now.
- Add scrnaseq.
- Open error report in browser.

### Changed

- Make the ATACseq validation more flexible.
- Less confusing representation of enums in docs.
- Allow lower level schemas to override aspects of the Level 1 schema.
- Make DOIs required again: Fields to consider optional can be set on commandline.
- Add more options to atacseq enum.
- Update CODEX directory schema to match what is actually delivered.

## [v0.0.1](https://github.com/hubmapconsortium/ingest-validation-tools/tree/v0.0.1) - 2020-04-13

### Added

- Validate structure of Akoya CODEX submissions.
- Generate submission template.
- Check that fixture-based tests actually ran.
- Check types early, rather than waiting for file-not-found.
- Generate JSON Schema from simpler Table Schema.
- Use schema to check that submission headers are correct, and reference by letter if not.
- Filling in details for CODEX Schema.
- Stanford directory schema.
- Convert column numbers to spreadsheet-style letters.
- Table of contents in generated doc.
- Added number_of_channels
- Added constraints to generated docs.
- Support timezone offset (rather than abbreviation).
- Add ATAC-seq and revise schema; fixed caps; Added descriptions.
- Validate DOIs for protocols.io.
- Added "Paths" section to both.
- Make periods in blank lines optional.
- Make fields required.
- Validate donor and sample IDs.
- Check that CLI docs are up to date.
- Validate the data_path.
- Allow multiple metadata.tsvs.
- Validate against Globus.
- Support multiple TSVs.
- Use <details> in ToC.
- Link to Google doc spec.
- Allow Globus File Browser URL to be used directly.
- Gratuitous Emojis!
- seqfish
- Deeply structured YAML error reports.
- Check for multiply referenced, or unreferenced paths.

### Changed

- CSV -> TSV
- Make the schema validation errors more readable
- Doctests are scanned from directory, rather than read from single file.
- Change the modeling of replicate groups.
- `parent_id` to `tissue_id`
- Link to raw TSV.
- No more UUIDs.
- Ignore blank lines in TSV.
- Tighter numeric constraints on ATAC-seq.
- Generate all docs at once.
- Add more enums.
- Unify Level 1 metadata definitions.
- Revert DOI format.
- No longer checking consistency of donor and sample.
- Remove generic schema.
- python3 in hash-bang.
- Reorganize fixtures.
- Stop generating JSON Schema, for now.
- Define path fields only in one place.
- Remove timezone offset.
- Autogenerate parts of table schema.
- New note to clarify git is required.<|MERGE_RESOLUTION|>--- conflicted
+++ resolved
@@ -5,12 +5,9 @@
 - Update PhenoCycler directory schema
 - Update to prevent standalone child datasets in multi-assay upload
 - Update to prevent multiple dataset types in a non-multi-assay upload
-<<<<<<< HEAD
+- Update MIBI directory schema
 - Integrate SenNet app_context.
 - Updating testing.
-=======
-- Update MIBI directory schema
->>>>>>> 8ae8d49b
 
 ## v0.0.17
 
