--- conflicted
+++ resolved
@@ -1,9 +1,6 @@
 # Changelog
 ## v0.0.30 (in progress)
-<<<<<<< HEAD
 - Update Seg Mask documentation
-=======
->>>>>>> 0b64a453
 
 ## v0.0.29
 - Add CosMX directory schema
