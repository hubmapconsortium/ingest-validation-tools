--- conflicted
+++ resolved
@@ -1,12 +1,9 @@
 # Changelog
 
 ## v0.0.10 - in progress
-<<<<<<< HEAD
 - Distinguish v2 and v3 10x.
-=======
 - Add 'Belzer MPS/KPS' as an option.
 - Remove links to YAML from MD.
->>>>>>> b065925f
 - Cleaned up description on 3D IMC directory schema.
 - Updated a description on 3D IMC directory schema.
 - Updated regular expression on CODEX directory schema.
