# Changelog

## v0.0.6 - In progress
- Add thumbnail to directory schema.
- Add machinery to include regex examples in docs.
- Run mypy, but only on the one file that has type annotations.
- Consolidate TSV reading to avoid inconsistencies in character encoding.
- Remove option for directory schema "subtypes".
- Read type from first line of TSV, instead of from filename.
- Remove vestigial line from flake8 config.
- Instructions for working groups providing descriptions.
- Remove extraneous parts from Sample doc.
- Document contributors.tsv
- Warn if two TSVs are for the same assay type.
- Add SLIDEseq
- Add antibodies.tsv.
- Generate Excel files.
<<<<<<< HEAD
- Fix a commandline hint when tests fail.
=======
- Escape RE in directory schema.
>>>>>>> e54c9395

## v0.0.5 - 2020-11-09
- Change "mixif" to "mxif".
- Expose sample field descriptions for use in portal.
- Add missing assay type to enum.
- ng/ul to nM.
- Change to flat directory schema structure.
- Dir Schema for MALDI-IMS.
- AF dir schema.
- Update README, and diagram.
- Add extras directory.
- Prettier HTML output.
- Add donor.yaml, where we can explain donor metadata fields, and hook it into field-descriptions.yaml.
- Add ingest-validation-tests submodule.
- nanodesi/pots table schema.
- Add as_text_list option.
- plugin_validator started.
- Add donor.yaml, where we can explain donor metadata fields.
- Fix the build.
- Now that we have agreed on extras/, expose in docs.
- Contributors table schema.
- Add extra validation hooks.
- Add nano docs.
- Run plugin tests only from command line argument
- Add stained imagery directory schema.
- Update CODEX directory schema: Require PDF.
- Get rid of unified.yaml.
- Point at docs on portal.
- Remove missing example.
- Add is_qa_qc to dir schema table.
- Add passing contributors.tsv

## v0.0.4 - 2020-06-26
### Added
- Add Sample field descriptions.
- Change to "validate_samples".
- Get enums in sync, and doctest the logic.
- Add liquid nitrogen
- Revise sample metadata.
- Fix Regexes in MD.
- Sample metadata validation
- ... and fill in draft details.
- ... and fill in headers and add unit columns.
- Fill in TODOs.
- Generate unified description list.
- Links to background docs.
- Pre-fill enums in TSVs
- Generator will stub the Level-1 overrides.
- Units on IMC.
- Submission structure diagram.
- Autogenerate "Leave blank if not applicable".
- Add bulkrnaseq and bulkatacseq.
- Add WGS and IMC.
- Dump unified yaml for each type. (This will be pulled on the portal side.)
- Add enum constraints to unit fields, and replace TODOs.
- Check that directory schemas exist.
### Changed
- Simplified directory validation.
- mass -> mz.
- bulkrnaseq QA is just RIN.
- Add bytes to IMC.
- LCMS capitals.
- Update wgs enum
- More accurate sample ID regex.
- Reorder LCMS fields.
- `atacseq` to `scatacseq`.
- Make sc_isolation_enrichment in scrnaseq optional.
- Free-form cell_barcode_read.
- Add bulkrnaseq, bulkatacseq, and wgs fields.
- mass/charge is unitless in MS: Remove field.
- TSV parsing conforms to excel-tsv: No longer ignoring backslashes.
- More explicit label for patterns in MD.
- TSV filenames match what will be required downstream.
- IMS -> MALDI-IMS
### Removed
- avg_insert_size from bulkatacseq.

## [v0.0.3](https://github.com/hubmapconsortium/ingest-validation-tools/tree/v0.0.3) - 2020-05-04
### Added
- Additional scrnaseq types and columns.
- Add a number of Assay types for Vanderbilt.
- Friendlier error if data_path is missing.
- Add polysaccharides as analyte_class.
- Ignore glob patterns and not just fixed files.
If other patterns are given, dot-files must be explicitly ignored.
### Changed
- Remove parenthesis from assay type.
- Assume Latin-1 encoding for TSVs rather than UTF-8.
- Update LC-MS fields.
- Separate level-2 schemas in source.
- Separate type and TSV path with space instead of ":" in CLI.
- Make analyte_class optional for some assays.
- Tweak LCMS fields.

## [v0.0.2](https://github.com/hubmapconsortium/ingest-validation-tools/tree/v0.0.2) - 2020-04-25
### Added
- Mirror Globus directory to local cache.
- Fix `--type_metadata` so it still works without a submission directory.
- Add `--optional_fields` to temporarily ignore the given fields.
- Add `--ignore_files` to ignore particular top-level files.
- Ignore dot-files. No command-line option to enable stricter validation, for now.
- Add scrnaseq.
- Open error report in browser.
### Changed
- Make the ATACseq validation more flexible.
- Less confusing representation of enums in docs.
- Allow lower level schemas to override aspects of the Level 1 schema.
- Make DOIs required again: Fields to consider optional can be set on commandline.
- Add more options to atacseq enum.
- Update CODEX directory schema to match what is actually delivered.

## [v0.0.1](https://github.com/hubmapconsortium/ingest-validation-tools/tree/v0.0.1) - 2020-04-13
### Added
- Validate structure of Akoya CODEX submissions.
- Generate submission template.
- Check that fixture-based tests actually ran.
- Check types early, rather than waiting for file-not-found.
- Generate JSON Schema from simpler Table Schema.
- Use schema to check that submission headers are correct, and reference by letter if not.
- Filling in details for CODEX Schema.
- Stanford directory schema.
- Convert column numbers to spreadsheet-style letters.
- Table of contents in generated doc.
- Added number_of_channels
- Added constraints to generated docs.
- Support timezone offset (rather than abbreviation).
- Add ATAC-seq and revise schema; fixed caps; Added descriptions.
- Validate DOIs for protocols.io.
- Added "Paths" section to both.
- Make periods in blank lines optional.
- Make fields required.
- Validate donor and sample IDs.
- Check that CLI docs are up to date.
- Validate the data_path.
- Allow multiple metadata.tsvs.
- Validate against Globus.
- Support multiple TSVs.
- Use <details> in ToC.
- Link to Google doc spec.
- Allow Globus File Browser URL to be used directly.
- Gratuitous Emojis!
- seqfish
- Deeply structured YAML error reports.
- Check for multiply referenced, or unreferenced paths.
### Changed
- CSV -> TSV
- Make the schema validation errors more readable
- Doctests are scanned from directory, rather than read from single file.
- Change the modeling of replicate groups.
- `parent_id` to `tissue_id`
- Link to raw TSV.
- No more UUIDs.
- Ignore blank lines in TSV.
- Tighter numeric constraints on ATAC-seq.
- Generate all docs at once.
- Add more enums.
- Unify Level 1 metadata definitions.
- Revert DOI format.
- No longer checking consistency of donor and sample.
- Remove generic schema.
- python3 in hash-bang.
- Reorganize fixtures.
- Stop generating JSON Schema, for now.
- Define path fields only in one place.
- Remove timezone offset.
- Autogenerate parts of table schema.<|MERGE_RESOLUTION|>--- conflicted
+++ resolved
@@ -15,11 +15,8 @@
 - Add SLIDEseq
 - Add antibodies.tsv.
 - Generate Excel files.
-<<<<<<< HEAD
 - Fix a commandline hint when tests fail.
-=======
 - Escape RE in directory schema.
->>>>>>> e54c9395
 
 ## v0.0.5 - 2020-11-09
 - Change "mixif" to "mxif".
