# Changelog

## v0.0.17 - in progress

- Update atacseq cedar link
- Add Phenocycler next-gen directory schema
- Update Histology next-gen directory schema
- Add LC-MS next-gen directory schema
- Add GeoMx NGS next-gen directory schema
- Update PhenoCycler and Histology to 2.2.0
- Update CEDAR links for PhenoCycler & Histology
- Refactor Upload to avoid validating the same contributors.tsv multiple times / running plugins over files multiple times
<<<<<<< HEAD
- Modify directory schema validation such that it takes empty directories into account
=======
- Add entry for segmentation-mask
>>>>>>> 1f412a61

## v0.0.16

- add support for Publication type
- updated issue templates.
- removed donor metadata spec (had not been in use)
- Added examples for fields with pattern constraint
- Replaced `preparation_temperature` with `preparation_condition` and updated associated enumerations in the sample-section, sample-block, and sample-suspension schemas
- Replaced `storage_temperature` with `storage_method` and updated associated enumerations in the sample-section, sample-block, and sample-suspension schemas
- Updated enum 'bulk RNA' assay type to be 'bulk-RNA' across tools
- Adding organ v2 schema
- Added publication docs
- Removed double publication enum (P/p)
- Updated publication directory schema 20230616
- Changes for CEDAR docs
- Tweaks for CEDAR release
- Release new assays with links
- Fix in place to avoid assay conflicts with new assays
- Rework wording for CEDAR updates
- Updated upload.py to integrate CEDAR validation, replaced walrus operators, removed unused import
- Updated CEDAR validation routine based on changes to Spreadsheet Validator
- Updated tests based on changes to error dict structure
- Tested both CEDAR and local validation paths
- Make changes to Histology based on feedback
- Update documentation based on feedback
- Addtional changes to Histology
- Adding SenNet display changes
- Add contributor TSV CEDAR checking
- Add CEDAR examples
- Update CEDAR links for set of assays
- Split docs into current and deprecated
- Update Visium CEDAR template link
- Remove Visium draft attribute
- Bugfix datetime constraint in library_creation_date.yaml
- Update LCMS and add NanoSplits
- Update descriptions for segmentation masks
- Add description to codex doc page
- Bail earlier in validation if there are errors in metadata/dir/refs
- Update Antibodies
- Remove NanoSplits
- Update hifi, mibi, imc
- Fix imc-2d docs
- Fix imc-2d dir docs
- Add link to OME-Tiff docs
- Remove WGS, CE-MS, GC-MS, and RNAseq (GeoMx)
- Update histology and segmentation mask directory schemas
- Update hifi-slide to hifi-slides
- Fix changelog error
- Fix CI
- Update MIBI and IMC2D directory schemas
- Fix to support display of errors for CEDAR template metadata
- Upate Auto-fluorescence, Confocal, and Light Sheet directory schemas
- Additional updates to next-gen histology directory schema
- Implemented soft assay types/assayclassifier endpoint for canonical assay names and dir structures
- Added mock response test data for offline testing
- Add more assays
- Correct Auto-fluorescence lab_processed/annotations path description
- Add Visium with probes next-gen directory schema
- Update MALDI, SIMS, DESI, Visium no probes, and HiFi-Slide directory schemas
- Fix paths in Histology, MIBI, IMC2D, AF, Confocal, Light Sheet, and Visium with probes directory schemas
- Add CODEX, Thick section Multiphoton MxIF, Second Harmonic Generation, and Enhanced Stimulated Raman Spectroscopy (SRS) next-gen directory schemas
- Move Thick section Multiphoton MxIF next-gen directory schema to placeholder file
- Update file path in Visium no probes, Histology, AF, MxIF, SHG, SRS, Confocal, Light Sheet, MALDI, SIMS, DESI
- Remove Organ CEDAR page
- Draft next-gen directory schema for SNARE-seq2
- Added multi-assay support
- Delete GeoMX
- Update soft typing to use hyphen, not underscore
- Add SNARE-seq2 and RNAseq with probes next-gen directory schema
- Remove the draft tag from SNARE-seq2
- Regenerate docs for SNARE-seq2

## v0.0.15 - 2023-04-04

- Versioned directory structure schema
- Added MxIF directory structure schema.
- Added Lightsheet version 1.
- bump nokogiri -> 1.13.9 (dependabot)
- Add front-matter to exclude HCA from toc
- Updated CODEX version 0 and documentation.
- Provide an iterator over plugin test classes
- Updated CODEX version 0.
- Added Bulk RNA-seq directory structure schema.
- Added SeqFISH directory structure schema.
- Add a reminder that TSV validation is not sufficient.
- Clearer presentation of unit fields in generated docs.
- Make `contributors_path` required for HCA.
- Parallelize tests.
- Use the assay service to describe how assays are represented in the Portal.
- Adding Comma Separated File support for tissue_id.
- Update assay type for Cell DIVE.
- Updated suspension-fields.yaml and associated files in /docs/sample-suspension.
- Created extra_parameter on upload for future dynamic adding.
- Updated ErrorReport class to be backwards compatible with external calls.
- Added geoMX directory structure schema.
- Update `preparation_maldi_matrix` in imaging MS schema to from enum to open string field.
- Expand file types for stained to not be vendor locked to Leica's `.scn`. Include vendor-neutral `.tiff`.
- Replaced enum `Multiplexed Ion Beam Imaging` with `MIBI` in src
- Added `raw` as a potential directory to look for `segmentation.json` file for `CODEX`.
- Updated error messages to be less programmer centric.
- Updated ims-v2 spec to include DESI as an acceptable enumeration for ms_source.
- Upgraded CI python definition to 3.9.
- Update Cell DIVE with CEDAR UUID
- Add Histology directory schemas
- Fix Histology schema
- Modify validation routine to support multi-assay schemas
- Update MALDI, SIMS, and CODEX
- Update DESI and remove NanoDESI
- Support for conditional directory validation

## v0.0.14 - 2022-06-23

- bump tzingo -> 1.2.10 (dependabot)
- Turn validation of enums back on.
- Mods to plugin validator to fix import problems.
- Return directory schema version and refactor.
- Add new data_collection_mode values for MS assays.
- Add "CODEX2" assay type.
- Deprecate older LCMS schemas.
- Updated LC-MS directory structure schema.
- Remove HTML reporting options.
- Updated IMS directory structure schema.
- Add Clinical Imaging schemas.
- Test under both Python 3.6 and Python 3.10
- Cosmetic updates to the Slide-seq directory structure schema.
- Fix rendering bug on CODEX page by adding linebreaks.
- Add type hints.
- Implement versioning for directory schemas.
- After failure, explain how to continue testing from last error.
- Add `pathology_distance_unit` in place.
- Pin transitive dependencies.
- New sample metadata schemas
- Darker shade of blue, to be consistent with portal.
- Dependabot upgrade to Nokogiri.
- Remove reference to old Travis envvar, so post-merge CI run will pass.
- Explain the distinction between the 10X kit versions.
- Updated CODEX directory structure schema.
- Added MIBI directory structure schema.
- add snRNAseq-10xGenomics-v3
- Make backward incompatible changes to ims-v2 in place, without a new version.
- Preserve the key order in generated YAML, for readability.
- Add 'Multiplex Ion Beam Imaging' assay name
- Permanently remove snRNA and scATACseq assay names
- add snRNAseq-10xGenomics-v2 to the scrnaseq assays
- Move "Unique to this type" below the acquisition instrument fields.
- Add CLI option to allow the use of deprecated schemas.
- Allowing trailing slashes on dataset directories in metadata TSV.
- Add acquisition instrument fields to MIBI that were left out by mistake.
- Just use pytest to run doctests
- Headers are no longer properties of fields.
- Remove mention of `extras/thumbnail.jpg`.
- Add release date to schema.
- Add UMI fields to scrnaseq schema.
- Add Excel sheet describing which fields show up in which schemas.
- Add field descriptions to spreadsheet.
- Temporarily disable checking the assay names in schemas against the global list.
  Entries in the global list are now commented out, and Joel will progressively
  uncomment them.
- Moved `dataset.json` to `raw` or `src_*` directory for CODEX datasets.
- Modify IMC docs

## v0.0.13 - 2022-01-07

- Make more fields explicitly numeric
- Add more donor field descriptions.
- Deprecate contributors-v0.
- Add MIBI schema.
- Add fields for LCMS v3.
- Consistent rendering of code blocks in github pages and github preview.
- Warn about trailing slashes in paths.
- Optionally, dump validation report at the top of the upload.
- In the report notes, record the version of the checkout.
- Improve testing of `generate_field_yaml.py`.
- Provides map in docs/ from fields to the entities and assays they are used in.
- Give schema and version in success message.
- Generate `field-types.yaml`.
- Update assay list.
- Added WGS directory structure schema.
- Fixed regex on directory structure schema.
- Check that assay terms match approved list. (Right now, they don't.)
- Level 1 description of assay_category: Updated "3" assay categories to "4". Added imaging mass spec.
- work around mypy importlib type hinting problem
- Cleaned up LC-MS directory structure schema.
- Added links to examples in the portal for 5 assays.
- Make LC fields optional.
- Present directory path examples in same column.
- Updated LC-MS directory structure schema.
- Work around mypy importlib type hinting problem.
- Longer assay description for LCMS, and supporting machinery.
- In CI, pin to older Ubuntu version to avoid SSL problems with Uniprot.
- Level 1 description of assay_category: Updated "3" assay categories to "4".
- Added imaging mass spec.
- Work around mypy importlib type hinting problem.
- Antibodies validation is broken; Move test out the way.
- Make email validation effective.
- Add a test to confirm that backslashes aren't ignored during validation.
- Explain allowed values for booleans.
- Update the lcms schema field "lc_temp_value" optional
- Switch to Github CI.
- `cell_barcode_read` description: comma-delimitted.
- Update the lcms schema field "lc_temp_value" optional.
- Hit a different URL for ORCID, that will not give us soft 404s.
- In bash scripts, make python3 explicit.
- Update the flowchart to reflect the roles of Bill and PK.
- Add pipeline info.
- Hotfix on CellDive directory to reflect changes to dataset.
- Updated CellDive directory structure.
- Updated CODEX directory structure.
- Non-assay schema docs were not be update. Fix that.
- Sample was being skipped in doc generation. Fix that.
- Add to enums for `perfusion_solutions` and `ms_source`.
- Upgrade from dependabot.

## v0.0.12 - 2021-07-23

- Catch unrecognized keys in dir schema.
- Ammend LCMS docs.
- Fix CI: point to right branch.
- Document Donor and Sample Metadata process.
- Make the network cache file JSON, for portability.
- Dependabot update.
- Fix typo.
- Explain acronyms.
- Add kwarg to pass-through to tests.
- Update `validate_upload.py` docs.
- Add new LCMS version, and clean up reused fields.
- Make barcode fields optional.
- User donor as a test-bed for ontology-enums.
- Add a warning on pages where every version has been deprecated.
- Add gcms.
- Make some scatacseq fields optional.
- Create CE-MS.
- New version of IMS.
- Add a warning on pages where every version has been deprecated.
- Doc test for deprecated schemas.
- Add 10X multiome to scatacseq.
- Deprecated flag can now be added to schema.
- CLEANUP rnaseq_assay_method.
- cleanup resolution_z_unit.
- Network problems in report, instead of quitting with stack trace.
- New lightsheet schema, with description of changes.
- Introduced Lightsheet directory schema.
- Ensure that version numbers match the constraint inside the file.
- `maldiims` to `ims`: Only touches URLs; doesn't affect validation.
- Add script to validate any TSV.
- Factor out exit status codes.
- Pull out sc_isolation_tissue_dissociation.
- sequencing_read_format is optional for HCA.
- Disallow N/A values.
- Pull out the fields that have only one variant.
- Cleanup code for reference validations.
- Better section headers.
- Tighter validation of shared fields in assay schemas.
- Another optional field in HCA scrnaseq.
- Cleanup whitespace in yaml.
- Tools to resolve duplicated field definitions.
- Rearrange YAML so static processing works.

## v0.0.11 - 2021-05-18

- Updated AF and stained microscopy structure schema.
- Updated CODEX directory structure schema.
- No Donor and Tissue ID validation needed for HCA.
- Longer description for Q30.
- Setup GH Pages.
- Fix bug with loading non-HCA schemas that have an HCA variant.
- Fix bug in the `maldiims` schema to use correct file name extension
- Update description of the `.ibd` and `.imzML` files in the `maldiims` schema
- Added example `maldiims` folder structure
- Updated README.md to reflect the `examples/...` folder structure
- Use assay names to make titles.
- Add formalin as a Sample perfusion_solution.
- Style the GH Pages like the portal.
- Catch metadata TSVs with non-ASCII characters.
- More general ignore forurl-status-cache.
- Support Windows environments by converting back-slashes for forward slashes.
- Improve navigation and styling of new GH Pages.
- In cleanup_whitespace.py, avoid printing extra newlines on windows.
- Field templates for sequencing fields.
- Missing `data_path` will no longer cause spurious errors when submission is interpretted as dataset.
- README for `examples/` directory.
- Distinct error codes for different situations.
- Field templates for library fields.
- More doctests.
- Loosen sequential items check, and improve error message.
- Replace "submission" with "upload".

## v0.0.10 - 2021-04-21

- Remove inappropriate syntax highlighting from CLI docs.
- Fix bug in report generation.
- Remove contributors_path from HCA.
- Make the codeowners more granular.
- Distinguish v2 and v3 10x.
- Add expected_cell_count.
- Remove the sequence_limit where not appropriate.
- Chuck missed `source_project` in scrnaseq-hca: Added now.
- Distinguish v2 and v3 10x, and add to HCA as well.
- Add 'Belzer MPS/KPS' as an option.
- Remove links to YAML from MD.
- Cleaned up description on 3D IMC directory schema.
- Updated a description on 3D IMC directory schema.
- Updated regular expression on CODEX directory schema.
- Fix the generated TOC for antibodies.
- Apply "units_for": Units only required is value is given.
- Check for auto-incremented fields.
- If it errors, add a note about cleanup_whitespace.py.
- Apply missing constraints to scrnaseq.
- Consistent pattern constraint for sequencing_read_format.
- Diagram of overall repo structure; Explain doc build process.
- Remove vestigial "Level 3".
- Fixed typo in CODEX directory schema.
- Make more fields optional in HCA scrnaseq.
- Make it work with Python 3.6.
- Create subdirectories for `examples` and `tests` to clean up the top level.
- Add v1 for all schemas.
- Introduce scrnaseq-hca.
- Look for a `source_project` field to distinguish schemas.
- Move script docs into subdirectory, and improve coverage.
- Put TOC in blockquote: semantics are't right, but it indents.
- Simplify sample ID regex.
- Cache network responses to disk.
- Add the generated YAML to the output directory.
- Generate a report about the metadata values used in Elasticsearch.

## v0.0.9 - 2021-03-16

- Fix typo in CellDIVE.
- Update CLI usage to highlight sample validation.
- Update lightsheet docs.
- Update IMC docs.
- Add concentration to antibodies.
- Factor out Frictionless to give us more control over table validation.
- Check for CSV instead of TSV.
- Better error message for missing and mis-ordered fields.
- No longer require contributor middle names.
- Make network checks a part of the schema; Skip None values.
- Check for values which Excel has "helpfully" auto-incremented.
- Add 4C as a preservation temperature.
- Add units_for, so unused units aren't needed in the spreadsheet.
- Ivan is primary contact for directory work.
- Make network checks a part of the schema.
- Get rid of special-purpose logic for level-1
- Fix typo in nano enum.
- Clearer error when it can't find matching assay name.
- Downgrade dependency for compatibility with HuBMAP commons.
- Directory structure for scatacseq.
- Add 3D IMC table and directory schemas.
- Link to the yaml for both directory and metadata schemas.
- Directory structure for scatacseq and scrnaseq: They share a symlink.
- Add help document.
- Factor out the checks, make OO, and make error messages configurable.
- Slightly better errors when a directory is found when a TSV is expected.
- Make as_text_list the default output format.
- Script to generate CSV for fields and enums.
- Add version number to schemas.
- Clarify guidelines for direction schemas.

## v0.0.8 - 2021-02-10

- Update CODEX directory structure
- Allow "X" as final character of ORCID.
- Ping the respective services to confirm the ORCIDs, RR IDs, and Uniprot IDs are actually good.
- Add encoding as CLI param.
- Add `--offline` option, and use it internally.
- Fix the CLI parameter parsing: Either `--local_directory` or `--tsv_paths` must be provided.
- Allow examples of path rexes to be provided, and fix bug.
- Use the SciCrunch resolver for RR IDs.
- More helpful message if decoding error.
- State stability policy.
- Show the URL that produced the 404, and unify the code.
- Warning if missing "assay_type".
- Add lightsheet.
- Add a slot for a free-text note.
- Friendlier error if trying to validate Antibodies or Contributors as metadata.
- Update directory description docs.
- Upgrade to latest version of Frictionless. The content of error messages has changed.
- Clarify description of CODEX channelnames_report.csv.
- Add flowchart documenting the consensus submission process.
- cleanup-whitespace.py
- Issue templates to operationalize new process for handling post-release changes.
- Support versioning of metadata schemas.
- Add channel_id description to CellDIVE

## v0.0.7 - 2021-01-13

- Improved error messages in Excel.
- Define donor terms.
- Update MALDI terms.
- Demonstrate that validation of one-line-tsv-in-directory will work.
- Add an include mechanism to reduce duplication in the configs, and use it.
- Add Celldive.
- Add an include mechanism to reduce duplication in the configs.
- New organs will be coming in. Loosen regex.
- Give test.sh an optional argument, to pick-up the test run in the middle.
- Remove wildcards from dir schemas which have not been delivered.
- Update Celldive and CODEX directory schemas.
- Sort file errors for stability.
- Check protocols io DOIs.
- Remove option to validate against directory structure in Globus.
- Loosen ID regex to allow lymph nodes. (Chuck's mistake!)

## v0.0.6 - 2020-12-07

- Add thumbnail to directory schema.
- Add machinery to include regex examples in docs.
- Run mypy, but only on the one file that has type annotations.
- Consolidate TSV reading to avoid inconsistencies in character encoding.
- Remove option for directory schema "subtypes".
- Read type from first line of TSV, instead of from filename.
- Remove vestigial line from flake8 config.
- Instructions for working groups providing descriptions.
- Remove extraneous parts from Sample doc.
- Document contributors.tsv
- Warn if two TSVs are for the same assay type.
- Give example of single TSV validation.
- Add SLIDEseq.
- Add antibodies.tsv.
- Generate Excel files.
- Fix a commandline hint when tests fail.
- Escape RE in directory schema.
- Unify generation of assay and other docs.
- Supply XLSX for non-assays.
- Fix links.
- Unconstrain channel_id and uniprot.
- SLIDEseq dir schema.
- Test validation of antibodies.tsv

## v0.0.5 - 2020-11-09

- Change "mixif" to "mxif".
- Expose sample field descriptions for use in portal.
- Add missing assay type to enum.
- ng/ul to nM.
- Change to flat directory schema structure.
- Dir Schema for MALDI-IMS.
- AF dir schema.
- Update README, and diagram.
- Add extras directory.
- Prettier HTML output.
- Add donor.yaml, where we can explain donor metadata fields, and hook it into field-descriptions.yaml.
- Add ingest-validation-tests submodule.
- nanodesi/pots table schema.
- Add as_text_list option.
- plugin_validator started.
- Add donor.yaml, where we can explain donor metadata fields.
- Fix the build.
- Now that we have agreed on extras/, expose in docs.
- Contributors table schema.
- Add extra validation hooks.
- Add nano docs.
- Run plugin tests only from command line argument
- Add stained imagery directory schema.
- Update CODEX directory schema: Require PDF.
- Get rid of unified.yaml.
- Point at docs on portal.
- Remove missing example.
- Add is_qa_qc to dir schema table.
- Add passing contributors.tsv

## v0.0.4 - 2020-06-26

### Added

- Add Sample field descriptions.
- Change to "validate_samples".
- Get enums in sync, and doctest the logic.
- Add liquid nitrogen
- Revise sample metadata.
- Fix Regexes in MD.
- Sample metadata validation
- ... and fill in draft details.
- ... and fill in headers and add unit columns.
- Fill in TODOs.
- Generate unified description list.
- Links to background docs.
- Pre-fill enums in TSVs
- Generator will stub the Level-1 overrides.
- Units on IMC.
- Submission structure diagram.
- Autogenerate "Leave blank if not applicable".
- Add bulkrnaseq and bulkatacseq.
- Add WGS and IMC.
- Dump unified yaml for each type. (This will be pulled on the portal side.)
- Add enum constraints to unit fields, and replace TODOs.
- Check that directory schemas exist.

### Changed

- Simplified directory validation.
- mass -> mz.
- bulkrnaseq QA is just RIN.
- Add bytes to IMC.
- LCMS capitals.
- Update wgs enum
- More accurate sample ID regex.
- Reorder LCMS fields.
- `atacseq` to `scatacseq`.
- Make sc_isolation_enrichment in scrnaseq optional.
- Free-form cell_barcode_read.
- Add bulkrnaseq, bulkatacseq, and wgs fields.
- mass/charge is unitless in MS: Remove field.
- TSV parsing conforms to excel-tsv: No longer ignoring backslashes.
- More explicit label for patterns in MD.
- TSV filenames match what will be required downstream.
- IMS -> MALDI-IMS

### Removed

- avg_insert_size from bulkatacseq.

## [v0.0.3](https://github.com/hubmapconsortium/ingest-validation-tools/tree/v0.0.3) - 2020-05-04

### Added

- Additional scrnaseq types and columns.
- Add a number of Assay types for Vanderbilt.
- Friendlier error if data_path is missing.
- Add polysaccharides as analyte_class.
- Ignore glob patterns and not just fixed files.
  If other patterns are given, dot-files must be explicitly ignored.

### Changed

- Remove parenthesis from assay type.
- Assume Latin-1 encoding for TSVs rather than UTF-8.
- Update LC-MS fields.
- Separate level-2 schemas in source.
- Separate type and TSV path with space instead of ":" in CLI.
- Make analyte_class optional for some assays.
- Tweak LCMS fields.

## [v0.0.2](https://github.com/hubmapconsortium/ingest-validation-tools/tree/v0.0.2) - 2020-04-25

### Added

- Mirror Globus directory to local cache.
- Fix `--type_metadata` so it still works without a submission directory.
- Add `--optional_fields` to temporarily ignore the given fields.
- Add `--ignore_files` to ignore particular top-level files.
- Ignore dot-files. No command-line option to enable stricter validation, for now.
- Add scrnaseq.
- Open error report in browser.

### Changed

- Make the ATACseq validation more flexible.
- Less confusing representation of enums in docs.
- Allow lower level schemas to override aspects of the Level 1 schema.
- Make DOIs required again: Fields to consider optional can be set on commandline.
- Add more options to atacseq enum.
- Update CODEX directory schema to match what is actually delivered.

## [v0.0.1](https://github.com/hubmapconsortium/ingest-validation-tools/tree/v0.0.1) - 2020-04-13

### Added

- Validate structure of Akoya CODEX submissions.
- Generate submission template.
- Check that fixture-based tests actually ran.
- Check types early, rather than waiting for file-not-found.
- Generate JSON Schema from simpler Table Schema.
- Use schema to check that submission headers are correct, and reference by letter if not.
- Filling in details for CODEX Schema.
- Stanford directory schema.
- Convert column numbers to spreadsheet-style letters.
- Table of contents in generated doc.
- Added number_of_channels
- Added constraints to generated docs.
- Support timezone offset (rather than abbreviation).
- Add ATAC-seq and revise schema; fixed caps; Added descriptions.
- Validate DOIs for protocols.io.
- Added "Paths" section to both.
- Make periods in blank lines optional.
- Make fields required.
- Validate donor and sample IDs.
- Check that CLI docs are up to date.
- Validate the data_path.
- Allow multiple metadata.tsvs.
- Validate against Globus.
- Support multiple TSVs.
- Use <details> in ToC.
- Link to Google doc spec.
- Allow Globus File Browser URL to be used directly.
- Gratuitous Emojis!
- seqfish
- Deeply structured YAML error reports.
- Check for multiply referenced, or unreferenced paths.

### Changed

- CSV -> TSV
- Make the schema validation errors more readable
- Doctests are scanned from directory, rather than read from single file.
- Change the modeling of replicate groups.
- `parent_id` to `tissue_id`
- Link to raw TSV.
- No more UUIDs.
- Ignore blank lines in TSV.
- Tighter numeric constraints on ATAC-seq.
- Generate all docs at once.
- Add more enums.
- Unify Level 1 metadata definitions.
- Revert DOI format.
- No longer checking consistency of donor and sample.
- Remove generic schema.
- python3 in hash-bang.
- Reorganize fixtures.
- Stop generating JSON Schema, for now.
- Define path fields only in one place.
- Remove timezone offset.
- Autogenerate parts of table schema.
- New note to clarify git is required.<|MERGE_RESOLUTION|>--- conflicted
+++ resolved
@@ -10,11 +10,9 @@
 - Update PhenoCycler and Histology to 2.2.0
 - Update CEDAR links for PhenoCycler & Histology
 - Refactor Upload to avoid validating the same contributors.tsv multiple times / running plugins over files multiple times
-<<<<<<< HEAD
+- Add entry for segmentation-mask
 - Modify directory schema validation such that it takes empty directories into account
-=======
-- Add entry for segmentation-mask
->>>>>>> 1f412a61
+
 
 ## v0.0.16
 
