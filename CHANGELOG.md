--- conflicted
+++ resolved
@@ -12,12 +12,9 @@
 - No longer require contributor middle names.
 - Ivan is primary contact for directory work.
 - Make network checks a part of the schema.
-<<<<<<< HEAD
 - Get rid of special-purpose logic for level-1
-=======
 - Fix typo in nano enum.
 - Downgrade dependency for compatibility with HuBMAP commons.
->>>>>>> 23474a5e
 
 ## v0.0.8 - 2021-02-10
 - Update CODEX directory structure
