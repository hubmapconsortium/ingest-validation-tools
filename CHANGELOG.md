--- conflicted
+++ resolved
@@ -66,13 +66,10 @@
 - Update Cell DIVE with CEDAR UUID
 - Add Histology directory schemas
 - Fix Histology schema
-<<<<<<< HEAD
 - Modify validation routine to support multi-assay schemas
-=======
 - Update MALDI, SIMS, and CODEX
 - Update DESI and remove NanoDESI
 - Support for conditional directory validation
->>>>>>> df23b98c
 
 ## v0.0.14 - 2022-06-23
 
