# Changelog

## v0.0.10 - in progress
<<<<<<< HEAD
- Consistent pattern constraint for sequencing_read_format.
=======
- Diagram of overall repo structure; Explain doc build process.
- Remove vestigial "Level 3".
- Fixed typo in CODEX directory schema.
>>>>>>> c595fa34
- Make more fields optional in HCA scrnaseq.
- Make it work with Python 3.6.
- Create subdirectories for `examples` and `tests` to clean up the top level.
- Add v1 for all schemas.
- Introduce scrnaseq-hca.
- Look for a `source_project` field to distinguish schemas.
- Move script docs into subdirectory, and improve coverage.
- Put TOC in blockquote: semantics are't right, but it indents.
- Simplify sample ID regex.
- Cache network responses to disk.
- Add the generated YAML to the output directory.
- Generate a report about the metadata values used in Elasticsearch.

## v0.0.9 - 2021-03-16
- Fix typo in CellDIVE.
- Update CLI usage to highlight sample validation.
- Update lightsheet docs.
- Update IMC docs.
- Add concentration to antibodies.
- Factor out Frictionless to give us more control over table validation.
- Check for CSV instead of TSV.
- Better error message for missing and mis-ordered fields.
- No longer require contributor middle names.
- Make network checks a part of the schema; Skip None values.
- Check for values which Excel has "helpfully" auto-incremented.
- Add 4C as a preservation temperature.
- Add units_for, so unused units aren't needed in the spreadsheet.
- Ivan is primary contact for directory work.
- Make network checks a part of the schema.
- Get rid of special-purpose logic for level-1
- Fix typo in nano enum.
- Clearer error when it can't find matching assay name.
- Downgrade dependency for compatibility with HuBMAP commons.
- Directory structure for scatacseq.
- Add 3D IMC table and directory schemas.
- Link to the yaml for both directory and metadata schemas.
- Directory structure for scatacseq and scrnaseq: They share a symlink.
- Add help document.
- Factor out the checks, make OO, and make error messages configurable.
- Slightly better errors when a directory is found when a TSV is expected.
- Make as_text_list the default output format.
- Script to generate CSV for fields and enums.
- Add version number to schemas.
- Clarify guidelines for direction schemas.

## v0.0.8 - 2021-02-10
- Update CODEX directory structure
- Allow "X" as final character of ORCID.
- Ping the respective services to confirm the ORCIDs, RR IDs, and Uniprot IDs are actually good.
- Add encoding as CLI param.
- Add `--offline` option, and use it internally.
- Fix the CLI parameter parsing: Either `--local_directory` or `--tsv_paths` must be provided.
- Allow examples of path rexes to be provided, and fix bug.
- Use the SciCrunch resolver for RR IDs.
- More helpful message if decoding error.
- State stability policy.
- Show the URL that produced the 404, and unify the code.
- Warning if missing "assay_type".
- Add lightsheet.
- Add a slot for a free-text note.
- Friendlier error if trying to validate Antibodies or Contributors as metadata.
- Update directory description docs.
- Upgrade to latest version of Frictionless. The content of error messages has changed.
- Clarify description of CODEX channelnames_report.csv.
- Add flowchart documenting the consensus submission process.
- cleanup-whitespace.py
- Issue templates to operationalize new process for handling post-release changes.
- Support versioning of metadata schemas.
- Add channel_id description to CellDIVE

## v0.0.7 - 2021-01-13
- Improved error messages in Excel.
- Define donor terms.
- Update MALDI terms.
- Demonstrate that validation of one-line-tsv-in-directory will work.
- Add an include mechanism to reduce duplication in the configs, and use it.
- Add Celldive.
- Add an include mechanism to reduce duplication in the configs.
- New organs will be coming in. Loosen regex.
- Give test.sh an optional argument, to pick-up the test run in the middle.
- Remove wildcards from dir schemas which have not been delivered.
- Update Celldive and CODEX directory schemas.
- Sort file errors for stability.
- Check protocols io DOIs.
- Remove option to validate against directory structure in Globus.
- Loosen ID regex to allow lymph nodes. (Chuck's mistake!)

## v0.0.6 - 2020-12-07
- Add thumbnail to directory schema.
- Add machinery to include regex examples in docs.
- Run mypy, but only on the one file that has type annotations.
- Consolidate TSV reading to avoid inconsistencies in character encoding.
- Remove option for directory schema "subtypes".
- Read type from first line of TSV, instead of from filename.
- Remove vestigial line from flake8 config.
- Instructions for working groups providing descriptions.
- Remove extraneous parts from Sample doc.
- Document contributors.tsv
- Warn if two TSVs are for the same assay type.
- Give example of single TSV validation.
- Add SLIDEseq.
- Add antibodies.tsv.
- Generate Excel files.
- Fix a commandline hint when tests fail.
- Escape RE in directory schema.
- Unify generation of assay and other docs.
- Supply XLSX for non-assays.
- Fix links.
- Unconstrain channel_id and uniprot.
- SLIDEseq dir schema.
- Test validation of antibodies.tsv

## v0.0.5 - 2020-11-09
- Change "mixif" to "mxif".
- Expose sample field descriptions for use in portal.
- Add missing assay type to enum.
- ng/ul to nM.
- Change to flat directory schema structure.
- Dir Schema for MALDI-IMS.
- AF dir schema.
- Update README, and diagram.
- Add extras directory.
- Prettier HTML output.
- Add donor.yaml, where we can explain donor metadata fields, and hook it into field-descriptions.yaml.
- Add ingest-validation-tests submodule.
- nanodesi/pots table schema.
- Add as_text_list option.
- plugin_validator started.
- Add donor.yaml, where we can explain donor metadata fields.
- Fix the build.
- Now that we have agreed on extras/, expose in docs.
- Contributors table schema.
- Add extra validation hooks.
- Add nano docs.
- Run plugin tests only from command line argument
- Add stained imagery directory schema.
- Update CODEX directory schema: Require PDF.
- Get rid of unified.yaml.
- Point at docs on portal.
- Remove missing example.
- Add is_qa_qc to dir schema table.
- Add passing contributors.tsv

## v0.0.4 - 2020-06-26
### Added
- Add Sample field descriptions.
- Change to "validate_samples".
- Get enums in sync, and doctest the logic.
- Add liquid nitrogen
- Revise sample metadata.
- Fix Regexes in MD.
- Sample metadata validation
- ... and fill in draft details.
- ... and fill in headers and add unit columns.
- Fill in TODOs.
- Generate unified description list.
- Links to background docs.
- Pre-fill enums in TSVs
- Generator will stub the Level-1 overrides.
- Units on IMC.
- Submission structure diagram.
- Autogenerate "Leave blank if not applicable".
- Add bulkrnaseq and bulkatacseq.
- Add WGS and IMC.
- Dump unified yaml for each type. (This will be pulled on the portal side.)
- Add enum constraints to unit fields, and replace TODOs.
- Check that directory schemas exist.
### Changed
- Simplified directory validation.
- mass -> mz.
- bulkrnaseq QA is just RIN.
- Add bytes to IMC.
- LCMS capitals.
- Update wgs enum
- More accurate sample ID regex.
- Reorder LCMS fields.
- `atacseq` to `scatacseq`.
- Make sc_isolation_enrichment in scrnaseq optional.
- Free-form cell_barcode_read.
- Add bulkrnaseq, bulkatacseq, and wgs fields.
- mass/charge is unitless in MS: Remove field.
- TSV parsing conforms to excel-tsv: No longer ignoring backslashes.
- More explicit label for patterns in MD.
- TSV filenames match what will be required downstream.
- IMS -> MALDI-IMS
### Removed
- avg_insert_size from bulkatacseq.

## [v0.0.3](https://github.com/hubmapconsortium/ingest-validation-tools/tree/v0.0.3) - 2020-05-04
### Added
- Additional scrnaseq types and columns.
- Add a number of Assay types for Vanderbilt.
- Friendlier error if data_path is missing.
- Add polysaccharides as analyte_class.
- Ignore glob patterns and not just fixed files.
If other patterns are given, dot-files must be explicitly ignored.
### Changed
- Remove parenthesis from assay type.
- Assume Latin-1 encoding for TSVs rather than UTF-8.
- Update LC-MS fields.
- Separate level-2 schemas in source.
- Separate type and TSV path with space instead of ":" in CLI.
- Make analyte_class optional for some assays.
- Tweak LCMS fields.

## [v0.0.2](https://github.com/hubmapconsortium/ingest-validation-tools/tree/v0.0.2) - 2020-04-25
### Added
- Mirror Globus directory to local cache.
- Fix `--type_metadata` so it still works without a submission directory.
- Add `--optional_fields` to temporarily ignore the given fields.
- Add `--ignore_files` to ignore particular top-level files.
- Ignore dot-files. No command-line option to enable stricter validation, for now.
- Add scrnaseq.
- Open error report in browser.
### Changed
- Make the ATACseq validation more flexible.
- Less confusing representation of enums in docs.
- Allow lower level schemas to override aspects of the Level 1 schema.
- Make DOIs required again: Fields to consider optional can be set on commandline.
- Add more options to atacseq enum.
- Update CODEX directory schema to match what is actually delivered.

## [v0.0.1](https://github.com/hubmapconsortium/ingest-validation-tools/tree/v0.0.1) - 2020-04-13
### Added
- Validate structure of Akoya CODEX submissions.
- Generate submission template.
- Check that fixture-based tests actually ran.
- Check types early, rather than waiting for file-not-found.
- Generate JSON Schema from simpler Table Schema.
- Use schema to check that submission headers are correct, and reference by letter if not.
- Filling in details for CODEX Schema.
- Stanford directory schema.
- Convert column numbers to spreadsheet-style letters.
- Table of contents in generated doc.
- Added number_of_channels
- Added constraints to generated docs.
- Support timezone offset (rather than abbreviation).
- Add ATAC-seq and revise schema; fixed caps; Added descriptions.
- Validate DOIs for protocols.io.
- Added "Paths" section to both.
- Make periods in blank lines optional.
- Make fields required.
- Validate donor and sample IDs.
- Check that CLI docs are up to date.
- Validate the data_path.
- Allow multiple metadata.tsvs.
- Validate against Globus.
- Support multiple TSVs.
- Use <details> in ToC.
- Link to Google doc spec.
- Allow Globus File Browser URL to be used directly.
- Gratuitous Emojis!
- seqfish
- Deeply structured YAML error reports.
- Check for multiply referenced, or unreferenced paths.
### Changed
- CSV -> TSV
- Make the schema validation errors more readable
- Doctests are scanned from directory, rather than read from single file.
- Change the modeling of replicate groups.
- `parent_id` to `tissue_id`
- Link to raw TSV.
- No more UUIDs.
- Ignore blank lines in TSV.
- Tighter numeric constraints on ATAC-seq.
- Generate all docs at once.
- Add more enums.
- Unify Level 1 metadata definitions.
- Revert DOI format.
- No longer checking consistency of donor and sample.
- Remove generic schema.
- python3 in hash-bang.
- Reorganize fixtures.
- Stop generating JSON Schema, for now.
- Define path fields only in one place.
- Remove timezone offset.
- Autogenerate parts of table schema.<|MERGE_RESOLUTION|>--- conflicted
+++ resolved
@@ -1,13 +1,10 @@
 # Changelog
 
 ## v0.0.10 - in progress
-<<<<<<< HEAD
 - Consistent pattern constraint for sequencing_read_format.
-=======
 - Diagram of overall repo structure; Explain doc build process.
 - Remove vestigial "Level 3".
 - Fixed typo in CODEX directory schema.
->>>>>>> c595fa34
 - Make more fields optional in HCA scrnaseq.
 - Make it work with Python 3.6.
 - Create subdirectories for `examples` and `tests` to clean up the top level.
