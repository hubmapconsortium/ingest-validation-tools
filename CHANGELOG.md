# Changelog

## v0.0.9 - in progress
- Fix typo in CellDIVE.
- Update CLI usage to highlight sample validation.
- Update lightsheet docs.
- Update IMC docs.
- Add concentration to antibodies.
- Factor out Frictionless to give us more control over table validation.
- Check for CSV instead of TSV.
- Better error message for missing and mis-ordered fields.
- No longer require contributor middle names.
- Make network checks a part of the schema; Skip None values.
- Check for values which Excel has "helpfully" auto-incremented.
- Add 4C as a preservation temperature.
- Add units_for, so unused units aren't needed in the spreadsheet.
- Ivan is primary contact for directory work.
- Make network checks a part of the schema.
- Get rid of special-purpose logic for level-1
- Fix typo in nano enum.
- Clearer error when it can't find matching assay name.
- Downgrade dependency for compatibility with HuBMAP commons.
- Directory structure for scatacseq.
<<<<<<< HEAD
- Add help document.
=======
- Factor out the checks, make OO, and make error messages configurable.
- Script to generate CSV for fields and enums.
>>>>>>> 66db6aeb

## v0.0.8 - 2021-02-10
- Update CODEX directory structure
- Allow "X" as final character of ORCID.
- Ping the respective services to confirm the ORCIDs, RR IDs, and Uniprot IDs are actually good.
- Add encoding as CLI param.
- Add `--offline` option, and use it internally.
- Fix the CLI parameter parsing: Either `--local_directory` or `--tsv_paths` must be provided.
- Allow examples of path rexes to be provided, and fix bug.
- Use the SciCrunch resolver for RR IDs.
- More helpful message if decoding error.
- State stability policy.
- Show the URL that produced the 404, and unify the code.
- Warning if missing "assay_type".
- Add lightsheet.
- Add a slot for a free-text note.
- Friendlier error if trying to validate Antibodies or Contributors as metadata.
- Update directory description docs.
- Upgrade to latest version of Frictionless. The content of error messages has changed.
- Clarify description of CODEX channelnames_report.csv.
- Add flowchart documenting the consensus submission process.
- cleanup-whitespace.py
- Issue templates to operationalize new process for handling post-release changes.
- Support versioning of metadata schemas.
- Add channel_id description to CellDIVE

## v0.0.7 - 2021-01-13
- Improved error messages in Excel.
- Define donor terms.
- Update MALDI terms.
- Demonstrate that validation of one-line-tsv-in-directory will work.
- Add an include mechanism to reduce duplication in the configs, and use it.
- Add Celldive.
- Add an include mechanism to reduce duplication in the configs.
- New organs will be coming in. Loosen regex.
- Give test.sh an optional argument, to pick-up the test run in the middle.
- Remove wildcards from dir schemas which have not been delivered.
- Update Celldive and CODEX directory schemas.
- Sort file errors for stability.
- Check protocols io DOIs.
- Remove option to validate against directory structure in Globus.
- Loosen ID regex to allow lymph nodes. (Chuck's mistake!)

## v0.0.6 - 2020-12-07
- Add thumbnail to directory schema.
- Add machinery to include regex examples in docs.
- Run mypy, but only on the one file that has type annotations.
- Consolidate TSV reading to avoid inconsistencies in character encoding.
- Remove option for directory schema "subtypes".
- Read type from first line of TSV, instead of from filename.
- Remove vestigial line from flake8 config.
- Instructions for working groups providing descriptions.
- Remove extraneous parts from Sample doc.
- Document contributors.tsv
- Warn if two TSVs are for the same assay type.
- Give example of single TSV validation.
- Add SLIDEseq.
- Add antibodies.tsv.
- Generate Excel files.
- Fix a commandline hint when tests fail.
- Escape RE in directory schema.
- Unify generation of assay and other docs.
- Supply XLSX for non-assays.
- Fix links.
- Unconstrain channel_id and uniprot.
- SLIDEseq dir schema.
- Test validation of antibodies.tsv

## v0.0.5 - 2020-11-09
- Change "mixif" to "mxif".
- Expose sample field descriptions for use in portal.
- Add missing assay type to enum.
- ng/ul to nM.
- Change to flat directory schema structure.
- Dir Schema for MALDI-IMS.
- AF dir schema.
- Update README, and diagram.
- Add extras directory.
- Prettier HTML output.
- Add donor.yaml, where we can explain donor metadata fields, and hook it into field-descriptions.yaml.
- Add ingest-validation-tests submodule.
- nanodesi/pots table schema.
- Add as_text_list option.
- plugin_validator started.
- Add donor.yaml, where we can explain donor metadata fields.
- Fix the build.
- Now that we have agreed on extras/, expose in docs.
- Contributors table schema.
- Add extra validation hooks.
- Add nano docs.
- Run plugin tests only from command line argument
- Add stained imagery directory schema.
- Update CODEX directory schema: Require PDF.
- Get rid of unified.yaml.
- Point at docs on portal.
- Remove missing example.
- Add is_qa_qc to dir schema table.
- Add passing contributors.tsv

## v0.0.4 - 2020-06-26
### Added
- Add Sample field descriptions.
- Change to "validate_samples".
- Get enums in sync, and doctest the logic.
- Add liquid nitrogen
- Revise sample metadata.
- Fix Regexes in MD.
- Sample metadata validation
- ... and fill in draft details.
- ... and fill in headers and add unit columns.
- Fill in TODOs.
- Generate unified description list.
- Links to background docs.
- Pre-fill enums in TSVs
- Generator will stub the Level-1 overrides.
- Units on IMC.
- Submission structure diagram.
- Autogenerate "Leave blank if not applicable".
- Add bulkrnaseq and bulkatacseq.
- Add WGS and IMC.
- Dump unified yaml for each type. (This will be pulled on the portal side.)
- Add enum constraints to unit fields, and replace TODOs.
- Check that directory schemas exist.
### Changed
- Simplified directory validation.
- mass -> mz.
- bulkrnaseq QA is just RIN.
- Add bytes to IMC.
- LCMS capitals.
- Update wgs enum
- More accurate sample ID regex.
- Reorder LCMS fields.
- `atacseq` to `scatacseq`.
- Make sc_isolation_enrichment in scrnaseq optional.
- Free-form cell_barcode_read.
- Add bulkrnaseq, bulkatacseq, and wgs fields.
- mass/charge is unitless in MS: Remove field.
- TSV parsing conforms to excel-tsv: No longer ignoring backslashes.
- More explicit label for patterns in MD.
- TSV filenames match what will be required downstream.
- IMS -> MALDI-IMS
### Removed
- avg_insert_size from bulkatacseq.

## [v0.0.3](https://github.com/hubmapconsortium/ingest-validation-tools/tree/v0.0.3) - 2020-05-04
### Added
- Additional scrnaseq types and columns.
- Add a number of Assay types for Vanderbilt.
- Friendlier error if data_path is missing.
- Add polysaccharides as analyte_class.
- Ignore glob patterns and not just fixed files.
If other patterns are given, dot-files must be explicitly ignored.
### Changed
- Remove parenthesis from assay type.
- Assume Latin-1 encoding for TSVs rather than UTF-8.
- Update LC-MS fields.
- Separate level-2 schemas in source.
- Separate type and TSV path with space instead of ":" in CLI.
- Make analyte_class optional for some assays.
- Tweak LCMS fields.

## [v0.0.2](https://github.com/hubmapconsortium/ingest-validation-tools/tree/v0.0.2) - 2020-04-25
### Added
- Mirror Globus directory to local cache.
- Fix `--type_metadata` so it still works without a submission directory.
- Add `--optional_fields` to temporarily ignore the given fields.
- Add `--ignore_files` to ignore particular top-level files.
- Ignore dot-files. No command-line option to enable stricter validation, for now.
- Add scrnaseq.
- Open error report in browser.
### Changed
- Make the ATACseq validation more flexible.
- Less confusing representation of enums in docs.
- Allow lower level schemas to override aspects of the Level 1 schema.
- Make DOIs required again: Fields to consider optional can be set on commandline.
- Add more options to atacseq enum.
- Update CODEX directory schema to match what is actually delivered.

## [v0.0.1](https://github.com/hubmapconsortium/ingest-validation-tools/tree/v0.0.1) - 2020-04-13
### Added
- Validate structure of Akoya CODEX submissions.
- Generate submission template.
- Check that fixture-based tests actually ran.
- Check types early, rather than waiting for file-not-found.
- Generate JSON Schema from simpler Table Schema.
- Use schema to check that submission headers are correct, and reference by letter if not.
- Filling in details for CODEX Schema.
- Stanford directory schema.
- Convert column numbers to spreadsheet-style letters.
- Table of contents in generated doc.
- Added number_of_channels
- Added constraints to generated docs.
- Support timezone offset (rather than abbreviation).
- Add ATAC-seq and revise schema; fixed caps; Added descriptions.
- Validate DOIs for protocols.io.
- Added "Paths" section to both.
- Make periods in blank lines optional.
- Make fields required.
- Validate donor and sample IDs.
- Check that CLI docs are up to date.
- Validate the data_path.
- Allow multiple metadata.tsvs.
- Validate against Globus.
- Support multiple TSVs.
- Use <details> in ToC.
- Link to Google doc spec.
- Allow Globus File Browser URL to be used directly.
- Gratuitous Emojis!
- seqfish
- Deeply structured YAML error reports.
- Check for multiply referenced, or unreferenced paths.
### Changed
- CSV -> TSV
- Make the schema validation errors more readable
- Doctests are scanned from directory, rather than read from single file.
- Change the modeling of replicate groups.
- `parent_id` to `tissue_id`
- Link to raw TSV.
- No more UUIDs.
- Ignore blank lines in TSV.
- Tighter numeric constraints on ATAC-seq.
- Generate all docs at once.
- Add more enums.
- Unify Level 1 metadata definitions.
- Revert DOI format.
- No longer checking consistency of donor and sample.
- Remove generic schema.
- python3 in hash-bang.
- Reorganize fixtures.
- Stop generating JSON Schema, for now.
- Define path fields only in one place.
- Remove timezone offset.
- Autogenerate parts of table schema.<|MERGE_RESOLUTION|>--- conflicted
+++ resolved
@@ -21,12 +21,9 @@
 - Clearer error when it can't find matching assay name.
 - Downgrade dependency for compatibility with HuBMAP commons.
 - Directory structure for scatacseq.
-<<<<<<< HEAD
 - Add help document.
-=======
 - Factor out the checks, make OO, and make error messages configurable.
 - Script to generate CSV for fields and enums.
->>>>>>> 66db6aeb
 
 ## v0.0.8 - 2021-02-10
 - Update CODEX directory structure
