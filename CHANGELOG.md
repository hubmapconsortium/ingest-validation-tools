--- conflicted
+++ resolved
@@ -1,12 +1,9 @@
 # Changelog
 
 ## v0.0.12 - in progress
-<<<<<<< HEAD
 - Pull out sc_isolation_tissue_dissociation.
-=======
 - sequencing_read_format is optional for HCA.
 - Disallow N/A values.
->>>>>>> df059916
 - Pull out the fields that have only one variant.
 - Cleanup code for reference validations.
 - Better section headers.
