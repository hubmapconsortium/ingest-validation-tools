# Changelog

## v0.0.16 - in progress

- add support for Publication type
- updated issue templates.
- removed donor metadata spec (had not been in use)
- Added examples for fields with pattern constraint
- Replaced `preparation_temperature` with `preparation_condition` and updated associated enumerations in the sample-section, sample-block, and sample-suspension schemas
- Replaced `storage_temperature` with `storage_method` and updated associated enumerations in the sample-section, sample-block, and sample-suspension schemas
- Updated enum 'bulk RNA' assay type to be 'bulk-RNA' across tools
- Adding organ v2 schema
- Added publication docs
- Removed double publication enum (P/p)
- Updated publication directory schema 20230616
- Changes for CEDAR docs
- Tweaks for CEDAR release
- Release new assays with links
- Fix in place to avoid assay conflicts with new assays
- Rework wording for CEDAR updates
- Updated upload.py to integrate CEDAR validation, replaced walrus operators, removed unused import
- Updated CEDAR validation routine based on changes to Spreadsheet Validator
- Updated tests based on changes to error dict structure
- Tested both CEDAR and local validation paths
- Make changes to Histology based on feedback
- Update documentation based on feedback
- Addtional changes to Histology
- Adding SenNet display changes
- Add contributor TSV CEDAR checking
- Add CEDAR examples
- Update CEDAR links for set of assays
- Split docs into current and deprecated
- Update Visium CEDAR template link
- Remove Visium draft attribute
- Bugfix datetime constraint in library_creation_date.yaml
- Update LCMS and add NanoSplits
- Update descriptions for segmentation masks
- Add description to codex doc page
- Bail earlier in validation if there are errors in metadata/dir/refs
- Update Antibodies
- Remove NanoSplits
<<<<<<< HEAD
- Implemented soft assay types for canonical assay names and dir structures
=======
- Update hifi, mibi, imc
- Fix imc-2d docs
- Fix imc-2d dir docs
- Add link to OME-Tiff docs
- Remove WGS, CE-MS, GC-MS, and RNAseq (GeoMx)
>>>>>>> a32e9a58

## v0.0.15 - 2023-04-04

- Versioned directory structure schema
- Added MxIF directory structure schema.
- Added Lightsheet version 1.
- bump nokogiri -> 1.13.9 (dependabot)
- Add front-matter to exclude HCA from toc
- Updated CODEX version 0 and documentation.
- Provide an iterator over plugin test classes
- Updated CODEX version 0.
- Added Bulk RNA-seq directory structure schema.
- Added SeqFISH directory structure schema.
- Add a reminder that TSV validation is not sufficient.
- Clearer presentation of unit fields in generated docs.
- Make `contributors_path` required for HCA.
- Parallelize tests.
- Use the assay service to describe how assays are represented in the Portal.
- Adding Comma Separated File support for tissue_id.
- Update assay type for Cell DIVE.
- Updated suspension-fields.yaml and associated files in /docs/sample-suspension.
- Created extra_parameter on upload for future dynamic adding.
- Updated ErrorReport class to be backwards compatible with external calls.
- Added geoMX directory structure schema.
- Update `preparation_maldi_matrix` in imaging MS schema to from enum to open string field.
- Expand file types for stained to not be vendor locked to Leica's `.scn`. Include vendor-neutral `.tiff`.
- Replaced enum `Multiplexed Ion Beam Imaging` with `MIBI` in src
- Added `raw` as a potential directory to look for `segmentation.json` file for `CODEX`.
- Updated error messages to be less programmer centric.
- Updated ims-v2 spec to include DESI as an acceptable enumeration for ms_source.
- Upgraded CI python definition to 3.9.
- Update Cell DIVE with CEDAR UUID
- Add Histology directory schemas
- Fix Histology schema
- Modify validation routine to support multi-assay schemas
- Update MALDI, SIMS, and CODEX
- Update DESI and remove NanoDESI
- Support for conditional directory validation

## v0.0.14 - 2022-06-23

- bump tzingo -> 1.2.10 (dependabot)
- Turn validation of enums back on.
- Mods to plugin validator to fix import problems.
- Return directory schema version and refactor.
- Add new data_collection_mode values for MS assays.
- Add "CODEX2" assay type.
- Deprecate older LCMS schemas.
- Updated LC-MS directory structure schema.
- Remove HTML reporting options.
- Updated IMS directory structure schema.
- Add Clinical Imaging schemas.
- Test under both Python 3.6 and Python 3.10
- Cosmetic updates to the Slide-seq directory structure schema.
- Fix rendering bug on CODEX page by adding linebreaks.
- Add type hints.
- Implement versioning for directory schemas.
- After failure, explain how to continue testing from last error.
- Add `pathology_distance_unit` in place.
- Pin transitive dependencies.
- New sample metadata schemas
- Darker shade of blue, to be consistent with portal.
- Dependabot upgrade to Nokogiri.
- Remove reference to old Travis envvar, so post-merge CI run will pass.
- Explain the distinction between the 10X kit versions.
- Updated CODEX directory structure schema.
- Added MIBI directory structure schema.
- add snRNAseq-10xGenomics-v3
- Make backward incompatible changes to ims-v2 in place, without a new version.
- Preserve the key order in generated YAML, for readability.
- Add 'Multiplex Ion Beam Imaging' assay name
- Permanently remove snRNA and scATACseq assay names
- add snRNAseq-10xGenomics-v2 to the scrnaseq assays
- Move "Unique to this type" below the acquisition instrument fields.
- Add CLI option to allow the use of deprecated schemas.
- Allowing trailing slashes on dataset directories in metadata TSV.
- Add acquisition instrument fields to MIBI that were left out by mistake.
- Just use pytest to run doctests
- Headers are no longer properties of fields.
- Remove mention of `extras/thumbnail.jpg`.
- Add release date to schema.
- Add UMI fields to scrnaseq schema.
- Add Excel sheet describing which fields show up in which schemas.
- Add field descriptions to spreadsheet.
- Temporarily disable checking the assay names in schemas against the global list.
  Entries in the global list are now commented out, and Joel will progressively
  uncomment them.
- Moved `dataset.json` to `raw` or `src_*` directory for CODEX datasets.
- Modify IMC docs

## v0.0.13 - 2022-01-07

- Make more fields explicitly numeric
- Add more donor field descriptions.
- Deprecate contributors-v0.
- Add MIBI schema.
- Add fields for LCMS v3.
- Consistent rendering of code blocks in github pages and github preview.
- Warn about trailing slashes in paths.
- Optionally, dump validation report at the top of the upload.
- In the report notes, record the version of the checkout.
- Improve testing of `generate_field_yaml.py`.
- Provides map in docs/ from fields to the entities and assays they are used in.
- Give schema and version in success message.
- Generate `field-types.yaml`.
- Update assay list.
- Added WGS directory structure schema.
- Fixed regex on directory structure schema.
- Check that assay terms match approved list. (Right now, they don't.)
- Level 1 description of assay_category: Updated "3" assay categories to "4". Added imaging mass spec.
- work around mypy importlib type hinting problem
- Cleaned up LC-MS directory structure schema.
- Added links to examples in the portal for 5 assays.
- Make LC fields optional.
- Present directory path examples in same column.
- Updated LC-MS directory structure schema.
- Work around mypy importlib type hinting problem.
- Longer assay description for LCMS, and supporting machinery.
- In CI, pin to older Ubuntu version to avoid SSL problems with Uniprot.
- Level 1 description of assay_category: Updated "3" assay categories to "4".
- Added imaging mass spec.
- Work around mypy importlib type hinting problem.
- Antibodies validation is broken; Move test out the way.
- Make email validation effective.
- Add a test to confirm that backslashes aren't ignored during validation.
- Explain allowed values for booleans.
- Update the lcms schema field "lc_temp_value" optional
- Switch to Github CI.
- `cell_barcode_read` description: comma-delimitted.
- Update the lcms schema field "lc_temp_value" optional.
- Hit a different URL for ORCID, that will not give us soft 404s.
- In bash scripts, make python3 explicit.
- Update the flowchart to reflect the roles of Bill and PK.
- Add pipeline info.
- Hotfix on CellDive directory to reflect changes to dataset.
- Updated CellDive directory structure.
- Updated CODEX directory structure.
- Non-assay schema docs were not be update. Fix that.
- Sample was being skipped in doc generation. Fix that.
- Add to enums for `perfusion_solutions` and `ms_source`.
- Upgrade from dependabot.

## v0.0.12 - 2021-07-23

- Catch unrecognized keys in dir schema.
- Ammend LCMS docs.
- Fix CI: point to right branch.
- Document Donor and Sample Metadata process.
- Make the network cache file JSON, for portability.
- Dependabot update.
- Fix typo.
- Explain acronyms.
- Add kwarg to pass-through to tests.
- Update `validate_upload.py` docs.
- Add new LCMS version, and clean up reused fields.
- Make barcode fields optional.
- User donor as a test-bed for ontology-enums.
- Add a warning on pages where every version has been deprecated.
- Add gcms.
- Make some scatacseq fields optional.
- Create CE-MS.
- New version of IMS.
- Add a warning on pages where every version has been deprecated.
- Doc test for deprecated schemas.
- Add 10X multiome to scatacseq.
- Deprecated flag can now be added to schema.
- CLEANUP rnaseq_assay_method.
- cleanup resolution_z_unit.
- Network problems in report, instead of quitting with stack trace.
- New lightsheet schema, with description of changes.
- Introduced Lightsheet directory schema.
- Ensure that version numbers match the constraint inside the file.
- `maldiims` to `ims`: Only touches URLs; doesn't affect validation.
- Add script to validate any TSV.
- Factor out exit status codes.
- Pull out sc_isolation_tissue_dissociation.
- sequencing_read_format is optional for HCA.
- Disallow N/A values.
- Pull out the fields that have only one variant.
- Cleanup code for reference validations.
- Better section headers.
- Tighter validation of shared fields in assay schemas.
- Another optional field in HCA scrnaseq.
- Cleanup whitespace in yaml.
- Tools to resolve duplicated field definitions.
- Rearrange YAML so static processing works.

## v0.0.11 - 2021-05-18

- Updated AF and stained microscopy structure schema.
- Updated CODEX directory structure schema.
- No Donor and Tissue ID validation needed for HCA.
- Longer description for Q30.
- Setup GH Pages.
- Fix bug with loading non-HCA schemas that have an HCA variant.
- Fix bug in the `maldiims` schema to use correct file name extension
- Update description of the `.ibd` and `.imzML` files in the `maldiims` schema
- Added example `maldiims` folder structure
- Updated README.md to reflect the `examples/...` folder structure
- Use assay names to make titles.
- Add formalin as a Sample perfusion_solution.
- Style the GH Pages like the portal.
- Catch metadata TSVs with non-ASCII characters.
- More general ignore forurl-status-cache.
- Support Windows environments by converting back-slashes for forward slashes.
- Improve navigation and styling of new GH Pages.
- In cleanup_whitespace.py, avoid printing extra newlines on windows.
- Field templates for sequencing fields.
- Missing `data_path` will no longer cause spurious errors when submission is interpretted as dataset.
- README for `examples/` directory.
- Distinct error codes for different situations.
- Field templates for library fields.
- More doctests.
- Loosen sequential items check, and improve error message.
- Replace "submission" with "upload".

## v0.0.10 - 2021-04-21

- Remove inappropriate syntax highlighting from CLI docs.
- Fix bug in report generation.
- Remove contributors_path from HCA.
- Make the codeowners more granular.
- Distinguish v2 and v3 10x.
- Add expected_cell_count.
- Remove the sequence_limit where not appropriate.
- Chuck missed `source_project` in scrnaseq-hca: Added now.
- Distinguish v2 and v3 10x, and add to HCA as well.
- Add 'Belzer MPS/KPS' as an option.
- Remove links to YAML from MD.
- Cleaned up description on 3D IMC directory schema.
- Updated a description on 3D IMC directory schema.
- Updated regular expression on CODEX directory schema.
- Fix the generated TOC for antibodies.
- Apply "units_for": Units only required is value is given.
- Check for auto-incremented fields.
- If it errors, add a note about cleanup_whitespace.py.
- Apply missing constraints to scrnaseq.
- Consistent pattern constraint for sequencing_read_format.
- Diagram of overall repo structure; Explain doc build process.
- Remove vestigial "Level 3".
- Fixed typo in CODEX directory schema.
- Make more fields optional in HCA scrnaseq.
- Make it work with Python 3.6.
- Create subdirectories for `examples` and `tests` to clean up the top level.
- Add v1 for all schemas.
- Introduce scrnaseq-hca.
- Look for a `source_project` field to distinguish schemas.
- Move script docs into subdirectory, and improve coverage.
- Put TOC in blockquote: semantics are't right, but it indents.
- Simplify sample ID regex.
- Cache network responses to disk.
- Add the generated YAML to the output directory.
- Generate a report about the metadata values used in Elasticsearch.

## v0.0.9 - 2021-03-16

- Fix typo in CellDIVE.
- Update CLI usage to highlight sample validation.
- Update lightsheet docs.
- Update IMC docs.
- Add concentration to antibodies.
- Factor out Frictionless to give us more control over table validation.
- Check for CSV instead of TSV.
- Better error message for missing and mis-ordered fields.
- No longer require contributor middle names.
- Make network checks a part of the schema; Skip None values.
- Check for values which Excel has "helpfully" auto-incremented.
- Add 4C as a preservation temperature.
- Add units_for, so unused units aren't needed in the spreadsheet.
- Ivan is primary contact for directory work.
- Make network checks a part of the schema.
- Get rid of special-purpose logic for level-1
- Fix typo in nano enum.
- Clearer error when it can't find matching assay name.
- Downgrade dependency for compatibility with HuBMAP commons.
- Directory structure for scatacseq.
- Add 3D IMC table and directory schemas.
- Link to the yaml for both directory and metadata schemas.
- Directory structure for scatacseq and scrnaseq: They share a symlink.
- Add help document.
- Factor out the checks, make OO, and make error messages configurable.
- Slightly better errors when a directory is found when a TSV is expected.
- Make as_text_list the default output format.
- Script to generate CSV for fields and enums.
- Add version number to schemas.
- Clarify guidelines for direction schemas.

## v0.0.8 - 2021-02-10

- Update CODEX directory structure
- Allow "X" as final character of ORCID.
- Ping the respective services to confirm the ORCIDs, RR IDs, and Uniprot IDs are actually good.
- Add encoding as CLI param.
- Add `--offline` option, and use it internally.
- Fix the CLI parameter parsing: Either `--local_directory` or `--tsv_paths` must be provided.
- Allow examples of path rexes to be provided, and fix bug.
- Use the SciCrunch resolver for RR IDs.
- More helpful message if decoding error.
- State stability policy.
- Show the URL that produced the 404, and unify the code.
- Warning if missing "assay_type".
- Add lightsheet.
- Add a slot for a free-text note.
- Friendlier error if trying to validate Antibodies or Contributors as metadata.
- Update directory description docs.
- Upgrade to latest version of Frictionless. The content of error messages has changed.
- Clarify description of CODEX channelnames_report.csv.
- Add flowchart documenting the consensus submission process.
- cleanup-whitespace.py
- Issue templates to operationalize new process for handling post-release changes.
- Support versioning of metadata schemas.
- Add channel_id description to CellDIVE

## v0.0.7 - 2021-01-13

- Improved error messages in Excel.
- Define donor terms.
- Update MALDI terms.
- Demonstrate that validation of one-line-tsv-in-directory will work.
- Add an include mechanism to reduce duplication in the configs, and use it.
- Add Celldive.
- Add an include mechanism to reduce duplication in the configs.
- New organs will be coming in. Loosen regex.
- Give test.sh an optional argument, to pick-up the test run in the middle.
- Remove wildcards from dir schemas which have not been delivered.
- Update Celldive and CODEX directory schemas.
- Sort file errors for stability.
- Check protocols io DOIs.
- Remove option to validate against directory structure in Globus.
- Loosen ID regex to allow lymph nodes. (Chuck's mistake!)

## v0.0.6 - 2020-12-07

- Add thumbnail to directory schema.
- Add machinery to include regex examples in docs.
- Run mypy, but only on the one file that has type annotations.
- Consolidate TSV reading to avoid inconsistencies in character encoding.
- Remove option for directory schema "subtypes".
- Read type from first line of TSV, instead of from filename.
- Remove vestigial line from flake8 config.
- Instructions for working groups providing descriptions.
- Remove extraneous parts from Sample doc.
- Document contributors.tsv
- Warn if two TSVs are for the same assay type.
- Give example of single TSV validation.
- Add SLIDEseq.
- Add antibodies.tsv.
- Generate Excel files.
- Fix a commandline hint when tests fail.
- Escape RE in directory schema.
- Unify generation of assay and other docs.
- Supply XLSX for non-assays.
- Fix links.
- Unconstrain channel_id and uniprot.
- SLIDEseq dir schema.
- Test validation of antibodies.tsv

## v0.0.5 - 2020-11-09

- Change "mixif" to "mxif".
- Expose sample field descriptions for use in portal.
- Add missing assay type to enum.
- ng/ul to nM.
- Change to flat directory schema structure.
- Dir Schema for MALDI-IMS.
- AF dir schema.
- Update README, and diagram.
- Add extras directory.
- Prettier HTML output.
- Add donor.yaml, where we can explain donor metadata fields, and hook it into field-descriptions.yaml.
- Add ingest-validation-tests submodule.
- nanodesi/pots table schema.
- Add as_text_list option.
- plugin_validator started.
- Add donor.yaml, where we can explain donor metadata fields.
- Fix the build.
- Now that we have agreed on extras/, expose in docs.
- Contributors table schema.
- Add extra validation hooks.
- Add nano docs.
- Run plugin tests only from command line argument
- Add stained imagery directory schema.
- Update CODEX directory schema: Require PDF.
- Get rid of unified.yaml.
- Point at docs on portal.
- Remove missing example.
- Add is_qa_qc to dir schema table.
- Add passing contributors.tsv

## v0.0.4 - 2020-06-26

### Added

- Add Sample field descriptions.
- Change to "validate_samples".
- Get enums in sync, and doctest the logic.
- Add liquid nitrogen
- Revise sample metadata.
- Fix Regexes in MD.
- Sample metadata validation
- ... and fill in draft details.
- ... and fill in headers and add unit columns.
- Fill in TODOs.
- Generate unified description list.
- Links to background docs.
- Pre-fill enums in TSVs
- Generator will stub the Level-1 overrides.
- Units on IMC.
- Submission structure diagram.
- Autogenerate "Leave blank if not applicable".
- Add bulkrnaseq and bulkatacseq.
- Add WGS and IMC.
- Dump unified yaml for each type. (This will be pulled on the portal side.)
- Add enum constraints to unit fields, and replace TODOs.
- Check that directory schemas exist.

### Changed

- Simplified directory validation.
- mass -> mz.
- bulkrnaseq QA is just RIN.
- Add bytes to IMC.
- LCMS capitals.
- Update wgs enum
- More accurate sample ID regex.
- Reorder LCMS fields.
- `atacseq` to `scatacseq`.
- Make sc_isolation_enrichment in scrnaseq optional.
- Free-form cell_barcode_read.
- Add bulkrnaseq, bulkatacseq, and wgs fields.
- mass/charge is unitless in MS: Remove field.
- TSV parsing conforms to excel-tsv: No longer ignoring backslashes.
- More explicit label for patterns in MD.
- TSV filenames match what will be required downstream.
- IMS -> MALDI-IMS

### Removed

- avg_insert_size from bulkatacseq.

## [v0.0.3](https://github.com/hubmapconsortium/ingest-validation-tools/tree/v0.0.3) - 2020-05-04

### Added

- Additional scrnaseq types and columns.
- Add a number of Assay types for Vanderbilt.
- Friendlier error if data_path is missing.
- Add polysaccharides as analyte_class.
- Ignore glob patterns and not just fixed files.
  If other patterns are given, dot-files must be explicitly ignored.

### Changed

- Remove parenthesis from assay type.
- Assume Latin-1 encoding for TSVs rather than UTF-8.
- Update LC-MS fields.
- Separate level-2 schemas in source.
- Separate type and TSV path with space instead of ":" in CLI.
- Make analyte_class optional for some assays.
- Tweak LCMS fields.

## [v0.0.2](https://github.com/hubmapconsortium/ingest-validation-tools/tree/v0.0.2) - 2020-04-25

### Added

- Mirror Globus directory to local cache.
- Fix `--type_metadata` so it still works without a submission directory.
- Add `--optional_fields` to temporarily ignore the given fields.
- Add `--ignore_files` to ignore particular top-level files.
- Ignore dot-files. No command-line option to enable stricter validation, for now.
- Add scrnaseq.
- Open error report in browser.

### Changed

- Make the ATACseq validation more flexible.
- Less confusing representation of enums in docs.
- Allow lower level schemas to override aspects of the Level 1 schema.
- Make DOIs required again: Fields to consider optional can be set on commandline.
- Add more options to atacseq enum.
- Update CODEX directory schema to match what is actually delivered.

## [v0.0.1](https://github.com/hubmapconsortium/ingest-validation-tools/tree/v0.0.1) - 2020-04-13

### Added

- Validate structure of Akoya CODEX submissions.
- Generate submission template.
- Check that fixture-based tests actually ran.
- Check types early, rather than waiting for file-not-found.
- Generate JSON Schema from simpler Table Schema.
- Use schema to check that submission headers are correct, and reference by letter if not.
- Filling in details for CODEX Schema.
- Stanford directory schema.
- Convert column numbers to spreadsheet-style letters.
- Table of contents in generated doc.
- Added number_of_channels
- Added constraints to generated docs.
- Support timezone offset (rather than abbreviation).
- Add ATAC-seq and revise schema; fixed caps; Added descriptions.
- Validate DOIs for protocols.io.
- Added "Paths" section to both.
- Make periods in blank lines optional.
- Make fields required.
- Validate donor and sample IDs.
- Check that CLI docs are up to date.
- Validate the data_path.
- Allow multiple metadata.tsvs.
- Validate against Globus.
- Support multiple TSVs.
- Use <details> in ToC.
- Link to Google doc spec.
- Allow Globus File Browser URL to be used directly.
- Gratuitous Emojis!
- seqfish
- Deeply structured YAML error reports.
- Check for multiply referenced, or unreferenced paths.

### Changed

- CSV -> TSV
- Make the schema validation errors more readable
- Doctests are scanned from directory, rather than read from single file.
- Change the modeling of replicate groups.
- `parent_id` to `tissue_id`
- Link to raw TSV.
- No more UUIDs.
- Ignore blank lines in TSV.
- Tighter numeric constraints on ATAC-seq.
- Generate all docs at once.
- Add more enums.
- Unify Level 1 metadata definitions.
- Revert DOI format.
- No longer checking consistency of donor and sample.
- Remove generic schema.
- python3 in hash-bang.
- Reorganize fixtures.
- Stop generating JSON Schema, for now.
- Define path fields only in one place.
- Remove timezone offset.
- Autogenerate parts of table schema.
- New note to clarify git is required.<|MERGE_RESOLUTION|>--- conflicted
+++ resolved
@@ -39,15 +39,13 @@
 - Bail earlier in validation if there are errors in metadata/dir/refs
 - Update Antibodies
 - Remove NanoSplits
-<<<<<<< HEAD
-- Implemented soft assay types for canonical assay names and dir structures
-=======
 - Update hifi, mibi, imc
 - Fix imc-2d docs
 - Fix imc-2d dir docs
 - Add link to OME-Tiff docs
 - Remove WGS, CE-MS, GC-MS, and RNAseq (GeoMx)
->>>>>>> a32e9a58
+- Implemented soft assay types/assayclassifier endpoint for canonical assay names and dir structures
+- Added mock response test data for offline testing
 
 ## v0.0.15 - 2023-04-04
 
