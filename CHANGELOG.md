# Changelog

## v0.0.27 (in progress)
- Update Visium with probes directory schema pt 3
- Update Segmentation masks directory schema
- Updating tests based on new dir schema major versions and assayclassifier responses
- Removing references to deprecated Search API endpoint 'assayname'
- Update Phenocycler directory schema
- Update GeoMx NGS directory schema
<<<<<<< HEAD
- Release Xenium
=======
- Update shared upload check
>>>>>>> ca7a024c

## v0.0.26
- Update GeoMx NGS directory schema
- Update MERFISH directory schema
- Update LC-MS directory schema
- Update Visium with probes directory schema
- Update Visium with probes directory schema pt 2

## v0.0.25
- Update GeoMx NGS directory schema
- Added EPIC dataset field derived_dataset_type to UNIQUE_FIELDS_MAP

## v0.0.24
- Release MERFISH
- Add MERFISH directory schema
- Fix documentation issue for MERFISH
- Add CEDAR link for MERFISH
- Update MERFISH directory schema
- Update Phenocycler docs
- Update MERFISH directory schema
- Add next-gen Cell DIVE directory schema
- Update MIBI directory schema
- Update Visium no probes directory schema
- Add Cell DIVE to index
- Update Segmentation Masks directory schema
- Update Visium with probes directory schema
- Update Visium no probes directory schema
- Update Visium with probes directory schema
- Update Visium no probes directory schema
- Change to EntityTypeInfo constraint format to support constraints endpoint

## v0.0.23
- Add token to validation_utils.get_assaytype_data, replace URL string concatenation with urllib

## v0.0.22
- Fix logging length issue in Upload.multi_parent
- Minor change to Visium with probes directory schema
- Minor change to Visium no probes directory schema
- Update docs for Visium directories

## v0.0.21
- Fix the changelog to reflect the current version.
- Fix row number mismatch between validation and spreadsheet validator response

## v0.0.20
- Fix row number mismatch between validation and spreadsheet validator response

## v0.0.19
- Directory validation changes for "shared" uploads
- Update Phenocycler directory schema
- Remove bad paths from LC-MS directory schema
- Allow multiple comma-separated parent_sample_id values
- Accommodate dir schema minor versions
- Fix ORCID URL checking
- Add MUSIC next-gen directory schema
- Updating documentation
- Change Upload error output to dataclass
- Revert deprecation of field YAML files
- Update MUSIC directory schema
- Add semantic version to plugin test base class
- Fix row number mismatch between validation and spreadsheet validator response
- Adding entity constraints check
- Adding ability to report names of successfully run plugins

## v0.0.18

- Update PhenoCycler directory schema
- Update to prevent standalone child datasets in multi-assay upload
- Update to prevent multiple dataset types in a non-multi-assay upload
- Update MIBI directory schema
- Update Visium (with probes) directory schema
- Update Auto-fluorescence directory schema
- Update Confocal directory schema
- Update Enhanced SRS directory schema
- Update Light Sheet directory schema
- Update Second Harmonic Generation directory schema
- Update Thick Section Multiphoton MxIF directory schema
- Integrate SenNet app_context
- Updating testing
- Change to error messaging related to get_assaytype_data failures
- Update Lightsheet directory schema
- Update Histology to include description on OME-TIFFs
- Update Histology with links
- Update GeoMx NGS directory schema
- Ported murine from SenNet
- Update Histology directory schema
- Bugfix stripping trailing slash in ingest api url
- Converted upload `_url_checks` to use `_get_method` for SenNet compatibility
- Add CEDAR template for murine-source
- Add donor field descriptions back, remove murine-source descriptions
- Temporarily exclude certain assays from the documentation

## v0.0.17

- Update atacseq cedar link
- Add Phenocycler next-gen directory schema
- Update Histology next-gen directory schema
- Add LC-MS next-gen directory schema
- Add GeoMx NGS next-gen directory schema
- Update PhenoCycler and Histology to 2.2.0
- Update CEDAR links for PhenoCycler & Histology
- Refactor Upload to avoid validating the same contributors.tsv multiple times / running plugins over files multiple times
- Add entry for segmentation-mask
- Modify directory schema validation such that it takes empty directories into account
- Add Publication next-gen directory schema
- Update ATAC/RNA/10X documentation
- Update Cell Dive documentation
- Update to support passing list of data_paths to ingest-validation-tests plugins
- Adding linting/formatting GitHub actions

## v0.0.16

- add support for Publication type
- updated issue templates.
- removed donor metadata spec (had not been in use)
- Added examples for fields with pattern constraint
- Replaced `preparation_temperature` with `preparation_condition` and updated associated enumerations in the sample-section, sample-block, and sample-suspension schemas
- Replaced `storage_temperature` with `storage_method` and updated associated enumerations in the sample-section, sample-block, and sample-suspension schemas
- Updated enum 'bulk RNA' assay type to be 'bulk-RNA' across tools
- Adding organ v2 schema
- Added publication docs
- Removed double publication enum (P/p)
- Updated publication directory schema 20230616
- Changes for CEDAR docs
- Tweaks for CEDAR release
- Release new assays with links
- Fix in place to avoid assay conflicts with new assays
- Rework wording for CEDAR updates
- Updated upload.py to integrate CEDAR validation, replaced walrus operators, removed unused import
- Updated CEDAR validation routine based on changes to Spreadsheet Validator
- Updated tests based on changes to error dict structure
- Tested both CEDAR and local validation paths
- Make changes to Histology based on feedback
- Update documentation based on feedback
- Addtional changes to Histology
- Adding SenNet display changes
- Add contributor TSV CEDAR checking
- Add CEDAR examples
- Update CEDAR links for set of assays
- Split docs into current and deprecated
- Update Visium CEDAR template link
- Remove Visium draft attribute
- Bugfix datetime constraint in library_creation_date.yaml
- Update LCMS and add NanoSplits
- Update descriptions for segmentation masks
- Add description to codex doc page
- Bail earlier in validation if there are errors in metadata/dir/refs
- Update Antibodies
- Remove NanoSplits
- Update hifi, mibi, imc
- Fix imc-2d docs
- Fix imc-2d dir docs
- Add link to OME-Tiff docs
- Remove WGS, CE-MS, GC-MS, and RNAseq (GeoMx)
- Update histology and segmentation mask directory schemas
- Update hifi-slide to hifi-slides
- Fix changelog error
- Fix CI
- Update MIBI and IMC2D directory schemas
- Fix to support display of errors for CEDAR template metadata
- Upate Auto-fluorescence, Confocal, and Light Sheet directory schemas
- Additional updates to next-gen histology directory schema
- Implemented soft assay types/assayclassifier endpoint for canonical assay names and dir structures
- Added mock response test data for offline testing
- Add more assays
- Correct Auto-fluorescence lab_processed/annotations path description
- Add Visium with probes next-gen directory schema
- Update MALDI, SIMS, DESI, Visium no probes, and HiFi-Slide directory schemas
- Fix paths in Histology, MIBI, IMC2D, AF, Confocal, Light Sheet, and Visium with probes directory schemas
- Add CODEX, Thick section Multiphoton MxIF, Second Harmonic Generation, and Enhanced Stimulated Raman Spectroscopy (SRS) next-gen directory schemas
- Move Thick section Multiphoton MxIF next-gen directory schema to placeholder file
- Update file path in Visium no probes, Histology, AF, MxIF, SHG, SRS, Confocal, Light Sheet, MALDI, SIMS, DESI
- Remove Organ CEDAR page
- Draft next-gen directory schema for SNARE-seq2
- Added multi-assay support
- Delete GeoMX
- Update soft typing to use hyphen, not underscore
- Add SNARE-seq2 and RNAseq with probes next-gen directory schema
- Remove the draft tag from SNARE-seq2
- Regenerate docs for SNARE-seq2

## v0.0.15 - 2023-04-04

- Versioned directory structure schema
- Added MxIF directory structure schema.
- Added Lightsheet version 1.
- bump nokogiri -> 1.13.9 (dependabot)
- Add front-matter to exclude HCA from toc
- Updated CODEX version 0 and documentation.
- Provide an iterator over plugin test classes
- Updated CODEX version 0.
- Added Bulk RNA-seq directory structure schema.
- Added SeqFISH directory structure schema.
- Add a reminder that TSV validation is not sufficient.
- Clearer presentation of unit fields in generated docs.
- Make `contributors_path` required for HCA.
- Parallelize tests.
- Use the assay service to describe how assays are represented in the Portal.
- Adding Comma Separated File support for tissue_id.
- Update assay type for Cell DIVE.
- Updated suspension-fields.yaml and associated files in /docs/sample-suspension.
- Created extra_parameter on upload for future dynamic adding.
- Updated ErrorReport class to be backwards compatible with external calls.
- Added geoMX directory structure schema.
- Update `preparation_maldi_matrix` in imaging MS schema to from enum to open string field.
- Expand file types for stained to not be vendor locked to Leica's `.scn`. Include vendor-neutral `.tiff`.
- Replaced enum `Multiplexed Ion Beam Imaging` with `MIBI` in src
- Added `raw` as a potential directory to look for `segmentation.json` file for `CODEX`.
- Updated error messages to be less programmer centric.
- Updated ims-v2 spec to include DESI as an acceptable enumeration for ms_source.
- Upgraded CI python definition to 3.9.
- Update Cell DIVE with CEDAR UUID
- Add Histology directory schemas
- Fix Histology schema
- Modify validation routine to support multi-assay schemas
- Update MALDI, SIMS, and CODEX
- Update DESI and remove NanoDESI
- Support for conditional directory validation

## v0.0.14 - 2022-06-23

- bump tzingo -> 1.2.10 (dependabot)
- Turn validation of enums back on.
- Mods to plugin validator to fix import problems.
- Return directory schema version and refactor.
- Add new data_collection_mode values for MS assays.
- Add "CODEX2" assay type.
- Deprecate older LCMS schemas.
- Updated LC-MS directory structure schema.
- Remove HTML reporting options.
- Updated IMS directory structure schema.
- Add Clinical Imaging schemas.
- Test under both Python 3.6 and Python 3.10
- Cosmetic updates to the Slide-seq directory structure schema.
- Fix rendering bug on CODEX page by adding linebreaks.
- Add type hints.
- Implement versioning for directory schemas.
- After failure, explain how to continue testing from last error.
- Add `pathology_distance_unit` in place.
- Pin transitive dependencies.
- New sample metadata schemas
- Darker shade of blue, to be consistent with portal.
- Dependabot upgrade to Nokogiri.
- Remove reference to old Travis envvar, so post-merge CI run will pass.
- Explain the distinction between the 10X kit versions.
- Updated CODEX directory structure schema.
- Added MIBI directory structure schema.
- add snRNAseq-10xGenomics-v3
- Make backward incompatible changes to ims-v2 in place, without a new version.
- Preserve the key order in generated YAML, for readability.
- Add 'Multiplex Ion Beam Imaging' assay name
- Permanently remove snRNA and scATACseq assay names
- add snRNAseq-10xGenomics-v2 to the scrnaseq assays
- Move "Unique to this type" below the acquisition instrument fields.
- Add CLI option to allow the use of deprecated schemas.
- Allowing trailing slashes on dataset directories in metadata TSV.
- Add acquisition instrument fields to MIBI that were left out by mistake.
- Just use pytest to run doctests
- Headers are no longer properties of fields.
- Remove mention of `extras/thumbnail.jpg`.
- Add release date to schema.
- Add UMI fields to scrnaseq schema.
- Add Excel sheet describing which fields show up in which schemas.
- Add field descriptions to spreadsheet.
- Temporarily disable checking the assay names in schemas against the global list.
  Entries in the global list are now commented out, and Joel will progressively
  uncomment them.
- Moved `dataset.json` to `raw` or `src_*` directory for CODEX datasets.
- Modify IMC docs

## v0.0.13 - 2022-01-07

- Make more fields explicitly numeric
- Add more donor field descriptions.
- Deprecate contributors-v0.
- Add MIBI schema.
- Add fields for LCMS v3.
- Consistent rendering of code blocks in github pages and github preview.
- Warn about trailing slashes in paths.
- Optionally, dump validation report at the top of the upload.
- In the report notes, record the version of the checkout.
- Improve testing of `generate_field_yaml.py`.
- Provides map in docs/ from fields to the entities and assays they are used in.
- Give schema and version in success message.
- Generate `field-types.yaml`.
- Update assay list.
- Added WGS directory structure schema.
- Fixed regex on directory structure schema.
- Check that assay terms match approved list. (Right now, they don't.)
- Level 1 description of assay_category: Updated "3" assay categories to "4". Added imaging mass spec.
- work around mypy importlib type hinting problem
- Cleaned up LC-MS directory structure schema.
- Added links to examples in the portal for 5 assays.
- Make LC fields optional.
- Present directory path examples in same column.
- Updated LC-MS directory structure schema.
- Work around mypy importlib type hinting problem.
- Longer assay description for LCMS, and supporting machinery.
- In CI, pin to older Ubuntu version to avoid SSL problems with Uniprot.
- Level 1 description of assay_category: Updated "3" assay categories to "4".
- Added imaging mass spec.
- Work around mypy importlib type hinting problem.
- Antibodies validation is broken; Move test out the way.
- Make email validation effective.
- Add a test to confirm that backslashes aren't ignored during validation.
- Explain allowed values for booleans.
- Update the lcms schema field "lc_temp_value" optional
- Switch to Github CI.
- `cell_barcode_read` description: comma-delimitted.
- Update the lcms schema field "lc_temp_value" optional.
- Hit a different URL for ORCID, that will not give us soft 404s.
- In bash scripts, make python3 explicit.
- Update the flowchart to reflect the roles of Bill and PK.
- Add pipeline info.
- Hotfix on CellDive directory to reflect changes to dataset.
- Updated CellDive directory structure.
- Updated CODEX directory structure.
- Non-assay schema docs were not be update. Fix that.
- Sample was being skipped in doc generation. Fix that.
- Add to enums for `perfusion_solutions` and `ms_source`.
- Upgrade from dependabot.

## v0.0.12 - 2021-07-23

- Catch unrecognized keys in dir schema.
- Ammend LCMS docs.
- Fix CI: point to right branch.
- Document Donor and Sample Metadata process.
- Make the network cache file JSON, for portability.
- Dependabot update.
- Fix typo.
- Explain acronyms.
- Add kwarg to pass-through to tests.
- Update `validate_upload.py` docs.
- Add new LCMS version, and clean up reused fields.
- Make barcode fields optional.
- User donor as a test-bed for ontology-enums.
- Add a warning on pages where every version has been deprecated.
- Add gcms.
- Make some scatacseq fields optional.
- Create CE-MS.
- New version of IMS.
- Add a warning on pages where every version has been deprecated.
- Doc test for deprecated schemas.
- Add 10X multiome to scatacseq.
- Deprecated flag can now be added to schema.
- CLEANUP rnaseq_assay_method.
- cleanup resolution_z_unit.
- Network problems in report, instead of quitting with stack trace.
- New lightsheet schema, with description of changes.
- Introduced Lightsheet directory schema.
- Ensure that version numbers match the constraint inside the file.
- `maldiims` to `ims`: Only touches URLs; doesn't affect validation.
- Add script to validate any TSV.
- Factor out exit status codes.
- Pull out sc_isolation_tissue_dissociation.
- sequencing_read_format is optional for HCA.
- Disallow N/A values.
- Pull out the fields that have only one variant.
- Cleanup code for reference validations.
- Better section headers.
- Tighter validation of shared fields in assay schemas.
- Another optional field in HCA scrnaseq.
- Cleanup whitespace in yaml.
- Tools to resolve duplicated field definitions.
- Rearrange YAML so static processing works.

## v0.0.11 - 2021-05-18

- Updated AF and stained microscopy structure schema.
- Updated CODEX directory structure schema.
- No Donor and Tissue ID validation needed for HCA.
- Longer description for Q30.
- Setup GH Pages.
- Fix bug with loading non-HCA schemas that have an HCA variant.
- Fix bug in the `maldiims` schema to use correct file name extension
- Update description of the `.ibd` and `.imzML` files in the `maldiims` schema
- Added example `maldiims` folder structure
- Updated README.md to reflect the `examples/...` folder structure
- Use assay names to make titles.
- Add formalin as a Sample perfusion_solution.
- Style the GH Pages like the portal.
- Catch metadata TSVs with non-ASCII characters.
- More general ignore forurl-status-cache.
- Support Windows environments by converting back-slashes for forward slashes.
- Improve navigation and styling of new GH Pages.
- In cleanup_whitespace.py, avoid printing extra newlines on windows.
- Field templates for sequencing fields.
- Missing `data_path` will no longer cause spurious errors when submission is interpretted as dataset.
- README for `examples/` directory.
- Distinct error codes for different situations.
- Field templates for library fields.
- More doctests.
- Loosen sequential items check, and improve error message.
- Replace "submission" with "upload".

## v0.0.10 - 2021-04-21

- Remove inappropriate syntax highlighting from CLI docs.
- Fix bug in report generation.
- Remove contributors_path from HCA.
- Make the codeowners more granular.
- Distinguish v2 and v3 10x.
- Add expected_cell_count.
- Remove the sequence_limit where not appropriate.
- Chuck missed `source_project` in scrnaseq-hca: Added now.
- Distinguish v2 and v3 10x, and add to HCA as well.
- Add 'Belzer MPS/KPS' as an option.
- Remove links to YAML from MD.
- Cleaned up description on 3D IMC directory schema.
- Updated a description on 3D IMC directory schema.
- Updated regular expression on CODEX directory schema.
- Fix the generated TOC for antibodies.
- Apply "units_for": Units only required is value is given.
- Check for auto-incremented fields.
- If it errors, add a note about cleanup_whitespace.py.
- Apply missing constraints to scrnaseq.
- Consistent pattern constraint for sequencing_read_format.
- Diagram of overall repo structure; Explain doc build process.
- Remove vestigial "Level 3".
- Fixed typo in CODEX directory schema.
- Make more fields optional in HCA scrnaseq.
- Make it work with Python 3.6.
- Create subdirectories for `examples` and `tests` to clean up the top level.
- Add v1 for all schemas.
- Introduce scrnaseq-hca.
- Look for a `source_project` field to distinguish schemas.
- Move script docs into subdirectory, and improve coverage.
- Put TOC in blockquote: semantics are't right, but it indents.
- Simplify sample ID regex.
- Cache network responses to disk.
- Add the generated YAML to the output directory.
- Generate a report about the metadata values used in Elasticsearch.

## v0.0.9 - 2021-03-16

- Fix typo in CellDIVE.
- Update CLI usage to highlight sample validation.
- Update lightsheet docs.
- Update IMC docs.
- Add concentration to antibodies.
- Factor out Frictionless to give us more control over table validation.
- Check for CSV instead of TSV.
- Better error message for missing and mis-ordered fields.
- No longer require contributor middle names.
- Make network checks a part of the schema; Skip None values.
- Check for values which Excel has "helpfully" auto-incremented.
- Add 4C as a preservation temperature.
- Add units_for, so unused units aren't needed in the spreadsheet.
- Ivan is primary contact for directory work.
- Make network checks a part of the schema.
- Get rid of special-purpose logic for level-1
- Fix typo in nano enum.
- Clearer error when it can't find matching assay name.
- Downgrade dependency for compatibility with HuBMAP commons.
- Directory structure for scatacseq.
- Add 3D IMC table and directory schemas.
- Link to the yaml for both directory and metadata schemas.
- Directory structure for scatacseq and scrnaseq: They share a symlink.
- Add help document.
- Factor out the checks, make OO, and make error messages configurable.
- Slightly better errors when a directory is found when a TSV is expected.
- Make as_text_list the default output format.
- Script to generate CSV for fields and enums.
- Add version number to schemas.
- Clarify guidelines for direction schemas.

## v0.0.8 - 2021-02-10

- Update CODEX directory structure
- Allow "X" as final character of ORCID.
- Ping the respective services to confirm the ORCIDs, RR IDs, and Uniprot IDs are actually good.
- Add encoding as CLI param.
- Add `--offline` option, and use it internally.
- Fix the CLI parameter parsing: Either `--local_directory` or `--tsv_paths` must be provided.
- Allow examples of path rexes to be provided, and fix bug.
- Use the SciCrunch resolver for RR IDs.
- More helpful message if decoding error.
- State stability policy.
- Show the URL that produced the 404, and unify the code.
- Warning if missing "assay_type".
- Add lightsheet.
- Add a slot for a free-text note.
- Friendlier error if trying to validate Antibodies or Contributors as metadata.
- Update directory description docs.
- Upgrade to latest version of Frictionless. The content of error messages has changed.
- Clarify description of CODEX channelnames_report.csv.
- Add flowchart documenting the consensus submission process.
- cleanup-whitespace.py
- Issue templates to operationalize new process for handling post-release changes.
- Support versioning of metadata schemas.
- Add channel_id description to CellDIVE

## v0.0.7 - 2021-01-13

- Improved error messages in Excel.
- Define donor terms.
- Update MALDI terms.
- Demonstrate that validation of one-line-tsv-in-directory will work.
- Add an include mechanism to reduce duplication in the configs, and use it.
- Add Celldive.
- Add an include mechanism to reduce duplication in the configs.
- New organs will be coming in. Loosen regex.
- Give test.sh an optional argument, to pick-up the test run in the middle.
- Remove wildcards from dir schemas which have not been delivered.
- Update Celldive and CODEX directory schemas.
- Sort file errors for stability.
- Check protocols io DOIs.
- Remove option to validate against directory structure in Globus.
- Loosen ID regex to allow lymph nodes. (Chuck's mistake!)

## v0.0.6 - 2020-12-07

- Add thumbnail to directory schema.
- Add machinery to include regex examples in docs.
- Run mypy, but only on the one file that has type annotations.
- Consolidate TSV reading to avoid inconsistencies in character encoding.
- Remove option for directory schema "subtypes".
- Read type from first line of TSV, instead of from filename.
- Remove vestigial line from flake8 config.
- Instructions for working groups providing descriptions.
- Remove extraneous parts from Sample doc.
- Document contributors.tsv
- Warn if two TSVs are for the same assay type.
- Give example of single TSV validation.
- Add SLIDEseq.
- Add antibodies.tsv.
- Generate Excel files.
- Fix a commandline hint when tests fail.
- Escape RE in directory schema.
- Unify generation of assay and other docs.
- Supply XLSX for non-assays.
- Fix links.
- Unconstrain channel_id and uniprot.
- SLIDEseq dir schema.
- Test validation of antibodies.tsv

## v0.0.5 - 2020-11-09

- Change "mixif" to "mxif".
- Expose sample field descriptions for use in portal.
- Add missing assay type to enum.
- ng/ul to nM.
- Change to flat directory schema structure.
- Dir Schema for MALDI-IMS.
- AF dir schema.
- Update README, and diagram.
- Add extras directory.
- Prettier HTML output.
- Add donor.yaml, where we can explain donor metadata fields, and hook it into field-descriptions.yaml.
- Add ingest-validation-tests submodule.
- nanodesi/pots table schema.
- Add as_text_list option.
- plugin_validator started.
- Add donor.yaml, where we can explain donor metadata fields.
- Fix the build.
- Now that we have agreed on extras/, expose in docs.
- Contributors table schema.
- Add extra validation hooks.
- Add nano docs.
- Run plugin tests only from command line argument
- Add stained imagery directory schema.
- Update CODEX directory schema: Require PDF.
- Get rid of unified.yaml.
- Point at docs on portal.
- Remove missing example.
- Add is_qa_qc to dir schema table.
- Add passing contributors.tsv

## v0.0.4 - 2020-06-26

### Added

- Add Sample field descriptions.
- Change to "validate_samples".
- Get enums in sync, and doctest the logic.
- Add liquid nitrogen
- Revise sample metadata.
- Fix Regexes in MD.
- Sample metadata validation
- ... and fill in draft details.
- ... and fill in headers and add unit columns.
- Fill in TODOs.
- Generate unified description list.
- Links to background docs.
- Pre-fill enums in TSVs
- Generator will stub the Level-1 overrides.
- Units on IMC.
- Submission structure diagram.
- Autogenerate "Leave blank if not applicable".
- Add bulkrnaseq and bulkatacseq.
- Add WGS and IMC.
- Dump unified yaml for each type. (This will be pulled on the portal side.)
- Add enum constraints to unit fields, and replace TODOs.
- Check that directory schemas exist.

### Changed

- Simplified directory validation.
- mass -> mz.
- bulkrnaseq QA is just RIN.
- Add bytes to IMC.
- LCMS capitals.
- Update wgs enum
- More accurate sample ID regex.
- Reorder LCMS fields.
- `atacseq` to `scatacseq`.
- Make sc_isolation_enrichment in scrnaseq optional.
- Free-form cell_barcode_read.
- Add bulkrnaseq, bulkatacseq, and wgs fields.
- mass/charge is unitless in MS: Remove field.
- TSV parsing conforms to excel-tsv: No longer ignoring backslashes.
- More explicit label for patterns in MD.
- TSV filenames match what will be required downstream.
- IMS -> MALDI-IMS

### Removed

- avg_insert_size from bulkatacseq.

## [v0.0.3](https://github.com/hubmapconsortium/ingest-validation-tools/tree/v0.0.3) - 2020-05-04

### Added

- Additional scrnaseq types and columns.
- Add a number of Assay types for Vanderbilt.
- Friendlier error if data_path is missing.
- Add polysaccharides as analyte_class.
- Ignore glob patterns and not just fixed files.
  If other patterns are given, dot-files must be explicitly ignored.

### Changed

- Remove parenthesis from assay type.
- Assume Latin-1 encoding for TSVs rather than UTF-8.
- Update LC-MS fields.
- Separate level-2 schemas in source.
- Separate type and TSV path with space instead of ":" in CLI.
- Make analyte_class optional for some assays.
- Tweak LCMS fields.

## [v0.0.2](https://github.com/hubmapconsortium/ingest-validation-tools/tree/v0.0.2) - 2020-04-25

### Added

- Mirror Globus directory to local cache.
- Fix `--type_metadata` so it still works without a submission directory.
- Add `--optional_fields` to temporarily ignore the given fields.
- Add `--ignore_files` to ignore particular top-level files.
- Ignore dot-files. No command-line option to enable stricter validation, for now.
- Add scrnaseq.
- Open error report in browser.

### Changed

- Make the ATACseq validation more flexible.
- Less confusing representation of enums in docs.
- Allow lower level schemas to override aspects of the Level 1 schema.
- Make DOIs required again: Fields to consider optional can be set on commandline.
- Add more options to atacseq enum.
- Update CODEX directory schema to match what is actually delivered.

## [v0.0.1](https://github.com/hubmapconsortium/ingest-validation-tools/tree/v0.0.1) - 2020-04-13

### Added

- Validate structure of Akoya CODEX submissions.
- Generate submission template.
- Check that fixture-based tests actually ran.
- Check types early, rather than waiting for file-not-found.
- Generate JSON Schema from simpler Table Schema.
- Use schema to check that submission headers are correct, and reference by letter if not.
- Filling in details for CODEX Schema.
- Stanford directory schema.
- Convert column numbers to spreadsheet-style letters.
- Table of contents in generated doc.
- Added number_of_channels
- Added constraints to generated docs.
- Support timezone offset (rather than abbreviation).
- Add ATAC-seq and revise schema; fixed caps; Added descriptions.
- Validate DOIs for protocols.io.
- Added "Paths" section to both.
- Make periods in blank lines optional.
- Make fields required.
- Validate donor and sample IDs.
- Check that CLI docs are up to date.
- Validate the data_path.
- Allow multiple metadata.tsvs.
- Validate against Globus.
- Support multiple TSVs.
- Use <details> in ToC.
- Link to Google doc spec.
- Allow Globus File Browser URL to be used directly.
- Gratuitous Emojis!
- seqfish
- Deeply structured YAML error reports.
- Check for multiply referenced, or unreferenced paths.

### Changed

- CSV -> TSV
- Make the schema validation errors more readable
- Doctests are scanned from directory, rather than read from single file.
- Change the modeling of replicate groups.
- `parent_id` to `tissue_id`
- Link to raw TSV.
- No more UUIDs.
- Ignore blank lines in TSV.
- Tighter numeric constraints on ATAC-seq.
- Generate all docs at once.
- Add more enums.
- Unify Level 1 metadata definitions.
- Revert DOI format.
- No longer checking consistency of donor and sample.
- Remove generic schema.
- python3 in hash-bang.
- Reorganize fixtures.
- Stop generating JSON Schema, for now.
- Define path fields only in one place.
- Remove timezone offset.
- Autogenerate parts of table schema.
- New note to clarify git is required.<|MERGE_RESOLUTION|>--- conflicted
+++ resolved
@@ -7,11 +7,8 @@
 - Removing references to deprecated Search API endpoint 'assayname'
 - Update Phenocycler directory schema
 - Update GeoMx NGS directory schema
-<<<<<<< HEAD
+- Update shared upload check
 - Release Xenium
-=======
-- Update shared upload check
->>>>>>> ca7a024c
 
 ## v0.0.26
 - Update GeoMx NGS directory schema
