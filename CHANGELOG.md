--- conflicted
+++ resolved
@@ -9,11 +9,8 @@
 ### Changed
 - Make the ATACseq validation more flexible.
 - Less confusing representation of enums in docs.
-<<<<<<< HEAD
 - Allow lower level schemas to override aspects of the Level 1 schema.
-=======
 - Make DOIs required again: Fields to consider optional can be set on commandline.
->>>>>>> f616d908
 
 ## [v0.0.1](https://github.com/hubmapconsortium/ingest-validation-tools/tree/v0.0.1) - 2020-04-13
 ### Added
