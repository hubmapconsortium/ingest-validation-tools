--- conflicted
+++ resolved
@@ -27,11 +27,8 @@
 - Addtional changes to Histology
 - Adding SenNet display changes
 - Add contributor TSV CEDAR checking
-<<<<<<< HEAD
 - Add CEDAR examples
-=======
 - Update CEDAR links for set of assays
->>>>>>> e02e916e
 
 ## v0.0.15 - 2023-04-04
 
