# Changelog

## v0.0.5 - In progress
- Change "mixif" to "mxif".
- Expose sample field descriptions for use in portal.
- Add missing assay type to enum.
- ng/ul to nM.
- Change to flat directory schema structure.
- Dir Schema for MALDI-IMS.
- AF dir schema.
- Update README, and diagram.
- Add extras directory.
- Prettier HTML output.
- Add donor.yaml, where we can explain donor metadata fields, and hook it into field-descriptions.yaml.
- Add ingest-validation-tests submodule.
- nanodesi/pots table schema.
- Add as_text_list option.
- plugin_validator started.
- Add donor.yaml, where we can explain donor metadata fields.
- Fix the build.
- Now that we have agreed on extras/, expose in docs.
- Contributors table schema.
- Add extra validation hooks.
- Add nano docs.
<<<<<<< HEAD
- Run plugin tests only from command line argument
=======
- Add stained imagery directory schema.
- Update CODEX directory schema: Require PDF.
- Get rid of unified.yaml.
- Point at docs on portal.
>>>>>>> a335f3b8

## v0.0.4 - 2020-06-26
### Added
- Add Sample field descriptions.
- Change to "validate_samples".
- Get enums in sync, and doctest the logic.
- Add liquid nitrogen
- Revise sample metadata.
- Fix Regexes in MD.
- Sample metadata validation
- ... and fill in draft details.
- ... and fill in headers and add unit columns.
- Fill in TODOs.
- Generate unified description list.
- Links to background docs.
- Pre-fill enums in TSVs
- Generator will stub the Level-1 overrides.
- Units on IMC.
- Submission structure diagram.
- Autogenerate "Leave blank if not applicable".
- Add bulkrnaseq and bulkatacseq.
- Add WGS and IMC.
- Dump unified yaml for each type. (This will be pulled on the portal side.)
- Add enum constraints to unit fields, and replace TODOs.
- Check that directory schemas exist.
### Changed
- Simplified directory validation.
- mass -> mz.
- bulkrnaseq QA is just RIN.
- Add bytes to IMC.
- LCMS capitals.
- Update wgs enum
- More accurate sample ID regex.
- Reorder LCMS fields.
- `atacseq` to `scatacseq`.
- Make sc_isolation_enrichment in scrnaseq optional.
- Free-form cell_barcode_read.
- Add bulkrnaseq, bulkatacseq, and wgs fields.
- mass/charge is unitless in MS: Remove field.
- TSV parsing conforms to excel-tsv: No longer ignoring backslashes.
- More explicit label for patterns in MD.
- TSV filenames match what will be required downstream.
- IMS -> MALDI-IMS
### Removed
- avg_insert_size from bulkatacseq.

## [v0.0.3](https://github.com/hubmapconsortium/ingest-validation-tools/tree/v0.0.3) - 2020-05-04
### Added
- Additional scrnaseq types and columns.
- Add a number of Assay types for Vanderbilt.
- Friendlier error if data_path is missing.
- Add polysaccharides as analyte_class.
- Ignore glob patterns and not just fixed files.
If other patterns are given, dot-files must be explicitly ignored.
### Changed
- Remove parenthesis from assay type.
- Assume Latin-1 encoding for TSVs rather than UTF-8.
- Update LC-MS fields.
- Separate level-2 schemas in source.
- Separate type and TSV path with space instead of ":" in CLI.
- Make analyte_class optional for some assays.
- Tweak LCMS fields.

## [v0.0.2](https://github.com/hubmapconsortium/ingest-validation-tools/tree/v0.0.2) - 2020-04-25
### Added
- Mirror Globus directory to local cache.
- Fix `--type_metadata` so it still works without a submission directory.
- Add `--optional_fields` to temporarily ignore the given fields.
- Add `--ignore_files` to ignore particular top-level files.
- Ignore dot-files. No command-line option to enable stricter validation, for now.
- Add scrnaseq.
- Open error report in browser.
### Changed
- Make the ATACseq validation more flexible.
- Less confusing representation of enums in docs.
- Allow lower level schemas to override aspects of the Level 1 schema.
- Make DOIs required again: Fields to consider optional can be set on commandline.
- Add more options to atacseq enum.
- Update CODEX directory schema to match what is actually delivered.

## [v0.0.1](https://github.com/hubmapconsortium/ingest-validation-tools/tree/v0.0.1) - 2020-04-13
### Added
- Validate structure of Akoya CODEX submissions.
- Generate submission template.
- Check that fixture-based tests actually ran.
- Check types early, rather than waiting for file-not-found.
- Generate JSON Schema from simpler Table Schema.
- Use schema to check that submission headers are correct, and reference by letter if not.
- Filling in details for CODEX Schema.
- Stanford directory schema.
- Convert column numbers to spreadsheet-style letters.
- Table of contents in generated doc.
- Added number_of_channels
- Added constraints to generated docs.
- Support timezone offset (rather than abbreviation).
- Add ATAC-seq and revise schema; fixed caps; Added descriptions.
- Validate DOIs for protocols.io.
- Added "Paths" section to both.
- Make periods in blank lines optional.
- Make fields required.
- Validate donor and sample IDs.
- Check that CLI docs are up to date.
- Validate the data_path.
- Allow multiple metadata.tsvs.
- Validate against Globus.
- Support multiple TSVs.
- Use <details> in ToC.
- Link to Google doc spec.
- Allow Globus File Browser URL to be used directly.
- Gratuitous Emojis!
- seqfish
- Deeply structured YAML error reports.
- Check for multiply referenced, or unreferenced paths.
### Changed
- CSV -> TSV
- Make the schema validation errors more readable
- Doctests are scanned from directory, rather than read from single file.
- Change the modeling of replicate groups.
- `parent_id` to `tissue_id`
- Link to raw TSV.
- No more UUIDs.
- Ignore blank lines in TSV.
- Tighter numeric constraints on ATAC-seq.
- Generate all docs at once.
- Add more enums.
- Unify Level 1 metadata definitions.
- Revert DOI format.
- No longer checking consistency of donor and sample.
- Remove generic schema.
- python3 in hash-bang.
- Reorganize fixtures.
- Stop generating JSON Schema, for now.
- Define path fields only in one place.
- Remove timezone offset.
- Autogenerate parts of table schema.<|MERGE_RESOLUTION|>--- conflicted
+++ resolved
@@ -22,14 +22,11 @@
 - Contributors table schema.
 - Add extra validation hooks.
 - Add nano docs.
-<<<<<<< HEAD
 - Run plugin tests only from command line argument
-=======
 - Add stained imagery directory schema.
 - Update CODEX directory schema: Require PDF.
 - Get rid of unified.yaml.
 - Point at docs on portal.
->>>>>>> a335f3b8
 
 ## v0.0.4 - 2020-06-26
 ### Added
