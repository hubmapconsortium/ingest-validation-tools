--- conflicted
+++ resolved
@@ -3,13 +3,10 @@
 ## v0.0.18 (in progress)
 
 - Update PhenoCycler directory schema
-<<<<<<< HEAD
-- Directory validation changes for "shared" uploads
-=======
 - Update to prevent standalone child datasets in multi-assay upload
 - Update to prevent multiple dataset types in a non-multi-assay upload
 - Update MIBI directory schema
->>>>>>> 8ae8d49b
+- Directory validation changes for "shared" uploads
 
 ## v0.0.17
 
