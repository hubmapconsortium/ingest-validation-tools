--- conflicted
+++ resolved
@@ -1,14 +1,11 @@
 # Changelog
 
 ## v0.0.12 - in progress
-<<<<<<< HEAD
 - Pull out the fields that have only one variant.
-=======
 - Cleanup code for reference validations.
 - Better section headers.
 - Tighter validation of shared fields in assay schemas.
 - Another optional field in HCA scrnaseq.
->>>>>>> 4386652e
 - Cleanup whitespace in yaml.
 - Tools to resolve duplicated field definitions.
 - Rearrange YAML so static processing works.
