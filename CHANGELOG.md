# Changelog

## v0.0.19 (in progress)
- Directory validation changes for "shared" uploads
<<<<<<< HEAD
- Accommodate dir schema minor versions
=======
- Update Phenocycler directory schema
>>>>>>> 000e112b

## v0.0.18

- Update PhenoCycler directory schema
- Update to prevent standalone child datasets in multi-assay upload
- Update to prevent multiple dataset types in a non-multi-assay upload
- Update MIBI directory schema
- Update Visium (with probes) directory schema
- Update Auto-fluorescence directory schema
- Update Confocal directory schema
- Update Enhanced SRS directory schema
- Update Light Sheet directory schema
- Update Second Harmonic Generation directory schema
- Update Thick Section Multiphoton MxIF directory schema
- Integrate SenNet app_context
- Updating testing
- Change to error messaging related to get_assaytype_data failures
- Update Lightsheet directory schema
- Update Histology to include description on OME-TIFFs
- Update Histology with links
- Update GeoMx NGS directory schema
- Ported murine from SenNet
- Update Histology directory schema
- Bugfix stripping trailing slash in ingest api url
- Converted upload `_url_checks` to use `_get_method` for SenNet compatibility

## v0.0.17

- Update atacseq cedar link
- Add Phenocycler next-gen directory schema
- Update Histology next-gen directory schema
- Add LC-MS next-gen directory schema
- Add GeoMx NGS next-gen directory schema
- Update PhenoCycler and Histology to 2.2.0
- Update CEDAR links for PhenoCycler & Histology
- Refactor Upload to avoid validating the same contributors.tsv multiple times / running plugins over files multiple times
- Add entry for segmentation-mask
- Modify directory schema validation such that it takes empty directories into account
- Add Publication next-gen directory schema
- Update ATAC/RNA/10X documentation
- Update Cell Dive documentation
- Update to support passing list of data_paths to ingest-validation-tests plugins
- Adding linting/formatting GitHub actions

## v0.0.16

- add support for Publication type
- updated issue templates.
- removed donor metadata spec (had not been in use)
- Added examples for fields with pattern constraint
- Replaced `preparation_temperature` with `preparation_condition` and updated associated enumerations in the sample-section, sample-block, and sample-suspension schemas
- Replaced `storage_temperature` with `storage_method` and updated associated enumerations in the sample-section, sample-block, and sample-suspension schemas
- Updated enum 'bulk RNA' assay type to be 'bulk-RNA' across tools
- Adding organ v2 schema
- Added publication docs
- Removed double publication enum (P/p)
- Updated publication directory schema 20230616
- Changes for CEDAR docs
- Tweaks for CEDAR release
- Release new assays with links
- Fix in place to avoid assay conflicts with new assays
- Rework wording for CEDAR updates
- Updated upload.py to integrate CEDAR validation, replaced walrus operators, removed unused import
- Updated CEDAR validation routine based on changes to Spreadsheet Validator
- Updated tests based on changes to error dict structure
- Tested both CEDAR and local validation paths
- Make changes to Histology based on feedback
- Update documentation based on feedback
- Addtional changes to Histology
- Adding SenNet display changes
- Add contributor TSV CEDAR checking
- Add CEDAR examples
- Update CEDAR links for set of assays
- Split docs into current and deprecated
- Update Visium CEDAR template link
- Remove Visium draft attribute
- Bugfix datetime constraint in library_creation_date.yaml
- Update LCMS and add NanoSplits
- Update descriptions for segmentation masks
- Add description to codex doc page
- Bail earlier in validation if there are errors in metadata/dir/refs
- Update Antibodies
- Remove NanoSplits
- Update hifi, mibi, imc
- Fix imc-2d docs
- Fix imc-2d dir docs
- Add link to OME-Tiff docs
- Remove WGS, CE-MS, GC-MS, and RNAseq (GeoMx)
- Update histology and segmentation mask directory schemas
- Update hifi-slide to hifi-slides
- Fix changelog error
- Fix CI
- Update MIBI and IMC2D directory schemas
- Fix to support display of errors for CEDAR template metadata
- Upate Auto-fluorescence, Confocal, and Light Sheet directory schemas
- Additional updates to next-gen histology directory schema
- Implemented soft assay types/assayclassifier endpoint for canonical assay names and dir structures
- Added mock response test data for offline testing
- Add more assays
- Correct Auto-fluorescence lab_processed/annotations path description
- Add Visium with probes next-gen directory schema
- Update MALDI, SIMS, DESI, Visium no probes, and HiFi-Slide directory schemas
- Fix paths in Histology, MIBI, IMC2D, AF, Confocal, Light Sheet, and Visium with probes directory schemas
- Add CODEX, Thick section Multiphoton MxIF, Second Harmonic Generation, and Enhanced Stimulated Raman Spectroscopy (SRS) next-gen directory schemas
- Move Thick section Multiphoton MxIF next-gen directory schema to placeholder file
- Update file path in Visium no probes, Histology, AF, MxIF, SHG, SRS, Confocal, Light Sheet, MALDI, SIMS, DESI
- Remove Organ CEDAR page
- Draft next-gen directory schema for SNARE-seq2
- Added multi-assay support
- Delete GeoMX
- Update soft typing to use hyphen, not underscore
- Add SNARE-seq2 and RNAseq with probes next-gen directory schema
- Remove the draft tag from SNARE-seq2
- Regenerate docs for SNARE-seq2

## v0.0.15 - 2023-04-04

- Versioned directory structure schema
- Added MxIF directory structure schema.
- Added Lightsheet version 1.
- bump nokogiri -> 1.13.9 (dependabot)
- Add front-matter to exclude HCA from toc
- Updated CODEX version 0 and documentation.
- Provide an iterator over plugin test classes
- Updated CODEX version 0.
- Added Bulk RNA-seq directory structure schema.
- Added SeqFISH directory structure schema.
- Add a reminder that TSV validation is not sufficient.
- Clearer presentation of unit fields in generated docs.
- Make `contributors_path` required for HCA.
- Parallelize tests.
- Use the assay service to describe how assays are represented in the Portal.
- Adding Comma Separated File support for tissue_id.
- Update assay type for Cell DIVE.
- Updated suspension-fields.yaml and associated files in /docs/sample-suspension.
- Created extra_parameter on upload for future dynamic adding.
- Updated ErrorReport class to be backwards compatible with external calls.
- Added geoMX directory structure schema.
- Update `preparation_maldi_matrix` in imaging MS schema to from enum to open string field.
- Expand file types for stained to not be vendor locked to Leica's `.scn`. Include vendor-neutral `.tiff`.
- Replaced enum `Multiplexed Ion Beam Imaging` with `MIBI` in src
- Added `raw` as a potential directory to look for `segmentation.json` file for `CODEX`.
- Updated error messages to be less programmer centric.
- Updated ims-v2 spec to include DESI as an acceptable enumeration for ms_source.
- Upgraded CI python definition to 3.9.
- Update Cell DIVE with CEDAR UUID
- Add Histology directory schemas
- Fix Histology schema
- Modify validation routine to support multi-assay schemas
- Update MALDI, SIMS, and CODEX
- Update DESI and remove NanoDESI
- Support for conditional directory validation

## v0.0.14 - 2022-06-23

- bump tzingo -> 1.2.10 (dependabot)
- Turn validation of enums back on.
- Mods to plugin validator to fix import problems.
- Return directory schema version and refactor.
- Add new data_collection_mode values for MS assays.
- Add "CODEX2" assay type.
- Deprecate older LCMS schemas.
- Updated LC-MS directory structure schema.
- Remove HTML reporting options.
- Updated IMS directory structure schema.
- Add Clinical Imaging schemas.
- Test under both Python 3.6 and Python 3.10
- Cosmetic updates to the Slide-seq directory structure schema.
- Fix rendering bug on CODEX page by adding linebreaks.
- Add type hints.
- Implement versioning for directory schemas.
- After failure, explain how to continue testing from last error.
- Add `pathology_distance_unit` in place.
- Pin transitive dependencies.
- New sample metadata schemas
- Darker shade of blue, to be consistent with portal.
- Dependabot upgrade to Nokogiri.
- Remove reference to old Travis envvar, so post-merge CI run will pass.
- Explain the distinction between the 10X kit versions.
- Updated CODEX directory structure schema.
- Added MIBI directory structure schema.
- add snRNAseq-10xGenomics-v3
- Make backward incompatible changes to ims-v2 in place, without a new version.
- Preserve the key order in generated YAML, for readability.
- Add 'Multiplex Ion Beam Imaging' assay name
- Permanently remove snRNA and scATACseq assay names
- add snRNAseq-10xGenomics-v2 to the scrnaseq assays
- Move "Unique to this type" below the acquisition instrument fields.
- Add CLI option to allow the use of deprecated schemas.
- Allowing trailing slashes on dataset directories in metadata TSV.
- Add acquisition instrument fields to MIBI that were left out by mistake.
- Just use pytest to run doctests
- Headers are no longer properties of fields.
- Remove mention of `extras/thumbnail.jpg`.
- Add release date to schema.
- Add UMI fields to scrnaseq schema.
- Add Excel sheet describing which fields show up in which schemas.
- Add field descriptions to spreadsheet.
- Temporarily disable checking the assay names in schemas against the global list.
  Entries in the global list are now commented out, and Joel will progressively
  uncomment them.
- Moved `dataset.json` to `raw` or `src_*` directory for CODEX datasets.
- Modify IMC docs

## v0.0.13 - 2022-01-07

- Make more fields explicitly numeric
- Add more donor field descriptions.
- Deprecate contributors-v0.
- Add MIBI schema.
- Add fields for LCMS v3.
- Consistent rendering of code blocks in github pages and github preview.
- Warn about trailing slashes in paths.
- Optionally, dump validation report at the top of the upload.
- In the report notes, record the version of the checkout.
- Improve testing of `generate_field_yaml.py`.
- Provides map in docs/ from fields to the entities and assays they are used in.
- Give schema and version in success message.
- Generate `field-types.yaml`.
- Update assay list.
- Added WGS directory structure schema.
- Fixed regex on directory structure schema.
- Check that assay terms match approved list. (Right now, they don't.)
- Level 1 description of assay_category: Updated "3" assay categories to "4". Added imaging mass spec.
- work around mypy importlib type hinting problem
- Cleaned up LC-MS directory structure schema.
- Added links to examples in the portal for 5 assays.
- Make LC fields optional.
- Present directory path examples in same column.
- Updated LC-MS directory structure schema.
- Work around mypy importlib type hinting problem.
- Longer assay description for LCMS, and supporting machinery.
- In CI, pin to older Ubuntu version to avoid SSL problems with Uniprot.
- Level 1 description of assay_category: Updated "3" assay categories to "4".
- Added imaging mass spec.
- Work around mypy importlib type hinting problem.
- Antibodies validation is broken; Move test out the way.
- Make email validation effective.
- Add a test to confirm that backslashes aren't ignored during validation.
- Explain allowed values for booleans.
- Update the lcms schema field "lc_temp_value" optional
- Switch to Github CI.
- `cell_barcode_read` description: comma-delimitted.
- Update the lcms schema field "lc_temp_value" optional.
- Hit a different URL for ORCID, that will not give us soft 404s.
- In bash scripts, make python3 explicit.
- Update the flowchart to reflect the roles of Bill and PK.
- Add pipeline info.
- Hotfix on CellDive directory to reflect changes to dataset.
- Updated CellDive directory structure.
- Updated CODEX directory structure.
- Non-assay schema docs were not be update. Fix that.
- Sample was being skipped in doc generation. Fix that.
- Add to enums for `perfusion_solutions` and `ms_source`.
- Upgrade from dependabot.

## v0.0.12 - 2021-07-23

- Catch unrecognized keys in dir schema.
- Ammend LCMS docs.
- Fix CI: point to right branch.
- Document Donor and Sample Metadata process.
- Make the network cache file JSON, for portability.
- Dependabot update.
- Fix typo.
- Explain acronyms.
- Add kwarg to pass-through to tests.
- Update `validate_upload.py` docs.
- Add new LCMS version, and clean up reused fields.
- Make barcode fields optional.
- User donor as a test-bed for ontology-enums.
- Add a warning on pages where every version has been deprecated.
- Add gcms.
- Make some scatacseq fields optional.
- Create CE-MS.
- New version of IMS.
- Add a warning on pages where every version has been deprecated.
- Doc test for deprecated schemas.
- Add 10X multiome to scatacseq.
- Deprecated flag can now be added to schema.
- CLEANUP rnaseq_assay_method.
- cleanup resolution_z_unit.
- Network problems in report, instead of quitting with stack trace.
- New lightsheet schema, with description of changes.
- Introduced Lightsheet directory schema.
- Ensure that version numbers match the constraint inside the file.
- `maldiims` to `ims`: Only touches URLs; doesn't affect validation.
- Add script to validate any TSV.
- Factor out exit status codes.
- Pull out sc_isolation_tissue_dissociation.
- sequencing_read_format is optional for HCA.
- Disallow N/A values.
- Pull out the fields that have only one variant.
- Cleanup code for reference validations.
- Better section headers.
- Tighter validation of shared fields in assay schemas.
- Another optional field in HCA scrnaseq.
- Cleanup whitespace in yaml.
- Tools to resolve duplicated field definitions.
- Rearrange YAML so static processing works.

## v0.0.11 - 2021-05-18

- Updated AF and stained microscopy structure schema.
- Updated CODEX directory structure schema.
- No Donor and Tissue ID validation needed for HCA.
- Longer description for Q30.
- Setup GH Pages.
- Fix bug with loading non-HCA schemas that have an HCA variant.
- Fix bug in the `maldiims` schema to use correct file name extension
- Update description of the `.ibd` and `.imzML` files in the `maldiims` schema
- Added example `maldiims` folder structure
- Updated README.md to reflect the `examples/...` folder structure
- Use assay names to make titles.
- Add formalin as a Sample perfusion_solution.
- Style the GH Pages like the portal.
- Catch metadata TSVs with non-ASCII characters.
- More general ignore forurl-status-cache.
- Support Windows environments by converting back-slashes for forward slashes.
- Improve navigation and styling of new GH Pages.
- In cleanup_whitespace.py, avoid printing extra newlines on windows.
- Field templates for sequencing fields.
- Missing `data_path` will no longer cause spurious errors when submission is interpretted as dataset.
- README for `examples/` directory.
- Distinct error codes for different situations.
- Field templates for library fields.
- More doctests.
- Loosen sequential items check, and improve error message.
- Replace "submission" with "upload".

## v0.0.10 - 2021-04-21

- Remove inappropriate syntax highlighting from CLI docs.
- Fix bug in report generation.
- Remove contributors_path from HCA.
- Make the codeowners more granular.
- Distinguish v2 and v3 10x.
- Add expected_cell_count.
- Remove the sequence_limit where not appropriate.
- Chuck missed `source_project` in scrnaseq-hca: Added now.
- Distinguish v2 and v3 10x, and add to HCA as well.
- Add 'Belzer MPS/KPS' as an option.
- Remove links to YAML from MD.
- Cleaned up description on 3D IMC directory schema.
- Updated a description on 3D IMC directory schema.
- Updated regular expression on CODEX directory schema.
- Fix the generated TOC for antibodies.
- Apply "units_for": Units only required is value is given.
- Check for auto-incremented fields.
- If it errors, add a note about cleanup_whitespace.py.
- Apply missing constraints to scrnaseq.
- Consistent pattern constraint for sequencing_read_format.
- Diagram of overall repo structure; Explain doc build process.
- Remove vestigial "Level 3".
- Fixed typo in CODEX directory schema.
- Make more fields optional in HCA scrnaseq.
- Make it work with Python 3.6.
- Create subdirectories for `examples` and `tests` to clean up the top level.
- Add v1 for all schemas.
- Introduce scrnaseq-hca.
- Look for a `source_project` field to distinguish schemas.
- Move script docs into subdirectory, and improve coverage.
- Put TOC in blockquote: semantics are't right, but it indents.
- Simplify sample ID regex.
- Cache network responses to disk.
- Add the generated YAML to the output directory.
- Generate a report about the metadata values used in Elasticsearch.

## v0.0.9 - 2021-03-16

- Fix typo in CellDIVE.
- Update CLI usage to highlight sample validation.
- Update lightsheet docs.
- Update IMC docs.
- Add concentration to antibodies.
- Factor out Frictionless to give us more control over table validation.
- Check for CSV instead of TSV.
- Better error message for missing and mis-ordered fields.
- No longer require contributor middle names.
- Make network checks a part of the schema; Skip None values.
- Check for values which Excel has "helpfully" auto-incremented.
- Add 4C as a preservation temperature.
- Add units_for, so unused units aren't needed in the spreadsheet.
- Ivan is primary contact for directory work.
- Make network checks a part of the schema.
- Get rid of special-purpose logic for level-1
- Fix typo in nano enum.
- Clearer error when it can't find matching assay name.
- Downgrade dependency for compatibility with HuBMAP commons.
- Directory structure for scatacseq.
- Add 3D IMC table and directory schemas.
- Link to the yaml for both directory and metadata schemas.
- Directory structure for scatacseq and scrnaseq: They share a symlink.
- Add help document.
- Factor out the checks, make OO, and make error messages configurable.
- Slightly better errors when a directory is found when a TSV is expected.
- Make as_text_list the default output format.
- Script to generate CSV for fields and enums.
- Add version number to schemas.
- Clarify guidelines for direction schemas.

## v0.0.8 - 2021-02-10

- Update CODEX directory structure
- Allow "X" as final character of ORCID.
- Ping the respective services to confirm the ORCIDs, RR IDs, and Uniprot IDs are actually good.
- Add encoding as CLI param.
- Add `--offline` option, and use it internally.
- Fix the CLI parameter parsing: Either `--local_directory` or `--tsv_paths` must be provided.
- Allow examples of path rexes to be provided, and fix bug.
- Use the SciCrunch resolver for RR IDs.
- More helpful message if decoding error.
- State stability policy.
- Show the URL that produced the 404, and unify the code.
- Warning if missing "assay_type".
- Add lightsheet.
- Add a slot for a free-text note.
- Friendlier error if trying to validate Antibodies or Contributors as metadata.
- Update directory description docs.
- Upgrade to latest version of Frictionless. The content of error messages has changed.
- Clarify description of CODEX channelnames_report.csv.
- Add flowchart documenting the consensus submission process.
- cleanup-whitespace.py
- Issue templates to operationalize new process for handling post-release changes.
- Support versioning of metadata schemas.
- Add channel_id description to CellDIVE

## v0.0.7 - 2021-01-13

- Improved error messages in Excel.
- Define donor terms.
- Update MALDI terms.
- Demonstrate that validation of one-line-tsv-in-directory will work.
- Add an include mechanism to reduce duplication in the configs, and use it.
- Add Celldive.
- Add an include mechanism to reduce duplication in the configs.
- New organs will be coming in. Loosen regex.
- Give test.sh an optional argument, to pick-up the test run in the middle.
- Remove wildcards from dir schemas which have not been delivered.
- Update Celldive and CODEX directory schemas.
- Sort file errors for stability.
- Check protocols io DOIs.
- Remove option to validate against directory structure in Globus.
- Loosen ID regex to allow lymph nodes. (Chuck's mistake!)

## v0.0.6 - 2020-12-07

- Add thumbnail to directory schema.
- Add machinery to include regex examples in docs.
- Run mypy, but only on the one file that has type annotations.
- Consolidate TSV reading to avoid inconsistencies in character encoding.
- Remove option for directory schema "subtypes".
- Read type from first line of TSV, instead of from filename.
- Remove vestigial line from flake8 config.
- Instructions for working groups providing descriptions.
- Remove extraneous parts from Sample doc.
- Document contributors.tsv
- Warn if two TSVs are for the same assay type.
- Give example of single TSV validation.
- Add SLIDEseq.
- Add antibodies.tsv.
- Generate Excel files.
- Fix a commandline hint when tests fail.
- Escape RE in directory schema.
- Unify generation of assay and other docs.
- Supply XLSX for non-assays.
- Fix links.
- Unconstrain channel_id and uniprot.
- SLIDEseq dir schema.
- Test validation of antibodies.tsv

## v0.0.5 - 2020-11-09

- Change "mixif" to "mxif".
- Expose sample field descriptions for use in portal.
- Add missing assay type to enum.
- ng/ul to nM.
- Change to flat directory schema structure.
- Dir Schema for MALDI-IMS.
- AF dir schema.
- Update README, and diagram.
- Add extras directory.
- Prettier HTML output.
- Add donor.yaml, where we can explain donor metadata fields, and hook it into field-descriptions.yaml.
- Add ingest-validation-tests submodule.
- nanodesi/pots table schema.
- Add as_text_list option.
- plugin_validator started.
- Add donor.yaml, where we can explain donor metadata fields.
- Fix the build.
- Now that we have agreed on extras/, expose in docs.
- Contributors table schema.
- Add extra validation hooks.
- Add nano docs.
- Run plugin tests only from command line argument
- Add stained imagery directory schema.
- Update CODEX directory schema: Require PDF.
- Get rid of unified.yaml.
- Point at docs on portal.
- Remove missing example.
- Add is_qa_qc to dir schema table.
- Add passing contributors.tsv

## v0.0.4 - 2020-06-26

### Added

- Add Sample field descriptions.
- Change to "validate_samples".
- Get enums in sync, and doctest the logic.
- Add liquid nitrogen
- Revise sample metadata.
- Fix Regexes in MD.
- Sample metadata validation
- ... and fill in draft details.
- ... and fill in headers and add unit columns.
- Fill in TODOs.
- Generate unified description list.
- Links to background docs.
- Pre-fill enums in TSVs
- Generator will stub the Level-1 overrides.
- Units on IMC.
- Submission structure diagram.
- Autogenerate "Leave blank if not applicable".
- Add bulkrnaseq and bulkatacseq.
- Add WGS and IMC.
- Dump unified yaml for each type. (This will be pulled on the portal side.)
- Add enum constraints to unit fields, and replace TODOs.
- Check that directory schemas exist.

### Changed

- Simplified directory validation.
- mass -> mz.
- bulkrnaseq QA is just RIN.
- Add bytes to IMC.
- LCMS capitals.
- Update wgs enum
- More accurate sample ID regex.
- Reorder LCMS fields.
- `atacseq` to `scatacseq`.
- Make sc_isolation_enrichment in scrnaseq optional.
- Free-form cell_barcode_read.
- Add bulkrnaseq, bulkatacseq, and wgs fields.
- mass/charge is unitless in MS: Remove field.
- TSV parsing conforms to excel-tsv: No longer ignoring backslashes.
- More explicit label for patterns in MD.
- TSV filenames match what will be required downstream.
- IMS -> MALDI-IMS

### Removed

- avg_insert_size from bulkatacseq.

## [v0.0.3](https://github.com/hubmapconsortium/ingest-validation-tools/tree/v0.0.3) - 2020-05-04

### Added

- Additional scrnaseq types and columns.
- Add a number of Assay types for Vanderbilt.
- Friendlier error if data_path is missing.
- Add polysaccharides as analyte_class.
- Ignore glob patterns and not just fixed files.
  If other patterns are given, dot-files must be explicitly ignored.

### Changed

- Remove parenthesis from assay type.
- Assume Latin-1 encoding for TSVs rather than UTF-8.
- Update LC-MS fields.
- Separate level-2 schemas in source.
- Separate type and TSV path with space instead of ":" in CLI.
- Make analyte_class optional for some assays.
- Tweak LCMS fields.

## [v0.0.2](https://github.com/hubmapconsortium/ingest-validation-tools/tree/v0.0.2) - 2020-04-25

### Added

- Mirror Globus directory to local cache.
- Fix `--type_metadata` so it still works without a submission directory.
- Add `--optional_fields` to temporarily ignore the given fields.
- Add `--ignore_files` to ignore particular top-level files.
- Ignore dot-files. No command-line option to enable stricter validation, for now.
- Add scrnaseq.
- Open error report in browser.

### Changed

- Make the ATACseq validation more flexible.
- Less confusing representation of enums in docs.
- Allow lower level schemas to override aspects of the Level 1 schema.
- Make DOIs required again: Fields to consider optional can be set on commandline.
- Add more options to atacseq enum.
- Update CODEX directory schema to match what is actually delivered.

## [v0.0.1](https://github.com/hubmapconsortium/ingest-validation-tools/tree/v0.0.1) - 2020-04-13

### Added

- Validate structure of Akoya CODEX submissions.
- Generate submission template.
- Check that fixture-based tests actually ran.
- Check types early, rather than waiting for file-not-found.
- Generate JSON Schema from simpler Table Schema.
- Use schema to check that submission headers are correct, and reference by letter if not.
- Filling in details for CODEX Schema.
- Stanford directory schema.
- Convert column numbers to spreadsheet-style letters.
- Table of contents in generated doc.
- Added number_of_channels
- Added constraints to generated docs.
- Support timezone offset (rather than abbreviation).
- Add ATAC-seq and revise schema; fixed caps; Added descriptions.
- Validate DOIs for protocols.io.
- Added "Paths" section to both.
- Make periods in blank lines optional.
- Make fields required.
- Validate donor and sample IDs.
- Check that CLI docs are up to date.
- Validate the data_path.
- Allow multiple metadata.tsvs.
- Validate against Globus.
- Support multiple TSVs.
- Use <details> in ToC.
- Link to Google doc spec.
- Allow Globus File Browser URL to be used directly.
- Gratuitous Emojis!
- seqfish
- Deeply structured YAML error reports.
- Check for multiply referenced, or unreferenced paths.

### Changed

- CSV -> TSV
- Make the schema validation errors more readable
- Doctests are scanned from directory, rather than read from single file.
- Change the modeling of replicate groups.
- `parent_id` to `tissue_id`
- Link to raw TSV.
- No more UUIDs.
- Ignore blank lines in TSV.
- Tighter numeric constraints on ATAC-seq.
- Generate all docs at once.
- Add more enums.
- Unify Level 1 metadata definitions.
- Revert DOI format.
- No longer checking consistency of donor and sample.
- Remove generic schema.
- python3 in hash-bang.
- Reorganize fixtures.
- Stop generating JSON Schema, for now.
- Define path fields only in one place.
- Remove timezone offset.
- Autogenerate parts of table schema.
- New note to clarify git is required.<|MERGE_RESOLUTION|>--- conflicted
+++ resolved
@@ -2,11 +2,8 @@
 
 ## v0.0.19 (in progress)
 - Directory validation changes for "shared" uploads
-<<<<<<< HEAD
+- Update Phenocycler directory schema
 - Accommodate dir schema minor versions
-=======
-- Update Phenocycler directory schema
->>>>>>> 000e112b
 
 ## v0.0.18
 
