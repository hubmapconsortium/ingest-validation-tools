--- conflicted
+++ resolved
@@ -4,11 +4,8 @@
 ### Added
 - Additional scrnaseq types and columns.
 - Add a number of Assay types for Vanderbilt.
-<<<<<<< HEAD
 - Friendlier error if data_path is missing.
-=======
 - Add polysaccharides as analyte_class.
->>>>>>> b64f6f53
 ### Changed
 - Remove parenthesis from assay type.
 - Assume Latin-1 encoding for TSVs rather than UTF-8.
