--- conflicted
+++ resolved
@@ -4,13 +4,10 @@
 - Add release date to schema.
 - Add UMI fields to scrnaseq schema.
 - Add Excel sheet describing which fields show up in which schemas.
-<<<<<<< HEAD
 - Add field descriptions to spreadsheet.
-=======
 - Temporarily disable checking the assay names in schemas against the global list.
   Entries in the global list are now commented out, and Joel will progressively
   uncomment them.
->>>>>>> f1456bc9
 
 ## v0.0.13 - 2022-01-07
 - Make more fields explicitly numeric
