--- conflicted
+++ resolved
@@ -1,16 +1,13 @@
 # Changelog
 
 ## v0.0.10 - in progress
-<<<<<<< HEAD
 - If it errors, add a note about cleanup_whitespace.py.
-=======
 - Apply missing constraints to scrnaseq.
 - Consistent pattern constraint for sequencing_read_format.
 - Diagram of overall repo structure; Explain doc build process.
 - Remove vestigial "Level 3".
 - Fixed typo in CODEX directory schema.
 - Make more fields optional in HCA scrnaseq.
->>>>>>> a6de4e2f
 - Make it work with Python 3.6.
 - Create subdirectories for `examples` and `tests` to clean up the top level.
 - Add v1 for all schemas.
