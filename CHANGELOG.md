--- conflicted
+++ resolved
@@ -1,11 +1,8 @@
 # Changelog
 
 ## v0.0.11 - in progress
-<<<<<<< HEAD
 - No Donor and Tissue ID validation needed for HCA.
-=======
 - Longer description for Q30.
->>>>>>> 7ee2d329
 
 ## v0.0.10 - 2021-04-21
 - Remove inappropriate syntax highlighting from CLI docs.
