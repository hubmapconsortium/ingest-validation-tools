--- conflicted
+++ resolved
@@ -1,10 +1,7 @@
 # Changelog
 ## v0.0.15 - in progress
-<<<<<<< HEAD
 - Parallelize tests.
-=======
 - Use the assay service to describe how assays are represented in the Portal.
->>>>>>> f6cf1be5
 
 ## v0.0.14 - 2022-06-23
 - Turn validation of enums back on.
