# Changelog

## v0.0.19 (in progress)
- Directory validation changes for "shared" uploads
- Update Phenocycler directory schema
- Remove bad paths from LC-MS directory schema
- Allow multiple comma-separated parent_sample_id values
- Accommodate dir schema minor versions
- Fix ORCID URL checking
<<<<<<< HEAD
- Change Upload error output to dataclass
=======
- Add MUSIC next-gen directory schema
>>>>>>> ac2651ad

## v0.0.18

- Update PhenoCycler directory schema
- Update to prevent standalone child datasets in multi-assay upload
- Update to prevent multiple dataset types in a non-multi-assay upload
- Update MIBI directory schema
- Update Visium (with probes) directory schema
- Update Auto-fluorescence directory schema
- Update Confocal directory schema
- Update Enhanced SRS directory schema
- Update Light Sheet directory schema
- Update Second Harmonic Generation directory schema
- Update Thick Section Multiphoton MxIF directory schema
- Integrate SenNet app_context
- Updating testing
- Change to error messaging related to get_assaytype_data failures
- Update Lightsheet directory schema
- Update Histology to include description on OME-TIFFs
- Update Histology with links
- Update GeoMx NGS directory schema
- Ported murine from SenNet
- Update Histology directory schema
- Bugfix stripping trailing slash in ingest api url
- Converted upload `_url_checks` to use `_get_method` for SenNet compatibility

## v0.0.17

- Update atacseq cedar link
- Add Phenocycler next-gen directory schema
- Update Histology next-gen directory schema
- Add LC-MS next-gen directory schema
- Add GeoMx NGS next-gen directory schema
- Update PhenoCycler and Histology to 2.2.0
- Update CEDAR links for PhenoCycler & Histology
- Refactor Upload to avoid validating the same contributors.tsv multiple times / running plugins over files multiple times
- Add entry for segmentation-mask
- Modify directory schema validation such that it takes empty directories into account
- Add Publication next-gen directory schema
- Update ATAC/RNA/10X documentation
- Update Cell Dive documentation
- Update to support passing list of data_paths to ingest-validation-tests plugins
- Adding linting/formatting GitHub actions

## v0.0.16

- add support for Publication type
- updated issue templates.
- removed donor metadata spec (had not been in use)
- Added examples for fields with pattern constraint
- Replaced `preparation_temperature` with `preparation_condition` and updated associated enumerations in the sample-section, sample-block, and sample-suspension schemas
- Replaced `storage_temperature` with `storage_method` and updated associated enumerations in the sample-section, sample-block, and sample-suspension schemas
- Updated enum 'bulk RNA' assay type to be 'bulk-RNA' across tools
- Adding organ v2 schema
- Added publication docs
- Removed double publication enum (P/p)
- Updated publication directory schema 20230616
- Changes for CEDAR docs
- Tweaks for CEDAR release
- Release new assays with links
- Fix in place to avoid assay conflicts with new assays
- Rework wording for CEDAR updates
- Updated upload.py to integrate CEDAR validation, replaced walrus operators, removed unused import
- Updated CEDAR validation routine based on changes to Spreadsheet Validator
- Updated tests based on changes to error dict structure
- Tested both CEDAR and local validation paths
- Make changes to Histology based on feedback
- Update documentation based on feedback
- Addtional changes to Histology
- Adding SenNet display changes
- Add contributor TSV CEDAR checking
- Add CEDAR examples
- Update CEDAR links for set of assays
- Split docs into current and deprecated
- Update Visium CEDAR template link
- Remove Visium draft attribute
- Bugfix datetime constraint in library_creation_date.yaml
- Update LCMS and add NanoSplits
- Update descriptions for segmentation masks
- Add description to codex doc page
- Bail earlier in validation if there are errors in metadata/dir/refs
- Update Antibodies
- Remove NanoSplits
- Update hifi, mibi, imc
- Fix imc-2d docs
- Fix imc-2d dir docs
- Add link to OME-Tiff docs
- Remove WGS, CE-MS, GC-MS, and RNAseq (GeoMx)
- Update histology and segmentation mask directory schemas
- Update hifi-slide to hifi-slides
- Fix changelog error
- Fix CI
- Update MIBI and IMC2D directory schemas
- Fix to support display of errors for CEDAR template metadata
- Upate Auto-fluorescence, Confocal, and Light Sheet directory schemas
- Additional updates to next-gen histology directory schema
- Implemented soft assay types/assayclassifier endpoint for canonical assay names and dir structures
- Added mock response test data for offline testing
- Add more assays
- Correct Auto-fluorescence lab_processed/annotations path description
- Add Visium with probes next-gen directory schema
- Update MALDI, SIMS, DESI, Visium no probes, and HiFi-Slide directory schemas
- Fix paths in Histology, MIBI, IMC2D, AF, Confocal, Light Sheet, and Visium with probes directory schemas
- Add CODEX, Thick section Multiphoton MxIF, Second Harmonic Generation, and Enhanced Stimulated Raman Spectroscopy (SRS) next-gen directory schemas
- Move Thick section Multiphoton MxIF next-gen directory schema to placeholder file
- Update file path in Visium no probes, Histology, AF, MxIF, SHG, SRS, Confocal, Light Sheet, MALDI, SIMS, DESI
- Remove Organ CEDAR page
- Draft next-gen directory schema for SNARE-seq2
- Added multi-assay support
- Delete GeoMX
- Update soft typing to use hyphen, not underscore
- Add SNARE-seq2 and RNAseq with probes next-gen directory schema
- Remove the draft tag from SNARE-seq2
- Regenerate docs for SNARE-seq2

## v0.0.15 - 2023-04-04

- Versioned directory structure schema
- Added MxIF directory structure schema.
- Added Lightsheet version 1.
- bump nokogiri -> 1.13.9 (dependabot)
- Add front-matter to exclude HCA from toc
- Updated CODEX version 0 and documentation.
- Provide an iterator over plugin test classes
- Updated CODEX version 0.
- Added Bulk RNA-seq directory structure schema.
- Added SeqFISH directory structure schema.
- Add a reminder that TSV validation is not sufficient.
- Clearer presentation of unit fields in generated docs.
- Make `contributors_path` required for HCA.
- Parallelize tests.
- Use the assay service to describe how assays are represented in the Portal.
- Adding Comma Separated File support for tissue_id.
- Update assay type for Cell DIVE.
- Updated suspension-fields.yaml and associated files in /docs/sample-suspension.
- Created extra_parameter on upload for future dynamic adding.
- Updated ErrorReport class to be backwards compatible with external calls.
- Added geoMX directory structure schema.
- Update `preparation_maldi_matrix` in imaging MS schema to from enum to open string field.
- Expand file types for stained to not be vendor locked to Leica's `.scn`. Include vendor-neutral `.tiff`.
- Replaced enum `Multiplexed Ion Beam Imaging` with `MIBI` in src
- Added `raw` as a potential directory to look for `segmentation.json` file for `CODEX`.
- Updated error messages to be less programmer centric.
- Updated ims-v2 spec to include DESI as an acceptable enumeration for ms_source.
- Upgraded CI python definition to 3.9.
- Update Cell DIVE with CEDAR UUID
- Add Histology directory schemas
- Fix Histology schema
- Modify validation routine to support multi-assay schemas
- Update MALDI, SIMS, and CODEX
- Update DESI and remove NanoDESI
- Support for conditional directory validation

## v0.0.14 - 2022-06-23

- bump tzingo -> 1.2.10 (dependabot)
- Turn validation of enums back on.
- Mods to plugin validator to fix import problems.
- Return directory schema version and refactor.
- Add new data_collection_mode values for MS assays.
- Add "CODEX2" assay type.
- Deprecate older LCMS schemas.
- Updated LC-MS directory structure schema.
- Remove HTML reporting options.
- Updated IMS directory structure schema.
- Add Clinical Imaging schemas.
- Test under both Python 3.6 and Python 3.10
- Cosmetic updates to the Slide-seq directory structure schema.
- Fix rendering bug on CODEX page by adding linebreaks.
- Add type hints.
- Implement versioning for directory schemas.
- After failure, explain how to continue testing from last error.
- Add `pathology_distance_unit` in place.
- Pin transitive dependencies.
- New sample metadata schemas
- Darker shade of blue, to be consistent with portal.
- Dependabot upgrade to Nokogiri.
- Remove reference to old Travis envvar, so post-merge CI run will pass.
- Explain the distinction between the 10X kit versions.
- Updated CODEX directory structure schema.
- Added MIBI directory structure schema.
- add snRNAseq-10xGenomics-v3
- Make backward incompatible changes to ims-v2 in place, without a new version.
- Preserve the key order in generated YAML, for readability.
- Add 'Multiplex Ion Beam Imaging' assay name
- Permanently remove snRNA and scATACseq assay names
- add snRNAseq-10xGenomics-v2 to the scrnaseq assays
- Move "Unique to this type" below the acquisition instrument fields.
- Add CLI option to allow the use of deprecated schemas.
- Allowing trailing slashes on dataset directories in metadata TSV.
- Add acquisition instrument fields to MIBI that were left out by mistake.
- Just use pytest to run doctests
- Headers are no longer properties of fields.
- Remove mention of `extras/thumbnail.jpg`.
- Add release date to schema.
- Add UMI fields to scrnaseq schema.
- Add Excel sheet describing which fields show up in which schemas.
- Add field descriptions to spreadsheet.
- Temporarily disable checking the assay names in schemas against the global list.
  Entries in the global list are now commented out, and Joel will progressively
  uncomment them.
- Moved `dataset.json` to `raw` or `src_*` directory for CODEX datasets.
- Modify IMC docs

## v0.0.13 - 2022-01-07

- Make more fields explicitly numeric
- Add more donor field descriptions.
- Deprecate contributors-v0.
- Add MIBI schema.
- Add fields for LCMS v3.
- Consistent rendering of code blocks in github pages and github preview.
- Warn about trailing slashes in paths.
- Optionally, dump validation report at the top of the upload.
- In the report notes, record the version of the checkout.
- Improve testing of `generate_field_yaml.py`.
- Provides map in docs/ from fields to the entities and assays they are used in.
- Give schema and version in success message.
- Generate `field-types.yaml`.
- Update assay list.
- Added WGS directory structure schema.
- Fixed regex on directory structure schema.
- Check that assay terms match approved list. (Right now, they don't.)
- Level 1 description of assay_category: Updated "3" assay categories to "4". Added imaging mass spec.
- work around mypy importlib type hinting problem
- Cleaned up LC-MS directory structure schema.
- Added links to examples in the portal for 5 assays.
- Make LC fields optional.
- Present directory path examples in same column.
- Updated LC-MS directory structure schema.
- Work around mypy importlib type hinting problem.
- Longer assay description for LCMS, and supporting machinery.
- In CI, pin to older Ubuntu version to avoid SSL problems with Uniprot.
- Level 1 description of assay_category: Updated "3" assay categories to "4".
- Added imaging mass spec.
- Work around mypy importlib type hinting problem.
- Antibodies validation is broken; Move test out the way.
- Make email validation effective.
- Add a test to confirm that backslashes aren't ignored during validation.
- Explain allowed values for booleans.
- Update the lcms schema field "lc_temp_value" optional
- Switch to Github CI.
- `cell_barcode_read` description: comma-delimitted.
- Update the lcms schema field "lc_temp_value" optional.
- Hit a different URL for ORCID, that will not give us soft 404s.
- In bash scripts, make python3 explicit.
- Update the flowchart to reflect the roles of Bill and PK.
- Add pipeline info.
- Hotfix on CellDive directory to reflect changes to dataset.
- Updated CellDive directory structure.
- Updated CODEX directory structure.
- Non-assay schema docs were not be update. Fix that.
- Sample was being skipped in doc generation. Fix that.
- Add to enums for `perfusion_solutions` and `ms_source`.
- Upgrade from dependabot.

## v0.0.12 - 2021-07-23

- Catch unrecognized keys in dir schema.
- Ammend LCMS docs.
- Fix CI: point to right branch.
- Document Donor and Sample Metadata process.
- Make the network cache file JSON, for portability.
- Dependabot update.
- Fix typo.
- Explain acronyms.
- Add kwarg to pass-through to tests.
- Update `validate_upload.py` docs.
- Add new LCMS version, and clean up reused fields.
- Make barcode fields optional.
- User donor as a test-bed for ontology-enums.
- Add a warning on pages where every version has been deprecated.
- Add gcms.
- Make some scatacseq fields optional.
- Create CE-MS.
- New version of IMS.
- Add a warning on pages where every version has been deprecated.
- Doc test for deprecated schemas.
- Add 10X multiome to scatacseq.
- Deprecated flag can now be added to schema.
- CLEANUP rnaseq_assay_method.
- cleanup resolution_z_unit.
- Network problems in report, instead of quitting with stack trace.
- New lightsheet schema, with description of changes.
- Introduced Lightsheet directory schema.
- Ensure that version numbers match the constraint inside the file.
- `maldiims` to `ims`: Only touches URLs; doesn't affect validation.
- Add script to validate any TSV.
- Factor out exit status codes.
- Pull out sc_isolation_tissue_dissociation.
- sequencing_read_format is optional for HCA.
- Disallow N/A values.
- Pull out the fields that have only one variant.
- Cleanup code for reference validations.
- Better section headers.
- Tighter validation of shared fields in assay schemas.
- Another optional field in HCA scrnaseq.
- Cleanup whitespace in yaml.
- Tools to resolve duplicated field definitions.
- Rearrange YAML so static processing works.

## v0.0.11 - 2021-05-18

- Updated AF and stained microscopy structure schema.
- Updated CODEX directory structure schema.
- No Donor and Tissue ID validation needed for HCA.
- Longer description for Q30.
- Setup GH Pages.
- Fix bug with loading non-HCA schemas that have an HCA variant.
- Fix bug in the `maldiims` schema to use correct file name extension
- Update description of the `.ibd` and `.imzML` files in the `maldiims` schema
- Added example `maldiims` folder structure
- Updated README.md to reflect the `examples/...` folder structure
- Use assay names to make titles.
- Add formalin as a Sample perfusion_solution.
- Style the GH Pages like the portal.
- Catch metadata TSVs with non-ASCII characters.
- More general ignore forurl-status-cache.
- Support Windows environments by converting back-slashes for forward slashes.
- Improve navigation and styling of new GH Pages.
- In cleanup_whitespace.py, avoid printing extra newlines on windows.
- Field templates for sequencing fields.
- Missing `data_path` will no longer cause spurious errors when submission is interpretted as dataset.
- README for `examples/` directory.
- Distinct error codes for different situations.
- Field templates for library fields.
- More doctests.
- Loosen sequential items check, and improve error message.
- Replace "submission" with "upload".

## v0.0.10 - 2021-04-21

- Remove inappropriate syntax highlighting from CLI docs.
- Fix bug in report generation.
- Remove contributors_path from HCA.
- Make the codeowners more granular.
- Distinguish v2 and v3 10x.
- Add expected_cell_count.
- Remove the sequence_limit where not appropriate.
- Chuck missed `source_project` in scrnaseq-hca: Added now.
- Distinguish v2 and v3 10x, and add to HCA as well.
- Add 'Belzer MPS/KPS' as an option.
- Remove links to YAML from MD.
- Cleaned up description on 3D IMC directory schema.
- Updated a description on 3D IMC directory schema.
- Updated regular expression on CODEX directory schema.
- Fix the generated TOC for antibodies.
- Apply "units_for": Units only required is value is given.
- Check for auto-incremented fields.
- If it errors, add a note about cleanup_whitespace.py.
- Apply missing constraints to scrnaseq.
- Consistent pattern constraint for sequencing_read_format.
- Diagram of overall repo structure; Explain doc build process.
- Remove vestigial "Level 3".
- Fixed typo in CODEX directory schema.
- Make more fields optional in HCA scrnaseq.
- Make it work with Python 3.6.
- Create subdirectories for `examples` and `tests` to clean up the top level.
- Add v1 for all schemas.
- Introduce scrnaseq-hca.
- Look for a `source_project` field to distinguish schemas.
- Move script docs into subdirectory, and improve coverage.
- Put TOC in blockquote: semantics are't right, but it indents.
- Simplify sample ID regex.
- Cache network responses to disk.
- Add the generated YAML to the output directory.
- Generate a report about the metadata values used in Elasticsearch.

## v0.0.9 - 2021-03-16

- Fix typo in CellDIVE.
- Update CLI usage to highlight sample validation.
- Update lightsheet docs.
- Update IMC docs.
- Add concentration to antibodies.
- Factor out Frictionless to give us more control over table validation.
- Check for CSV instead of TSV.
- Better error message for missing and mis-ordered fields.
- No longer require contributor middle names.
- Make network checks a part of the schema; Skip None values.
- Check for values which Excel has "helpfully" auto-incremented.
- Add 4C as a preservation temperature.
- Add units_for, so unused units aren't needed in the spreadsheet.
- Ivan is primary contact for directory work.
- Make network checks a part of the schema.
- Get rid of special-purpose logic for level-1
- Fix typo in nano enum.
- Clearer error when it can't find matching assay name.
- Downgrade dependency for compatibility with HuBMAP commons.
- Directory structure for scatacseq.
- Add 3D IMC table and directory schemas.
- Link to the yaml for both directory and metadata schemas.
- Directory structure for scatacseq and scrnaseq: They share a symlink.
- Add help document.
- Factor out the checks, make OO, and make error messages configurable.
- Slightly better errors when a directory is found when a TSV is expected.
- Make as_text_list the default output format.
- Script to generate CSV for fields and enums.
- Add version number to schemas.
- Clarify guidelines for direction schemas.

## v0.0.8 - 2021-02-10

- Update CODEX directory structure
- Allow "X" as final character of ORCID.
- Ping the respective services to confirm the ORCIDs, RR IDs, and Uniprot IDs are actually good.
- Add encoding as CLI param.
- Add `--offline` option, and use it internally.
- Fix the CLI parameter parsing: Either `--local_directory` or `--tsv_paths` must be provided.
- Allow examples of path rexes to be provided, and fix bug.
- Use the SciCrunch resolver for RR IDs.
- More helpful message if decoding error.
- State stability policy.
- Show the URL that produced the 404, and unify the code.
- Warning if missing "assay_type".
- Add lightsheet.
- Add a slot for a free-text note.
- Friendlier error if trying to validate Antibodies or Contributors as metadata.
- Update directory description docs.
- Upgrade to latest version of Frictionless. The content of error messages has changed.
- Clarify description of CODEX channelnames_report.csv.
- Add flowchart documenting the consensus submission process.
- cleanup-whitespace.py
- Issue templates to operationalize new process for handling post-release changes.
- Support versioning of metadata schemas.
- Add channel_id description to CellDIVE

## v0.0.7 - 2021-01-13

- Improved error messages in Excel.
- Define donor terms.
- Update MALDI terms.
- Demonstrate that validation of one-line-tsv-in-directory will work.
- Add an include mechanism to reduce duplication in the configs, and use it.
- Add Celldive.
- Add an include mechanism to reduce duplication in the configs.
- New organs will be coming in. Loosen regex.
- Give test.sh an optional argument, to pick-up the test run in the middle.
- Remove wildcards from dir schemas which have not been delivered.
- Update Celldive and CODEX directory schemas.
- Sort file errors for stability.
- Check protocols io DOIs.
- Remove option to validate against directory structure in Globus.
- Loosen ID regex to allow lymph nodes. (Chuck's mistake!)

## v0.0.6 - 2020-12-07

- Add thumbnail to directory schema.
- Add machinery to include regex examples in docs.
- Run mypy, but only on the one file that has type annotations.
- Consolidate TSV reading to avoid inconsistencies in character encoding.
- Remove option for directory schema "subtypes".
- Read type from first line of TSV, instead of from filename.
- Remove vestigial line from flake8 config.
- Instructions for working groups providing descriptions.
- Remove extraneous parts from Sample doc.
- Document contributors.tsv
- Warn if two TSVs are for the same assay type.
- Give example of single TSV validation.
- Add SLIDEseq.
- Add antibodies.tsv.
- Generate Excel files.
- Fix a commandline hint when tests fail.
- Escape RE in directory schema.
- Unify generation of assay and other docs.
- Supply XLSX for non-assays.
- Fix links.
- Unconstrain channel_id and uniprot.
- SLIDEseq dir schema.
- Test validation of antibodies.tsv

## v0.0.5 - 2020-11-09

- Change "mixif" to "mxif".
- Expose sample field descriptions for use in portal.
- Add missing assay type to enum.
- ng/ul to nM.
- Change to flat directory schema structure.
- Dir Schema for MALDI-IMS.
- AF dir schema.
- Update README, and diagram.
- Add extras directory.
- Prettier HTML output.
- Add donor.yaml, where we can explain donor metadata fields, and hook it into field-descriptions.yaml.
- Add ingest-validation-tests submodule.
- nanodesi/pots table schema.
- Add as_text_list option.
- plugin_validator started.
- Add donor.yaml, where we can explain donor metadata fields.
- Fix the build.
- Now that we have agreed on extras/, expose in docs.
- Contributors table schema.
- Add extra validation hooks.
- Add nano docs.
- Run plugin tests only from command line argument
- Add stained imagery directory schema.
- Update CODEX directory schema: Require PDF.
- Get rid of unified.yaml.
- Point at docs on portal.
- Remove missing example.
- Add is_qa_qc to dir schema table.
- Add passing contributors.tsv

## v0.0.4 - 2020-06-26

### Added

- Add Sample field descriptions.
- Change to "validate_samples".
- Get enums in sync, and doctest the logic.
- Add liquid nitrogen
- Revise sample metadata.
- Fix Regexes in MD.
- Sample metadata validation
- ... and fill in draft details.
- ... and fill in headers and add unit columns.
- Fill in TODOs.
- Generate unified description list.
- Links to background docs.
- Pre-fill enums in TSVs
- Generator will stub the Level-1 overrides.
- Units on IMC.
- Submission structure diagram.
- Autogenerate "Leave blank if not applicable".
- Add bulkrnaseq and bulkatacseq.
- Add WGS and IMC.
- Dump unified yaml for each type. (This will be pulled on the portal side.)
- Add enum constraints to unit fields, and replace TODOs.
- Check that directory schemas exist.

### Changed

- Simplified directory validation.
- mass -> mz.
- bulkrnaseq QA is just RIN.
- Add bytes to IMC.
- LCMS capitals.
- Update wgs enum
- More accurate sample ID regex.
- Reorder LCMS fields.
- `atacseq` to `scatacseq`.
- Make sc_isolation_enrichment in scrnaseq optional.
- Free-form cell_barcode_read.
- Add bulkrnaseq, bulkatacseq, and wgs fields.
- mass/charge is unitless in MS: Remove field.
- TSV parsing conforms to excel-tsv: No longer ignoring backslashes.
- More explicit label for patterns in MD.
- TSV filenames match what will be required downstream.
- IMS -> MALDI-IMS

### Removed

- avg_insert_size from bulkatacseq.

## [v0.0.3](https://github.com/hubmapconsortium/ingest-validation-tools/tree/v0.0.3) - 2020-05-04

### Added

- Additional scrnaseq types and columns.
- Add a number of Assay types for Vanderbilt.
- Friendlier error if data_path is missing.
- Add polysaccharides as analyte_class.
- Ignore glob patterns and not just fixed files.
  If other patterns are given, dot-files must be explicitly ignored.

### Changed

- Remove parenthesis from assay type.
- Assume Latin-1 encoding for TSVs rather than UTF-8.
- Update LC-MS fields.
- Separate level-2 schemas in source.
- Separate type and TSV path with space instead of ":" in CLI.
- Make analyte_class optional for some assays.
- Tweak LCMS fields.

## [v0.0.2](https://github.com/hubmapconsortium/ingest-validation-tools/tree/v0.0.2) - 2020-04-25

### Added

- Mirror Globus directory to local cache.
- Fix `--type_metadata` so it still works without a submission directory.
- Add `--optional_fields` to temporarily ignore the given fields.
- Add `--ignore_files` to ignore particular top-level files.
- Ignore dot-files. No command-line option to enable stricter validation, for now.
- Add scrnaseq.
- Open error report in browser.

### Changed

- Make the ATACseq validation more flexible.
- Less confusing representation of enums in docs.
- Allow lower level schemas to override aspects of the Level 1 schema.
- Make DOIs required again: Fields to consider optional can be set on commandline.
- Add more options to atacseq enum.
- Update CODEX directory schema to match what is actually delivered.

## [v0.0.1](https://github.com/hubmapconsortium/ingest-validation-tools/tree/v0.0.1) - 2020-04-13

### Added

- Validate structure of Akoya CODEX submissions.
- Generate submission template.
- Check that fixture-based tests actually ran.
- Check types early, rather than waiting for file-not-found.
- Generate JSON Schema from simpler Table Schema.
- Use schema to check that submission headers are correct, and reference by letter if not.
- Filling in details for CODEX Schema.
- Stanford directory schema.
- Convert column numbers to spreadsheet-style letters.
- Table of contents in generated doc.
- Added number_of_channels
- Added constraints to generated docs.
- Support timezone offset (rather than abbreviation).
- Add ATAC-seq and revise schema; fixed caps; Added descriptions.
- Validate DOIs for protocols.io.
- Added "Paths" section to both.
- Make periods in blank lines optional.
- Make fields required.
- Validate donor and sample IDs.
- Check that CLI docs are up to date.
- Validate the data_path.
- Allow multiple metadata.tsvs.
- Validate against Globus.
- Support multiple TSVs.
- Use <details> in ToC.
- Link to Google doc spec.
- Allow Globus File Browser URL to be used directly.
- Gratuitous Emojis!
- seqfish
- Deeply structured YAML error reports.
- Check for multiply referenced, or unreferenced paths.

### Changed

- CSV -> TSV
- Make the schema validation errors more readable
- Doctests are scanned from directory, rather than read from single file.
- Change the modeling of replicate groups.
- `parent_id` to `tissue_id`
- Link to raw TSV.
- No more UUIDs.
- Ignore blank lines in TSV.
- Tighter numeric constraints on ATAC-seq.
- Generate all docs at once.
- Add more enums.
- Unify Level 1 metadata definitions.
- Revert DOI format.
- No longer checking consistency of donor and sample.
- Remove generic schema.
- python3 in hash-bang.
- Reorganize fixtures.
- Stop generating JSON Schema, for now.
- Define path fields only in one place.
- Remove timezone offset.
- Autogenerate parts of table schema.
- New note to clarify git is required.<|MERGE_RESOLUTION|>--- conflicted
+++ resolved
@@ -7,11 +7,8 @@
 - Allow multiple comma-separated parent_sample_id values
 - Accommodate dir schema minor versions
 - Fix ORCID URL checking
-<<<<<<< HEAD
+- Add MUSIC next-gen directory schema
 - Change Upload error output to dataclass
-=======
-- Add MUSIC next-gen directory schema
->>>>>>> ac2651ad
 
 ## v0.0.18
 
