--- conflicted
+++ resolved
@@ -6,14 +6,11 @@
 - Update GeoMx NGS directory schema
 - Update MERFISH directory schema
 - Update LC-MS directory schema
-<<<<<<< HEAD
-- Updating tests
-=======
 - Update Visium with probes directory schema
 - Update Visium with probes directory schema pt 2
 - Update Visium with probes directory schema pt 3
 - Update Segmentation masks directory schema
->>>>>>> d4e411e3
+- Updating tests based on new dir schema major versions and assayclassifier responses
 
 ## v0.0.25
 - Update GeoMx NGS directory schema
