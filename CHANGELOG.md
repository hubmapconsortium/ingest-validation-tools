--- conflicted
+++ resolved
@@ -52,14 +52,11 @@
 - Fix to support display of errors for CEDAR template metadata
 - Upate Auto-fluorescence, Confocal, and Light Sheet directory schemas
 - Additional updates to next-gen histology directory schema
-<<<<<<< HEAD
-- Correct Auto-fluorescence lab_processed/annotations path description
-- Add Visium with probes next-gen directory schema
-=======
 - Implemented soft assay types/assayclassifier endpoint for canonical assay names and dir structures
 - Added mock response test data for offline testing
 - Add more assays
->>>>>>> 17cbc2d4
+- Correct Auto-fluorescence lab_processed/annotations path description
+- Add Visium with probes next-gen directory schema
 
 ## v0.0.15 - 2023-04-04
 
