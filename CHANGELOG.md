--- conflicted
+++ resolved
@@ -39,14 +39,11 @@
 - Bail earlier in validation if there are errors in metadata/dir/refs
 - Update Antibodies
 - Remove NanoSplits
-<<<<<<< HEAD
-- Remove WGS, CE-MS, GC-MS, and RNAseq (GeoMx)
-=======
 - Update hifi, mibi, imc
 - Fix imc-2d docs
 - Fix imc-2d dir docs
 - Add link to OME-Tiff docs
->>>>>>> cd4a9e22
+- Remove WGS, CE-MS, GC-MS, and RNAseq (GeoMx)
 
 ## v0.0.15 - 2023-04-04
 
