--- conflicted
+++ resolved
@@ -66,11 +66,8 @@
 - Add Histology directory schemas
 - Fix Histology schema
 - Update MALDI, SIMS, and CODEX
-<<<<<<< HEAD
+- Update DESI and remove NanoDESI
 - Support for conditional directory validation
-=======
-- Update DESI and remove NanoDESI
->>>>>>> f1693900
 
 ## v0.0.14 - 2022-06-23
 
