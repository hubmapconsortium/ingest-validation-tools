--- conflicted
+++ resolved
@@ -5,13 +5,10 @@
 - Longer description for Q30.
 - Setup GH Pages.
 - Fix bug with loading non-HCA schemas that have an HCA variant.
-<<<<<<< HEAD
 - Use assay names to make titles.
-=======
 - Add formalin as a Sample perfusion_solution.
 - Style the GH Pages like the portal.
 - Catch metadata TSVs with non-ASCII characters.
->>>>>>> 0af20f9c
 
 ## v0.0.10 - 2021-04-21
 - Remove inappropriate syntax highlighting from CLI docs.
