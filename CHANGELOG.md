# Changelog

## v0.0.11 - in progress
- No Donor and Tissue ID validation needed for HCA.
- Longer description for Q30.
- Setup GH Pages.
- Fix bug with loading non-HCA schemas that have an HCA variant.
- Use assay names to make titles.
- Add formalin as a Sample perfusion_solution.
- Style the GH Pages like the portal.
- Catch metadata TSVs with non-ASCII characters.
- More general ignore forurl-status-cache.
<<<<<<< HEAD
- Support Windows environments by converting back-slashes for forward slashes.
=======
- Improve navigation and styling of new GH Pages.
>>>>>>> a195ec96

## v0.0.10 - 2021-04-21
- Remove inappropriate syntax highlighting from CLI docs.
- Fix bug in report generation.
- Remove contributors_path from HCA.
- Make the codeowners more granular.
- Distinguish v2 and v3 10x.
- Add expected_cell_count.
- Remove the sequence_limit where not appropriate.
- Chuck missed `source_project` in scrnaseq-hca: Added now.
- Distinguish v2 and v3 10x, and add to HCA as well.
- Add 'Belzer MPS/KPS' as an option.
- Remove links to YAML from MD.
- Cleaned up description on 3D IMC directory schema.
- Updated a description on 3D IMC directory schema.
- Updated regular expression on CODEX directory schema.
- Fix the generated TOC for antibodies.
- Apply "units_for": Units only required is value is given.
- Check for auto-incremented fields.
- If it errors, add a note about cleanup_whitespace.py.
- Apply missing constraints to scrnaseq.
- Consistent pattern constraint for sequencing_read_format.
- Diagram of overall repo structure; Explain doc build process.
- Remove vestigial "Level 3".
- Fixed typo in CODEX directory schema.
- Make more fields optional in HCA scrnaseq.
- Make it work with Python 3.6.
- Create subdirectories for `examples` and `tests` to clean up the top level.
- Add v1 for all schemas.
- Introduce scrnaseq-hca.
- Look for a `source_project` field to distinguish schemas.
- Move script docs into subdirectory, and improve coverage.
- Put TOC in blockquote: semantics are't right, but it indents.
- Simplify sample ID regex.
- Cache network responses to disk.
- Add the generated YAML to the output directory.
- Generate a report about the metadata values used in Elasticsearch.

## v0.0.9 - 2021-03-16
- Fix typo in CellDIVE.
- Update CLI usage to highlight sample validation.
- Update lightsheet docs.
- Update IMC docs.
- Add concentration to antibodies.
- Factor out Frictionless to give us more control over table validation.
- Check for CSV instead of TSV.
- Better error message for missing and mis-ordered fields.
- No longer require contributor middle names.
- Make network checks a part of the schema; Skip None values.
- Check for values which Excel has "helpfully" auto-incremented.
- Add 4C as a preservation temperature.
- Add units_for, so unused units aren't needed in the spreadsheet.
- Ivan is primary contact for directory work.
- Make network checks a part of the schema.
- Get rid of special-purpose logic for level-1
- Fix typo in nano enum.
- Clearer error when it can't find matching assay name.
- Downgrade dependency for compatibility with HuBMAP commons.
- Directory structure for scatacseq.
- Add 3D IMC table and directory schemas.
- Link to the yaml for both directory and metadata schemas.
- Directory structure for scatacseq and scrnaseq: They share a symlink.
- Add help document.
- Factor out the checks, make OO, and make error messages configurable.
- Slightly better errors when a directory is found when a TSV is expected.
- Make as_text_list the default output format.
- Script to generate CSV for fields and enums.
- Add version number to schemas.
- Clarify guidelines for direction schemas.

## v0.0.8 - 2021-02-10
- Update CODEX directory structure
- Allow "X" as final character of ORCID.
- Ping the respective services to confirm the ORCIDs, RR IDs, and Uniprot IDs are actually good.
- Add encoding as CLI param.
- Add `--offline` option, and use it internally.
- Fix the CLI parameter parsing: Either `--local_directory` or `--tsv_paths` must be provided.
- Allow examples of path rexes to be provided, and fix bug.
- Use the SciCrunch resolver for RR IDs.
- More helpful message if decoding error.
- State stability policy.
- Show the URL that produced the 404, and unify the code.
- Warning if missing "assay_type".
- Add lightsheet.
- Add a slot for a free-text note.
- Friendlier error if trying to validate Antibodies or Contributors as metadata.
- Update directory description docs.
- Upgrade to latest version of Frictionless. The content of error messages has changed.
- Clarify description of CODEX channelnames_report.csv.
- Add flowchart documenting the consensus submission process.
- cleanup-whitespace.py
- Issue templates to operationalize new process for handling post-release changes.
- Support versioning of metadata schemas.
- Add channel_id description to CellDIVE

## v0.0.7 - 2021-01-13
- Improved error messages in Excel.
- Define donor terms.
- Update MALDI terms.
- Demonstrate that validation of one-line-tsv-in-directory will work.
- Add an include mechanism to reduce duplication in the configs, and use it.
- Add Celldive.
- Add an include mechanism to reduce duplication in the configs.
- New organs will be coming in. Loosen regex.
- Give test.sh an optional argument, to pick-up the test run in the middle.
- Remove wildcards from dir schemas which have not been delivered.
- Update Celldive and CODEX directory schemas.
- Sort file errors for stability.
- Check protocols io DOIs.
- Remove option to validate against directory structure in Globus.
- Loosen ID regex to allow lymph nodes. (Chuck's mistake!)

## v0.0.6 - 2020-12-07
- Add thumbnail to directory schema.
- Add machinery to include regex examples in docs.
- Run mypy, but only on the one file that has type annotations.
- Consolidate TSV reading to avoid inconsistencies in character encoding.
- Remove option for directory schema "subtypes".
- Read type from first line of TSV, instead of from filename.
- Remove vestigial line from flake8 config.
- Instructions for working groups providing descriptions.
- Remove extraneous parts from Sample doc.
- Document contributors.tsv
- Warn if two TSVs are for the same assay type.
- Give example of single TSV validation.
- Add SLIDEseq.
- Add antibodies.tsv.
- Generate Excel files.
- Fix a commandline hint when tests fail.
- Escape RE in directory schema.
- Unify generation of assay and other docs.
- Supply XLSX for non-assays.
- Fix links.
- Unconstrain channel_id and uniprot.
- SLIDEseq dir schema.
- Test validation of antibodies.tsv

## v0.0.5 - 2020-11-09
- Change "mixif" to "mxif".
- Expose sample field descriptions for use in portal.
- Add missing assay type to enum.
- ng/ul to nM.
- Change to flat directory schema structure.
- Dir Schema for MALDI-IMS.
- AF dir schema.
- Update README, and diagram.
- Add extras directory.
- Prettier HTML output.
- Add donor.yaml, where we can explain donor metadata fields, and hook it into field-descriptions.yaml.
- Add ingest-validation-tests submodule.
- nanodesi/pots table schema.
- Add as_text_list option.
- plugin_validator started.
- Add donor.yaml, where we can explain donor metadata fields.
- Fix the build.
- Now that we have agreed on extras/, expose in docs.
- Contributors table schema.
- Add extra validation hooks.
- Add nano docs.
- Run plugin tests only from command line argument
- Add stained imagery directory schema.
- Update CODEX directory schema: Require PDF.
- Get rid of unified.yaml.
- Point at docs on portal.
- Remove missing example.
- Add is_qa_qc to dir schema table.
- Add passing contributors.tsv

## v0.0.4 - 2020-06-26
### Added
- Add Sample field descriptions.
- Change to "validate_samples".
- Get enums in sync, and doctest the logic.
- Add liquid nitrogen
- Revise sample metadata.
- Fix Regexes in MD.
- Sample metadata validation
- ... and fill in draft details.
- ... and fill in headers and add unit columns.
- Fill in TODOs.
- Generate unified description list.
- Links to background docs.
- Pre-fill enums in TSVs
- Generator will stub the Level-1 overrides.
- Units on IMC.
- Submission structure diagram.
- Autogenerate "Leave blank if not applicable".
- Add bulkrnaseq and bulkatacseq.
- Add WGS and IMC.
- Dump unified yaml for each type. (This will be pulled on the portal side.)
- Add enum constraints to unit fields, and replace TODOs.
- Check that directory schemas exist.
### Changed
- Simplified directory validation.
- mass -> mz.
- bulkrnaseq QA is just RIN.
- Add bytes to IMC.
- LCMS capitals.
- Update wgs enum
- More accurate sample ID regex.
- Reorder LCMS fields.
- `atacseq` to `scatacseq`.
- Make sc_isolation_enrichment in scrnaseq optional.
- Free-form cell_barcode_read.
- Add bulkrnaseq, bulkatacseq, and wgs fields.
- mass/charge is unitless in MS: Remove field.
- TSV parsing conforms to excel-tsv: No longer ignoring backslashes.
- More explicit label for patterns in MD.
- TSV filenames match what will be required downstream.
- IMS -> MALDI-IMS
### Removed
- avg_insert_size from bulkatacseq.

## [v0.0.3](https://github.com/hubmapconsortium/ingest-validation-tools/tree/v0.0.3) - 2020-05-04
### Added
- Additional scrnaseq types and columns.
- Add a number of Assay types for Vanderbilt.
- Friendlier error if data_path is missing.
- Add polysaccharides as analyte_class.
- Ignore glob patterns and not just fixed files.
If other patterns are given, dot-files must be explicitly ignored.
### Changed
- Remove parenthesis from assay type.
- Assume Latin-1 encoding for TSVs rather than UTF-8.
- Update LC-MS fields.
- Separate level-2 schemas in source.
- Separate type and TSV path with space instead of ":" in CLI.
- Make analyte_class optional for some assays.
- Tweak LCMS fields.

## [v0.0.2](https://github.com/hubmapconsortium/ingest-validation-tools/tree/v0.0.2) - 2020-04-25
### Added
- Mirror Globus directory to local cache.
- Fix `--type_metadata` so it still works without a submission directory.
- Add `--optional_fields` to temporarily ignore the given fields.
- Add `--ignore_files` to ignore particular top-level files.
- Ignore dot-files. No command-line option to enable stricter validation, for now.
- Add scrnaseq.
- Open error report in browser.
### Changed
- Make the ATACseq validation more flexible.
- Less confusing representation of enums in docs.
- Allow lower level schemas to override aspects of the Level 1 schema.
- Make DOIs required again: Fields to consider optional can be set on commandline.
- Add more options to atacseq enum.
- Update CODEX directory schema to match what is actually delivered.

## [v0.0.1](https://github.com/hubmapconsortium/ingest-validation-tools/tree/v0.0.1) - 2020-04-13
### Added
- Validate structure of Akoya CODEX submissions.
- Generate submission template.
- Check that fixture-based tests actually ran.
- Check types early, rather than waiting for file-not-found.
- Generate JSON Schema from simpler Table Schema.
- Use schema to check that submission headers are correct, and reference by letter if not.
- Filling in details for CODEX Schema.
- Stanford directory schema.
- Convert column numbers to spreadsheet-style letters.
- Table of contents in generated doc.
- Added number_of_channels
- Added constraints to generated docs.
- Support timezone offset (rather than abbreviation).
- Add ATAC-seq and revise schema; fixed caps; Added descriptions.
- Validate DOIs for protocols.io.
- Added "Paths" section to both.
- Make periods in blank lines optional.
- Make fields required.
- Validate donor and sample IDs.
- Check that CLI docs are up to date.
- Validate the data_path.
- Allow multiple metadata.tsvs.
- Validate against Globus.
- Support multiple TSVs.
- Use <details> in ToC.
- Link to Google doc spec.
- Allow Globus File Browser URL to be used directly.
- Gratuitous Emojis!
- seqfish
- Deeply structured YAML error reports.
- Check for multiply referenced, or unreferenced paths.
### Changed
- CSV -> TSV
- Make the schema validation errors more readable
- Doctests are scanned from directory, rather than read from single file.
- Change the modeling of replicate groups.
- `parent_id` to `tissue_id`
- Link to raw TSV.
- No more UUIDs.
- Ignore blank lines in TSV.
- Tighter numeric constraints on ATAC-seq.
- Generate all docs at once.
- Add more enums.
- Unify Level 1 metadata definitions.
- Revert DOI format.
- No longer checking consistency of donor and sample.
- Remove generic schema.
- python3 in hash-bang.
- Reorganize fixtures.
- Stop generating JSON Schema, for now.
- Define path fields only in one place.
- Remove timezone offset.
- Autogenerate parts of table schema.<|MERGE_RESOLUTION|>--- conflicted
+++ resolved
@@ -10,11 +10,8 @@
 - Style the GH Pages like the portal.
 - Catch metadata TSVs with non-ASCII characters.
 - More general ignore forurl-status-cache.
-<<<<<<< HEAD
 - Support Windows environments by converting back-slashes for forward slashes.
-=======
 - Improve navigation and styling of new GH Pages.
->>>>>>> a195ec96
 
 ## v0.0.10 - 2021-04-21
 - Remove inappropriate syntax highlighting from CLI docs.
