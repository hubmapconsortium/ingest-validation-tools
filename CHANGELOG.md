--- conflicted
+++ resolved
@@ -2,11 +2,8 @@
 ## v0.0.39 (in progress)
 - Create Object-by-Analyte EPIC directory schema 
 - Update Xenium directory schema
-<<<<<<< HEAD
 - Create Visium HD directory schema (provisional name)
-=======
 - Create Pixel-Seq v2 directory schema
->>>>>>> 71dbc781
 
 ## v0.0.38
 - Update Cell DIVE directory schema
