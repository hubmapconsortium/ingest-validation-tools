--- conflicted
+++ resolved
@@ -2,9 +2,7 @@
 
 ## v0.0.4 - In progress
 ### Added
-<<<<<<< HEAD
 - Submission structure diagram.
-=======
 - Autogenerate "Leave blank if not applicable".
 - Add bulkrnaseq.
 - Add WGS.
@@ -12,14 +10,10 @@
 ### Changed
 - More accurate sample ID regex.
 - Add bulkrnaseq field.
-
-### Changed
 - Reorder LCMS fields.
 - `atacseq` to `scatacseq`.
-- Autogenerate "Leave blank if not applicable".
 - Make sc_isolation_enrichment in scrnaseq optional.
 - Free-form cell_barcode_read.
->>>>>>> ec1a3ec0
 
 ## [v0.0.3](https://github.com/hubmapconsortium/ingest-validation-tools/tree/v0.0.3) - 2020-05-04
 ### Added
