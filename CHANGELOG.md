# Changelog
## v0.0.31 (in progress)
<<<<<<< HEAD
- Adding new is_schema_latest_version method to check if provided Cedar spec is the latest
=======
- Update Segmentation masks directory schema
- Update Cell DIVE directory schema
>>>>>>> 4353d54c

## v0.0.30
- Update Seg Mask documentation
- Update CosMx directory schema
- Constrain file patterns to end of line for all published directory schemas
- Handle null responses for keys from assayclassifier endpoint
- Remove assumption of table_schema and version corresponding to table_schema from SchemaVersion
- Update fixture data with new UBKG responses

## v0.0.29
- Add CosMX directory schema
- Update CosMX directory schema
- Update Segmentation masks directory schema
- Update Auto-fluorescence directory schema
- Update CODEX directory schema
- Update CODEX directory schema

## v0.0.28
- Update Xenium directory schema
- Update GeoMx NGS directory schema
- Add CosMX metadata schema

## v0.0.27
- Update Visium with probes directory schema pt 3
- Update Segmentation masks directory schema
- Updating tests based on new dir schema major versions and assayclassifier responses
- Removing references to deprecated Search API endpoint 'assayname'
- Update Phenocycler directory schema
- Update GeoMx NGS directory schema
- Update shared upload check
- Release Xenium
- Create Xenium directory schema
- Error reporting changes, addition of summarized counts
- Update Segmentation Mask link

## v0.0.26
- Update GeoMx NGS directory schema
- Update MERFISH directory schema
- Update LC-MS directory schema
- Update Visium with probes directory schema
- Update Visium with probes directory schema pt 2

## v0.0.25
- Update GeoMx NGS directory schema
- Added EPIC dataset field derived_dataset_type to UNIQUE_FIELDS_MAP

## v0.0.24
- Release MERFISH
- Add MERFISH directory schema
- Fix documentation issue for MERFISH
- Add CEDAR link for MERFISH
- Update MERFISH directory schema
- Update Phenocycler docs
- Update MERFISH directory schema
- Add next-gen Cell DIVE directory schema
- Update MIBI directory schema
- Update Visium no probes directory schema
- Add Cell DIVE to index
- Update Segmentation Masks directory schema
- Update Visium with probes directory schema
- Update Visium no probes directory schema
- Update Visium with probes directory schema
- Update Visium no probes directory schema
- Change to EntityTypeInfo constraint format to support constraints endpoint

## v0.0.23
- Add token to validation_utils.get_assaytype_data, replace URL string concatenation with urllib

## v0.0.22
- Fix logging length issue in Upload.multi_parent
- Minor change to Visium with probes directory schema
- Minor change to Visium no probes directory schema
- Update docs for Visium directories

## v0.0.21
- Fix the changelog to reflect the current version.
- Fix row number mismatch between validation and spreadsheet validator response

## v0.0.20
- Fix row number mismatch between validation and spreadsheet validator response

## v0.0.19
- Directory validation changes for "shared" uploads
- Update Phenocycler directory schema
- Remove bad paths from LC-MS directory schema
- Allow multiple comma-separated parent_sample_id values
- Accommodate dir schema minor versions
- Fix ORCID URL checking
- Add MUSIC next-gen directory schema
- Updating documentation
- Change Upload error output to dataclass
- Revert deprecation of field YAML files
- Update MUSIC directory schema
- Add semantic version to plugin test base class
- Fix row number mismatch between validation and spreadsheet validator response
- Adding entity constraints check
- Adding ability to report names of successfully run plugins

## v0.0.18

- Update PhenoCycler directory schema
- Update to prevent standalone child datasets in multi-assay upload
- Update to prevent multiple dataset types in a non-multi-assay upload
- Update MIBI directory schema
- Update Visium (with probes) directory schema
- Update Auto-fluorescence directory schema
- Update Confocal directory schema
- Update Enhanced SRS directory schema
- Update Light Sheet directory schema
- Update Second Harmonic Generation directory schema
- Update Thick Section Multiphoton MxIF directory schema
- Integrate SenNet app_context
- Updating testing
- Change to error messaging related to get_assaytype_data failures
- Update Lightsheet directory schema
- Update Histology to include description on OME-TIFFs
- Update Histology with links
- Update GeoMx NGS directory schema
- Ported murine from SenNet
- Update Histology directory schema
- Bugfix stripping trailing slash in ingest api url
- Converted upload `_url_checks` to use `_get_method` for SenNet compatibility
- Add CEDAR template for murine-source
- Add donor field descriptions back, remove murine-source descriptions
- Temporarily exclude certain assays from the documentation

## v0.0.17

- Update atacseq cedar link
- Add Phenocycler next-gen directory schema
- Update Histology next-gen directory schema
- Add LC-MS next-gen directory schema
- Add GeoMx NGS next-gen directory schema
- Update PhenoCycler and Histology to 2.2.0
- Update CEDAR links for PhenoCycler & Histology
- Refactor Upload to avoid validating the same contributors.tsv multiple times / running plugins over files multiple times
- Add entry for segmentation-mask
- Modify directory schema validation such that it takes empty directories into account
- Add Publication next-gen directory schema
- Update ATAC/RNA/10X documentation
- Update Cell Dive documentation
- Update to support passing list of data_paths to ingest-validation-tests plugins
- Adding linting/formatting GitHub actions

## v0.0.16

- add support for Publication type
- updated issue templates.
- removed donor metadata spec (had not been in use)
- Added examples for fields with pattern constraint
- Replaced `preparation_temperature` with `preparation_condition` and updated associated enumerations in the sample-section, sample-block, and sample-suspension schemas
- Replaced `storage_temperature` with `storage_method` and updated associated enumerations in the sample-section, sample-block, and sample-suspension schemas
- Updated enum 'bulk RNA' assay type to be 'bulk-RNA' across tools
- Adding organ v2 schema
- Added publication docs
- Removed double publication enum (P/p)
- Updated publication directory schema 20230616
- Changes for CEDAR docs
- Tweaks for CEDAR release
- Release new assays with links
- Fix in place to avoid assay conflicts with new assays
- Rework wording for CEDAR updates
- Updated upload.py to integrate CEDAR validation, replaced walrus operators, removed unused import
- Updated CEDAR validation routine based on changes to Spreadsheet Validator
- Updated tests based on changes to error dict structure
- Tested both CEDAR and local validation paths
- Make changes to Histology based on feedback
- Update documentation based on feedback
- Addtional changes to Histology
- Adding SenNet display changes
- Add contributor TSV CEDAR checking
- Add CEDAR examples
- Update CEDAR links for set of assays
- Split docs into current and deprecated
- Update Visium CEDAR template link
- Remove Visium draft attribute
- Bugfix datetime constraint in library_creation_date.yaml
- Update LCMS and add NanoSplits
- Update descriptions for segmentation masks
- Add description to codex doc page
- Bail earlier in validation if there are errors in metadata/dir/refs
- Update Antibodies
- Remove NanoSplits
- Update hifi, mibi, imc
- Fix imc-2d docs
- Fix imc-2d dir docs
- Add link to OME-Tiff docs
- Remove WGS, CE-MS, GC-MS, and RNAseq (GeoMx)
- Update histology and segmentation mask directory schemas
- Update hifi-slide to hifi-slides
- Fix changelog error
- Fix CI
- Update MIBI and IMC2D directory schemas
- Fix to support display of errors for CEDAR template metadata
- Upate Auto-fluorescence, Confocal, and Light Sheet directory schemas
- Additional updates to next-gen histology directory schema
- Implemented soft assay types/assayclassifier endpoint for canonical assay names and dir structures
- Added mock response test data for offline testing
- Add more assays
- Correct Auto-fluorescence lab_processed/annotations path description
- Add Visium with probes next-gen directory schema
- Update MALDI, SIMS, DESI, Visium no probes, and HiFi-Slide directory schemas
- Fix paths in Histology, MIBI, IMC2D, AF, Confocal, Light Sheet, and Visium with probes directory schemas
- Add CODEX, Thick section Multiphoton MxIF, Second Harmonic Generation, and Enhanced Stimulated Raman Spectroscopy (SRS) next-gen directory schemas
- Move Thick section Multiphoton MxIF next-gen directory schema to placeholder file
- Update file path in Visium no probes, Histology, AF, MxIF, SHG, SRS, Confocal, Light Sheet, MALDI, SIMS, DESI
- Remove Organ CEDAR page
- Draft next-gen directory schema for SNARE-seq2
- Added multi-assay support
- Delete GeoMX
- Update soft typing to use hyphen, not underscore
- Add SNARE-seq2 and RNAseq with probes next-gen directory schema
- Remove the draft tag from SNARE-seq2
- Regenerate docs for SNARE-seq2

## v0.0.15 - 2023-04-04

- Versioned directory structure schema
- Added MxIF directory structure schema.
- Added Lightsheet version 1.
- bump nokogiri -> 1.13.9 (dependabot)
- Add front-matter to exclude HCA from toc
- Updated CODEX version 0 and documentation.
- Provide an iterator over plugin test classes
- Updated CODEX version 0.
- Added Bulk RNA-seq directory structure schema.
- Added SeqFISH directory structure schema.
- Add a reminder that TSV validation is not sufficient.
- Clearer presentation of unit fields in generated docs.
- Make `contributors_path` required for HCA.
- Parallelize tests.
- Use the assay service to describe how assays are represented in the Portal.
- Adding Comma Separated File support for tissue_id.
- Update assay type for Cell DIVE.
- Updated suspension-fields.yaml and associated files in /docs/sample-suspension.
- Created extra_parameter on upload for future dynamic adding.
- Updated ErrorReport class to be backwards compatible with external calls.
- Added geoMX directory structure schema.
- Update `preparation_maldi_matrix` in imaging MS schema to from enum to open string field.
- Expand file types for stained to not be vendor locked to Leica's `.scn`. Include vendor-neutral `.tiff`.
- Replaced enum `Multiplexed Ion Beam Imaging` with `MIBI` in src
- Added `raw` as a potential directory to look for `segmentation.json` file for `CODEX`.
- Updated error messages to be less programmer centric.
- Updated ims-v2 spec to include DESI as an acceptable enumeration for ms_source.
- Upgraded CI python definition to 3.9.
- Update Cell DIVE with CEDAR UUID
- Add Histology directory schemas
- Fix Histology schema
- Modify validation routine to support multi-assay schemas
- Update MALDI, SIMS, and CODEX
- Update DESI and remove NanoDESI
- Support for conditional directory validation

## v0.0.14 - 2022-06-23

- bump tzingo -> 1.2.10 (dependabot)
- Turn validation of enums back on.
- Mods to plugin validator to fix import problems.
- Return directory schema version and refactor.
- Add new data_collection_mode values for MS assays.
- Add "CODEX2" assay type.
- Deprecate older LCMS schemas.
- Updated LC-MS directory structure schema.
- Remove HTML reporting options.
- Updated IMS directory structure schema.
- Add Clinical Imaging schemas.
- Test under both Python 3.6 and Python 3.10
- Cosmetic updates to the Slide-seq directory structure schema.
- Fix rendering bug on CODEX page by adding linebreaks.
- Add type hints.
- Implement versioning for directory schemas.
- After failure, explain how to continue testing from last error.
- Add `pathology_distance_unit` in place.
- Pin transitive dependencies.
- New sample metadata schemas
- Darker shade of blue, to be consistent with portal.
- Dependabot upgrade to Nokogiri.
- Remove reference to old Travis envvar, so post-merge CI run will pass.
- Explain the distinction between the 10X kit versions.
- Updated CODEX directory structure schema.
- Added MIBI directory structure schema.
- add snRNAseq-10xGenomics-v3
- Make backward incompatible changes to ims-v2 in place, without a new version.
- Preserve the key order in generated YAML, for readability.
- Add 'Multiplex Ion Beam Imaging' assay name
- Permanently remove snRNA and scATACseq assay names
- add snRNAseq-10xGenomics-v2 to the scrnaseq assays
- Move "Unique to this type" below the acquisition instrument fields.
- Add CLI option to allow the use of deprecated schemas.
- Allowing trailing slashes on dataset directories in metadata TSV.
- Add acquisition instrument fields to MIBI that were left out by mistake.
- Just use pytest to run doctests
- Headers are no longer properties of fields.
- Remove mention of `extras/thumbnail.jpg`.
- Add release date to schema.
- Add UMI fields to scrnaseq schema.
- Add Excel sheet describing which fields show up in which schemas.
- Add field descriptions to spreadsheet.
- Temporarily disable checking the assay names in schemas against the global list.
  Entries in the global list are now commented out, and Joel will progressively
  uncomment them.
- Moved `dataset.json` to `raw` or `src_*` directory for CODEX datasets.
- Modify IMC docs

## v0.0.13 - 2022-01-07

- Make more fields explicitly numeric
- Add more donor field descriptions.
- Deprecate contributors-v0.
- Add MIBI schema.
- Add fields for LCMS v3.
- Consistent rendering of code blocks in github pages and github preview.
- Warn about trailing slashes in paths.
- Optionally, dump validation report at the top of the upload.
- In the report notes, record the version of the checkout.
- Improve testing of `generate_field_yaml.py`.
- Provides map in docs/ from fields to the entities and assays they are used in.
- Give schema and version in success message.
- Generate `field-types.yaml`.
- Update assay list.
- Added WGS directory structure schema.
- Fixed regex on directory structure schema.
- Check that assay terms match approved list. (Right now, they don't.)
- Level 1 description of assay_category: Updated "3" assay categories to "4". Added imaging mass spec.
- work around mypy importlib type hinting problem
- Cleaned up LC-MS directory structure schema.
- Added links to examples in the portal for 5 assays.
- Make LC fields optional.
- Present directory path examples in same column.
- Updated LC-MS directory structure schema.
- Work around mypy importlib type hinting problem.
- Longer assay description for LCMS, and supporting machinery.
- In CI, pin to older Ubuntu version to avoid SSL problems with Uniprot.
- Level 1 description of assay_category: Updated "3" assay categories to "4".
- Added imaging mass spec.
- Work around mypy importlib type hinting problem.
- Antibodies validation is broken; Move test out the way.
- Make email validation effective.
- Add a test to confirm that backslashes aren't ignored during validation.
- Explain allowed values for booleans.
- Update the lcms schema field "lc_temp_value" optional
- Switch to Github CI.
- `cell_barcode_read` description: comma-delimitted.
- Update the lcms schema field "lc_temp_value" optional.
- Hit a different URL for ORCID, that will not give us soft 404s.
- In bash scripts, make python3 explicit.
- Update the flowchart to reflect the roles of Bill and PK.
- Add pipeline info.
- Hotfix on CellDive directory to reflect changes to dataset.
- Updated CellDive directory structure.
- Updated CODEX directory structure.
- Non-assay schema docs were not be update. Fix that.
- Sample was being skipped in doc generation. Fix that.
- Add to enums for `perfusion_solutions` and `ms_source`.
- Upgrade from dependabot.

## v0.0.12 - 2021-07-23

- Catch unrecognized keys in dir schema.
- Ammend LCMS docs.
- Fix CI: point to right branch.
- Document Donor and Sample Metadata process.
- Make the network cache file JSON, for portability.
- Dependabot update.
- Fix typo.
- Explain acronyms.
- Add kwarg to pass-through to tests.
- Update `validate_upload.py` docs.
- Add new LCMS version, and clean up reused fields.
- Make barcode fields optional.
- User donor as a test-bed for ontology-enums.
- Add a warning on pages where every version has been deprecated.
- Add gcms.
- Make some scatacseq fields optional.
- Create CE-MS.
- New version of IMS.
- Add a warning on pages where every version has been deprecated.
- Doc test for deprecated schemas.
- Add 10X multiome to scatacseq.
- Deprecated flag can now be added to schema.
- CLEANUP rnaseq_assay_method.
- cleanup resolution_z_unit.
- Network problems in report, instead of quitting with stack trace.
- New lightsheet schema, with description of changes.
- Introduced Lightsheet directory schema.
- Ensure that version numbers match the constraint inside the file.
- `maldiims` to `ims`: Only touches URLs; doesn't affect validation.
- Add script to validate any TSV.
- Factor out exit status codes.
- Pull out sc_isolation_tissue_dissociation.
- sequencing_read_format is optional for HCA.
- Disallow N/A values.
- Pull out the fields that have only one variant.
- Cleanup code for reference validations.
- Better section headers.
- Tighter validation of shared fields in assay schemas.
- Another optional field in HCA scrnaseq.
- Cleanup whitespace in yaml.
- Tools to resolve duplicated field definitions.
- Rearrange YAML so static processing works.

## v0.0.11 - 2021-05-18

- Updated AF and stained microscopy structure schema.
- Updated CODEX directory structure schema.
- No Donor and Tissue ID validation needed for HCA.
- Longer description for Q30.
- Setup GH Pages.
- Fix bug with loading non-HCA schemas that have an HCA variant.
- Fix bug in the `maldiims` schema to use correct file name extension
- Update description of the `.ibd` and `.imzML` files in the `maldiims` schema
- Added example `maldiims` folder structure
- Updated README.md to reflect the `examples/...` folder structure
- Use assay names to make titles.
- Add formalin as a Sample perfusion_solution.
- Style the GH Pages like the portal.
- Catch metadata TSVs with non-ASCII characters.
- More general ignore forurl-status-cache.
- Support Windows environments by converting back-slashes for forward slashes.
- Improve navigation and styling of new GH Pages.
- In cleanup_whitespace.py, avoid printing extra newlines on windows.
- Field templates for sequencing fields.
- Missing `data_path` will no longer cause spurious errors when submission is interpretted as dataset.
- README for `examples/` directory.
- Distinct error codes for different situations.
- Field templates for library fields.
- More doctests.
- Loosen sequential items check, and improve error message.
- Replace "submission" with "upload".

## v0.0.10 - 2021-04-21

- Remove inappropriate syntax highlighting from CLI docs.
- Fix bug in report generation.
- Remove contributors_path from HCA.
- Make the codeowners more granular.
- Distinguish v2 and v3 10x.
- Add expected_cell_count.
- Remove the sequence_limit where not appropriate.
- Chuck missed `source_project` in scrnaseq-hca: Added now.
- Distinguish v2 and v3 10x, and add to HCA as well.
- Add 'Belzer MPS/KPS' as an option.
- Remove links to YAML from MD.
- Cleaned up description on 3D IMC directory schema.
- Updated a description on 3D IMC directory schema.
- Updated regular expression on CODEX directory schema.
- Fix the generated TOC for antibodies.
- Apply "units_for": Units only required is value is given.
- Check for auto-incremented fields.
- If it errors, add a note about cleanup_whitespace.py.
- Apply missing constraints to scrnaseq.
- Consistent pattern constraint for sequencing_read_format.
- Diagram of overall repo structure; Explain doc build process.
- Remove vestigial "Level 3".
- Fixed typo in CODEX directory schema.
- Make more fields optional in HCA scrnaseq.
- Make it work with Python 3.6.
- Create subdirectories for `examples` and `tests` to clean up the top level.
- Add v1 for all schemas.
- Introduce scrnaseq-hca.
- Look for a `source_project` field to distinguish schemas.
- Move script docs into subdirectory, and improve coverage.
- Put TOC in blockquote: semantics are't right, but it indents.
- Simplify sample ID regex.
- Cache network responses to disk.
- Add the generated YAML to the output directory.
- Generate a report about the metadata values used in Elasticsearch.

## v0.0.9 - 2021-03-16

- Fix typo in CellDIVE.
- Update CLI usage to highlight sample validation.
- Update lightsheet docs.
- Update IMC docs.
- Add concentration to antibodies.
- Factor out Frictionless to give us more control over table validation.
- Check for CSV instead of TSV.
- Better error message for missing and mis-ordered fields.
- No longer require contributor middle names.
- Make network checks a part of the schema; Skip None values.
- Check for values which Excel has "helpfully" auto-incremented.
- Add 4C as a preservation temperature.
- Add units_for, so unused units aren't needed in the spreadsheet.
- Ivan is primary contact for directory work.
- Make network checks a part of the schema.
- Get rid of special-purpose logic for level-1
- Fix typo in nano enum.
- Clearer error when it can't find matching assay name.
- Downgrade dependency for compatibility with HuBMAP commons.
- Directory structure for scatacseq.
- Add 3D IMC table and directory schemas.
- Link to the yaml for both directory and metadata schemas.
- Directory structure for scatacseq and scrnaseq: They share a symlink.
- Add help document.
- Factor out the checks, make OO, and make error messages configurable.
- Slightly better errors when a directory is found when a TSV is expected.
- Make as_text_list the default output format.
- Script to generate CSV for fields and enums.
- Add version number to schemas.
- Clarify guidelines for direction schemas.

## v0.0.8 - 2021-02-10

- Update CODEX directory structure
- Allow "X" as final character of ORCID.
- Ping the respective services to confirm the ORCIDs, RR IDs, and Uniprot IDs are actually good.
- Add encoding as CLI param.
- Add `--offline` option, and use it internally.
- Fix the CLI parameter parsing: Either `--local_directory` or `--tsv_paths` must be provided.
- Allow examples of path rexes to be provided, and fix bug.
- Use the SciCrunch resolver for RR IDs.
- More helpful message if decoding error.
- State stability policy.
- Show the URL that produced the 404, and unify the code.
- Warning if missing "assay_type".
- Add lightsheet.
- Add a slot for a free-text note.
- Friendlier error if trying to validate Antibodies or Contributors as metadata.
- Update directory description docs.
- Upgrade to latest version of Frictionless. The content of error messages has changed.
- Clarify description of CODEX channelnames_report.csv.
- Add flowchart documenting the consensus submission process.
- cleanup-whitespace.py
- Issue templates to operationalize new process for handling post-release changes.
- Support versioning of metadata schemas.
- Add channel_id description to CellDIVE

## v0.0.7 - 2021-01-13

- Improved error messages in Excel.
- Define donor terms.
- Update MALDI terms.
- Demonstrate that validation of one-line-tsv-in-directory will work.
- Add an include mechanism to reduce duplication in the configs, and use it.
- Add Celldive.
- Add an include mechanism to reduce duplication in the configs.
- New organs will be coming in. Loosen regex.
- Give test.sh an optional argument, to pick-up the test run in the middle.
- Remove wildcards from dir schemas which have not been delivered.
- Update Celldive and CODEX directory schemas.
- Sort file errors for stability.
- Check protocols io DOIs.
- Remove option to validate against directory structure in Globus.
- Loosen ID regex to allow lymph nodes. (Chuck's mistake!)

## v0.0.6 - 2020-12-07

- Add thumbnail to directory schema.
- Add machinery to include regex examples in docs.
- Run mypy, but only on the one file that has type annotations.
- Consolidate TSV reading to avoid inconsistencies in character encoding.
- Remove option for directory schema "subtypes".
- Read type from first line of TSV, instead of from filename.
- Remove vestigial line from flake8 config.
- Instructions for working groups providing descriptions.
- Remove extraneous parts from Sample doc.
- Document contributors.tsv
- Warn if two TSVs are for the same assay type.
- Give example of single TSV validation.
- Add SLIDEseq.
- Add antibodies.tsv.
- Generate Excel files.
- Fix a commandline hint when tests fail.
- Escape RE in directory schema.
- Unify generation of assay and other docs.
- Supply XLSX for non-assays.
- Fix links.
- Unconstrain channel_id and uniprot.
- SLIDEseq dir schema.
- Test validation of antibodies.tsv

## v0.0.5 - 2020-11-09

- Change "mixif" to "mxif".
- Expose sample field descriptions for use in portal.
- Add missing assay type to enum.
- ng/ul to nM.
- Change to flat directory schema structure.
- Dir Schema for MALDI-IMS.
- AF dir schema.
- Update README, and diagram.
- Add extras directory.
- Prettier HTML output.
- Add donor.yaml, where we can explain donor metadata fields, and hook it into field-descriptions.yaml.
- Add ingest-validation-tests submodule.
- nanodesi/pots table schema.
- Add as_text_list option.
- plugin_validator started.
- Add donor.yaml, where we can explain donor metadata fields.
- Fix the build.
- Now that we have agreed on extras/, expose in docs.
- Contributors table schema.
- Add extra validation hooks.
- Add nano docs.
- Run plugin tests only from command line argument
- Add stained imagery directory schema.
- Update CODEX directory schema: Require PDF.
- Get rid of unified.yaml.
- Point at docs on portal.
- Remove missing example.
- Add is_qa_qc to dir schema table.
- Add passing contributors.tsv

## v0.0.4 - 2020-06-26

### Added

- Add Sample field descriptions.
- Change to "validate_samples".
- Get enums in sync, and doctest the logic.
- Add liquid nitrogen
- Revise sample metadata.
- Fix Regexes in MD.
- Sample metadata validation
- ... and fill in draft details.
- ... and fill in headers and add unit columns.
- Fill in TODOs.
- Generate unified description list.
- Links to background docs.
- Pre-fill enums in TSVs
- Generator will stub the Level-1 overrides.
- Units on IMC.
- Submission structure diagram.
- Autogenerate "Leave blank if not applicable".
- Add bulkrnaseq and bulkatacseq.
- Add WGS and IMC.
- Dump unified yaml for each type. (This will be pulled on the portal side.)
- Add enum constraints to unit fields, and replace TODOs.
- Check that directory schemas exist.

### Changed

- Simplified directory validation.
- mass -> mz.
- bulkrnaseq QA is just RIN.
- Add bytes to IMC.
- LCMS capitals.
- Update wgs enum
- More accurate sample ID regex.
- Reorder LCMS fields.
- `atacseq` to `scatacseq`.
- Make sc_isolation_enrichment in scrnaseq optional.
- Free-form cell_barcode_read.
- Add bulkrnaseq, bulkatacseq, and wgs fields.
- mass/charge is unitless in MS: Remove field.
- TSV parsing conforms to excel-tsv: No longer ignoring backslashes.
- More explicit label for patterns in MD.
- TSV filenames match what will be required downstream.
- IMS -> MALDI-IMS

### Removed

- avg_insert_size from bulkatacseq.

## [v0.0.3](https://github.com/hubmapconsortium/ingest-validation-tools/tree/v0.0.3) - 2020-05-04

### Added

- Additional scrnaseq types and columns.
- Add a number of Assay types for Vanderbilt.
- Friendlier error if data_path is missing.
- Add polysaccharides as analyte_class.
- Ignore glob patterns and not just fixed files.
  If other patterns are given, dot-files must be explicitly ignored.

### Changed

- Remove parenthesis from assay type.
- Assume Latin-1 encoding for TSVs rather than UTF-8.
- Update LC-MS fields.
- Separate level-2 schemas in source.
- Separate type and TSV path with space instead of ":" in CLI.
- Make analyte_class optional for some assays.
- Tweak LCMS fields.

## [v0.0.2](https://github.com/hubmapconsortium/ingest-validation-tools/tree/v0.0.2) - 2020-04-25

### Added

- Mirror Globus directory to local cache.
- Fix `--type_metadata` so it still works without a submission directory.
- Add `--optional_fields` to temporarily ignore the given fields.
- Add `--ignore_files` to ignore particular top-level files.
- Ignore dot-files. No command-line option to enable stricter validation, for now.
- Add scrnaseq.
- Open error report in browser.

### Changed

- Make the ATACseq validation more flexible.
- Less confusing representation of enums in docs.
- Allow lower level schemas to override aspects of the Level 1 schema.
- Make DOIs required again: Fields to consider optional can be set on commandline.
- Add more options to atacseq enum.
- Update CODEX directory schema to match what is actually delivered.

## [v0.0.1](https://github.com/hubmapconsortium/ingest-validation-tools/tree/v0.0.1) - 2020-04-13

### Added

- Validate structure of Akoya CODEX submissions.
- Generate submission template.
- Check that fixture-based tests actually ran.
- Check types early, rather than waiting for file-not-found.
- Generate JSON Schema from simpler Table Schema.
- Use schema to check that submission headers are correct, and reference by letter if not.
- Filling in details for CODEX Schema.
- Stanford directory schema.
- Convert column numbers to spreadsheet-style letters.
- Table of contents in generated doc.
- Added number_of_channels
- Added constraints to generated docs.
- Support timezone offset (rather than abbreviation).
- Add ATAC-seq and revise schema; fixed caps; Added descriptions.
- Validate DOIs for protocols.io.
- Added "Paths" section to both.
- Make periods in blank lines optional.
- Make fields required.
- Validate donor and sample IDs.
- Check that CLI docs are up to date.
- Validate the data_path.
- Allow multiple metadata.tsvs.
- Validate against Globus.
- Support multiple TSVs.
- Use <details> in ToC.
- Link to Google doc spec.
- Allow Globus File Browser URL to be used directly.
- Gratuitous Emojis!
- seqfish
- Deeply structured YAML error reports.
- Check for multiply referenced, or unreferenced paths.

### Changed

- CSV -> TSV
- Make the schema validation errors more readable
- Doctests are scanned from directory, rather than read from single file.
- Change the modeling of replicate groups.
- `parent_id` to `tissue_id`
- Link to raw TSV.
- No more UUIDs.
- Ignore blank lines in TSV.
- Tighter numeric constraints on ATAC-seq.
- Generate all docs at once.
- Add more enums.
- Unify Level 1 metadata definitions.
- Revert DOI format.
- No longer checking consistency of donor and sample.
- Remove generic schema.
- python3 in hash-bang.
- Reorganize fixtures.
- Stop generating JSON Schema, for now.
- Define path fields only in one place.
- Remove timezone offset.
- Autogenerate parts of table schema.
- New note to clarify git is required.<|MERGE_RESOLUTION|>--- conflicted
+++ resolved
@@ -1,11 +1,9 @@
 # Changelog
 ## v0.0.31 (in progress)
-<<<<<<< HEAD
-- Adding new is_schema_latest_version method to check if provided Cedar spec is the latest
-=======
 - Update Segmentation masks directory schema
 - Update Cell DIVE directory schema
->>>>>>> 4353d54c
+- Adding new is_schema_latest_version method to check if provided Cedar spec is the latest
+- Fix issue with json response. On row {x}, column {fieldName} should NOT be concatenated with actual error message.
 
 ## v0.0.30
 - Update Seg Mask documentation
