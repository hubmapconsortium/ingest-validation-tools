--- conflicted
+++ resolved
@@ -22,11 +22,8 @@
 - Field templates for sequencing fields.
 - Missing `data_path` will no longer cause spurious errors when submission is interpretted as dataset.
 - README for `examples/` directory.
-<<<<<<< HEAD
 - Field templates for library fields.
-=======
 - More doctests.
->>>>>>> 5cd1cec2
 
 ## v0.0.10 - 2021-04-21
 - Remove inappropriate syntax highlighting from CLI docs.
