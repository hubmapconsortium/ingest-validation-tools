# Changelog

## v0.0.37 (in progress)
- Update Xenium directory schema
- Update Publication directory schema
<<<<<<< HEAD
- Add Stereo-seq directory schema
=======
- Update Xenium directory schema
- Update Validator param to refer to SchemaVersion rather than TSV
>>>>>>> cf5ca4eb

## v0.0.36
- Update Xenium directory schema
- Update LC-MS directory schema
- Bugfix table_schema logic for legacy validation
- Remove CyCIF

## v0.0.35
 - Adding support for EPIC's new plugin
 - Update MERFISH directory schema
 - Update Histology directory schema
 - Update 2D Imaging Mass Cytometry directory schema
 - Update DESI directory schema
 - Update MALDI directory schema
 - Update Multiplex Ion Beam Imaging directory schema
 - Update SIMS directory schema
 - Update CODEX directory schema
 - Update Cell DIVE directory schema
 - Update Phenocycler directory schema
 - Update Auto-fluorescence directory schema
 - Update Confocal directory schema
 - Update Enhanced Stimulated Raman Spectroscopy directory schema
 - Update Light Sheet directory schema
 - Update Second Harmonic Generation directory schema
 - Update Thick Section Multiphoton MxIF directory schema
 - Update CosMX directory schema
 - Update GeoMx NGS directory schema
 - Update Visium no probes directory schema
 - Update Visium with probes directory schema
 - Update Xenium directory schema
 - Update Segmentation Mask directory schema
 - Create DBiT-seq directory schema
 - Add G4X directory schema
 - Update docs for g4x & dbit-seq
 - Ensure compatibility with Python 3.11

## v0.0.34
 - Create CyTOF directory schema
 - Update MERFISH directory schema
 - Update Histology directory schema
 - Update 2D Imaging Mass Cytometry directory schema
 - Update DESI directory schema
 - Update MALDI directory schema
 - Update Multiplex Ion Beam Imaging directory schema
 - Update SIMS directory schema
 - Update CODEX directory schema
 - Update Cell DIVE directory schema
 - Update Phenocycler directory schema
 - Update Auto-fluorescence directory schema
 - Update Confocal directory schema
 - Update Enhanced Stimulated Raman Spectroscopy directory schema
 - Update Light Sheet directory schema
 - Update Second Harmonic Generation directory schema
 - Update Thick Section Multiphoton MxIF directory schema
 - Update CosMX directory schema
 - Update GeoMx NGS directory schema
 - Update Visium no probes directory schema
 - Update Visium with probes directory schema
 - Update Xenium directory schema
 - Update Segmentation Mask directory schema
 - Undo version 2.3 updates and keep version 2.4 updates to CosMx directory schema

## v0.0.33
- Update Xenium directory schema
- Update Xenium directory schema
- Update CosMx directory schema

## v0.0.32
- Update Xenium directory schema
- Adding new is_schema_latest_version method to check if provided Cedar spec is the latest
- Fix issue with json response. On row {x}, column {fieldName} should NOT be concatenated with actual error message.

## v0.0.31
- Update Segmentation masks directory schema
- Update Cell DIVE directory schema
- Bugfix shared upload non_global file error reporting

## v0.0.30
- Update Seg Mask documentation
- Update CosMx directory schema
- Constrain file patterns to end of line for all published directory schemas
- Handle null responses for keys from assayclassifier endpoint
- Remove assumption of table_schema and version corresponding to table_schema from SchemaVersion
- Update fixture data with new UBKG responses

## v0.0.29
- Add CosMX directory schema
- Update CosMX directory schema
- Update Segmentation masks directory schema
- Update Auto-fluorescence directory schema
- Update CODEX directory schema
- Update CODEX directory schema

## v0.0.28
- Update Xenium directory schema
- Update GeoMx NGS directory schema
- Add CosMX metadata schema

## v0.0.27
- Update Visium with probes directory schema pt 3
- Update Segmentation masks directory schema
- Updating tests based on new dir schema major versions and assayclassifier responses
- Removing references to deprecated Search API endpoint 'assayname'
- Update Phenocycler directory schema
- Update GeoMx NGS directory schema
- Update shared upload check
- Release Xenium
- Create Xenium directory schema
- Error reporting changes, addition of summarized counts
- Update Segmentation Mask link

## v0.0.26
- Update GeoMx NGS directory schema
- Update MERFISH directory schema
- Update LC-MS directory schema
- Update Visium with probes directory schema
- Update Visium with probes directory schema pt 2

## v0.0.25
- Update GeoMx NGS directory schema
- Added EPIC dataset field derived_dataset_type to UNIQUE_FIELDS_MAP

## v0.0.24
- Release MERFISH
- Add MERFISH directory schema
- Fix documentation issue for MERFISH
- Add CEDAR link for MERFISH
- Update MERFISH directory schema
- Update Phenocycler docs
- Update MERFISH directory schema
- Add next-gen Cell DIVE directory schema
- Update MIBI directory schema
- Update Visium no probes directory schema
- Add Cell DIVE to index
- Update Segmentation Masks directory schema
- Update Visium with probes directory schema
- Update Visium no probes directory schema
- Update Visium with probes directory schema
- Update Visium no probes directory schema
- Change to EntityTypeInfo constraint format to support constraints endpoint

## v0.0.23
- Add token to validation_utils.get_assaytype_data, replace URL string concatenation with urllib

## v0.0.22
- Fix logging length issue in Upload.multi_parent
- Minor change to Visium with probes directory schema
- Minor change to Visium no probes directory schema
- Update docs for Visium directories

## v0.0.21
- Fix the changelog to reflect the current version.
- Fix row number mismatch between validation and spreadsheet validator response

## v0.0.20
- Fix row number mismatch between validation and spreadsheet validator response

## v0.0.19
- Directory validation changes for "shared" uploads
- Update Phenocycler directory schema
- Remove bad paths from LC-MS directory schema
- Allow multiple comma-separated parent_sample_id values
- Accommodate dir schema minor versions
- Fix ORCID URL checking
- Add MUSIC next-gen directory schema
- Updating documentation
- Change Upload error output to dataclass
- Revert deprecation of field YAML files
- Update MUSIC directory schema
- Add semantic version to plugin test base class
- Fix row number mismatch between validation and spreadsheet validator response
- Adding entity constraints check
- Adding ability to report names of successfully run plugins

## v0.0.18

- Update PhenoCycler directory schema
- Update to prevent standalone child datasets in multi-assay upload
- Update to prevent multiple dataset types in a non-multi-assay upload
- Update MIBI directory schema
- Update Visium (with probes) directory schema
- Update Auto-fluorescence directory schema
- Update Confocal directory schema
- Update Enhanced SRS directory schema
- Update Light Sheet directory schema
- Update Second Harmonic Generation directory schema
- Update Thick Section Multiphoton MxIF directory schema
- Integrate SenNet app_context
- Updating testing
- Change to error messaging related to get_assaytype_data failures
- Update Lightsheet directory schema
- Update Histology to include description on OME-TIFFs
- Update Histology with links
- Update GeoMx NGS directory schema
- Ported murine from SenNet
- Update Histology directory schema
- Bugfix stripping trailing slash in ingest api url
- Converted upload `_url_checks` to use `_get_method` for SenNet compatibility
- Add CEDAR template for murine-source
- Add donor field descriptions back, remove murine-source descriptions
- Temporarily exclude certain assays from the documentation

## v0.0.17

- Update atacseq cedar link
- Add Phenocycler next-gen directory schema
- Update Histology next-gen directory schema
- Add LC-MS next-gen directory schema
- Add GeoMx NGS next-gen directory schema
- Update PhenoCycler and Histology to 2.2.0
- Update CEDAR links for PhenoCycler & Histology
- Refactor Upload to avoid validating the same contributors.tsv multiple times / running plugins over files multiple times
- Add entry for segmentation-mask
- Modify directory schema validation such that it takes empty directories into account
- Add Publication next-gen directory schema
- Update ATAC/RNA/10X documentation
- Update Cell Dive documentation
- Update to support passing list of data_paths to ingest-validation-tests plugins
- Adding linting/formatting GitHub actions

## v0.0.16

- add support for Publication type
- updated issue templates.
- removed donor metadata spec (had not been in use)
- Added examples for fields with pattern constraint
- Replaced `preparation_temperature` with `preparation_condition` and updated associated enumerations in the sample-section, sample-block, and sample-suspension schemas
- Replaced `storage_temperature` with `storage_method` and updated associated enumerations in the sample-section, sample-block, and sample-suspension schemas
- Updated enum 'bulk RNA' assay type to be 'bulk-RNA' across tools
- Adding organ v2 schema
- Added publication docs
- Removed double publication enum (P/p)
- Updated publication directory schema 20230616
- Changes for CEDAR docs
- Tweaks for CEDAR release
- Release new assays with links
- Fix in place to avoid assay conflicts with new assays
- Rework wording for CEDAR updates
- Updated upload.py to integrate CEDAR validation, replaced walrus operators, removed unused import
- Updated CEDAR validation routine based on changes to Spreadsheet Validator
- Updated tests based on changes to error dict structure
- Tested both CEDAR and local validation paths
- Make changes to Histology based on feedback
- Update documentation based on feedback
- Addtional changes to Histology
- Adding SenNet display changes
- Add contributor TSV CEDAR checking
- Add CEDAR examples
- Update CEDAR links for set of assays
- Split docs into current and deprecated
- Update Visium CEDAR template link
- Remove Visium draft attribute
- Bugfix datetime constraint in library_creation_date.yaml
- Update LCMS and add NanoSplits
- Update descriptions for segmentation masks
- Add description to codex doc page
- Bail earlier in validation if there are errors in metadata/dir/refs
- Update Antibodies
- Remove NanoSplits
- Update hifi, mibi, imc
- Fix imc-2d docs
- Fix imc-2d dir docs
- Add link to OME-Tiff docs
- Remove WGS, CE-MS, GC-MS, and RNAseq (GeoMx)
- Update histology and segmentation mask directory schemas
- Update hifi-slide to hifi-slides
- Fix changelog error
- Fix CI
- Update MIBI and IMC2D directory schemas
- Fix to support display of errors for CEDAR template metadata
- Upate Auto-fluorescence, Confocal, and Light Sheet directory schemas
- Additional updates to next-gen histology directory schema
- Implemented soft assay types/assayclassifier endpoint for canonical assay names and dir structures
- Added mock response test data for offline testing
- Add more assays
- Correct Auto-fluorescence lab_processed/annotations path description
- Add Visium with probes next-gen directory schema
- Update MALDI, SIMS, DESI, Visium no probes, and HiFi-Slide directory schemas
- Fix paths in Histology, MIBI, IMC2D, AF, Confocal, Light Sheet, and Visium with probes directory schemas
- Add CODEX, Thick section Multiphoton MxIF, Second Harmonic Generation, and Enhanced Stimulated Raman Spectroscopy (SRS) next-gen directory schemas
- Move Thick section Multiphoton MxIF next-gen directory schema to placeholder file
- Update file path in Visium no probes, Histology, AF, MxIF, SHG, SRS, Confocal, Light Sheet, MALDI, SIMS, DESI
- Remove Organ CEDAR page
- Draft next-gen directory schema for SNARE-seq2
- Added multi-assay support
- Delete GeoMX
- Update soft typing to use hyphen, not underscore
- Add SNARE-seq2 and RNAseq with probes next-gen directory schema
- Remove the draft tag from SNARE-seq2
- Regenerate docs for SNARE-seq2

## v0.0.15 - 2023-04-04

- Versioned directory structure schema
- Added MxIF directory structure schema.
- Added Lightsheet version 1.
- bump nokogiri -> 1.13.9 (dependabot)
- Add front-matter to exclude HCA from toc
- Updated CODEX version 0 and documentation.
- Provide an iterator over plugin test classes
- Updated CODEX version 0.
- Added Bulk RNA-seq directory structure schema.
- Added SeqFISH directory structure schema.
- Add a reminder that TSV validation is not sufficient.
- Clearer presentation of unit fields in generated docs.
- Make `contributors_path` required for HCA.
- Parallelize tests.
- Use the assay service to describe how assays are represented in the Portal.
- Adding Comma Separated File support for tissue_id.
- Update assay type for Cell DIVE.
- Updated suspension-fields.yaml and associated files in /docs/sample-suspension.
- Created extra_parameter on upload for future dynamic adding.
- Updated ErrorReport class to be backwards compatible with external calls.
- Added geoMX directory structure schema.
- Update `preparation_maldi_matrix` in imaging MS schema to from enum to open string field.
- Expand file types for stained to not be vendor locked to Leica's `.scn`. Include vendor-neutral `.tiff`.
- Replaced enum `Multiplexed Ion Beam Imaging` with `MIBI` in src
- Added `raw` as a potential directory to look for `segmentation.json` file for `CODEX`.
- Updated error messages to be less programmer centric.
- Updated ims-v2 spec to include DESI as an acceptable enumeration for ms_source.
- Upgraded CI python definition to 3.9.
- Update Cell DIVE with CEDAR UUID
- Add Histology directory schemas
- Fix Histology schema
- Modify validation routine to support multi-assay schemas
- Update MALDI, SIMS, and CODEX
- Update DESI and remove NanoDESI
- Support for conditional directory validation

## v0.0.14 - 2022-06-23

- bump tzingo -> 1.2.10 (dependabot)
- Turn validation of enums back on.
- Mods to plugin validator to fix import problems.
- Return directory schema version and refactor.
- Add new data_collection_mode values for MS assays.
- Add "CODEX2" assay type.
- Deprecate older LCMS schemas.
- Updated LC-MS directory structure schema.
- Remove HTML reporting options.
- Updated IMS directory structure schema.
- Add Clinical Imaging schemas.
- Test under both Python 3.6 and Python 3.10
- Cosmetic updates to the Slide-seq directory structure schema.
- Fix rendering bug on CODEX page by adding linebreaks.
- Add type hints.
- Implement versioning for directory schemas.
- After failure, explain how to continue testing from last error.
- Add `pathology_distance_unit` in place.
- Pin transitive dependencies.
- New sample metadata schemas
- Darker shade of blue, to be consistent with portal.
- Dependabot upgrade to Nokogiri.
- Remove reference to old Travis envvar, so post-merge CI run will pass.
- Explain the distinction between the 10X kit versions.
- Updated CODEX directory structure schema.
- Added MIBI directory structure schema.
- add snRNAseq-10xGenomics-v3
- Make backward incompatible changes to ims-v2 in place, without a new version.
- Preserve the key order in generated YAML, for readability.
- Add 'Multiplex Ion Beam Imaging' assay name
- Permanently remove snRNA and scATACseq assay names
- add snRNAseq-10xGenomics-v2 to the scrnaseq assays
- Move "Unique to this type" below the acquisition instrument fields.
- Add CLI option to allow the use of deprecated schemas.
- Allowing trailing slashes on dataset directories in metadata TSV.
- Add acquisition instrument fields to MIBI that were left out by mistake.
- Just use pytest to run doctests
- Headers are no longer properties of fields.
- Remove mention of `extras/thumbnail.jpg`.
- Add release date to schema.
- Add UMI fields to scrnaseq schema.
- Add Excel sheet describing which fields show up in which schemas.
- Add field descriptions to spreadsheet.
- Temporarily disable checking the assay names in schemas against the global list.
  Entries in the global list are now commented out, and Joel will progressively
  uncomment them.
- Moved `dataset.json` to `raw` or `src_*` directory for CODEX datasets.
- Modify IMC docs

## v0.0.13 - 2022-01-07

- Make more fields explicitly numeric
- Add more donor field descriptions.
- Deprecate contributors-v0.
- Add MIBI schema.
- Add fields for LCMS v3.
- Consistent rendering of code blocks in github pages and github preview.
- Warn about trailing slashes in paths.
- Optionally, dump validation report at the top of the upload.
- In the report notes, record the version of the checkout.
- Improve testing of `generate_field_yaml.py`.
- Provides map in docs/ from fields to the entities and assays they are used in.
- Give schema and version in success message.
- Generate `field-types.yaml`.
- Update assay list.
- Added WGS directory structure schema.
- Fixed regex on directory structure schema.
- Check that assay terms match approved list. (Right now, they don't.)
- Level 1 description of assay_category: Updated "3" assay categories to "4". Added imaging mass spec.
- work around mypy importlib type hinting problem
- Cleaned up LC-MS directory structure schema.
- Added links to examples in the portal for 5 assays.
- Make LC fields optional.
- Present directory path examples in same column.
- Updated LC-MS directory structure schema.
- Work around mypy importlib type hinting problem.
- Longer assay description for LCMS, and supporting machinery.
- In CI, pin to older Ubuntu version to avoid SSL problems with Uniprot.
- Level 1 description of assay_category: Updated "3" assay categories to "4".
- Added imaging mass spec.
- Work around mypy importlib type hinting problem.
- Antibodies validation is broken; Move test out the way.
- Make email validation effective.
- Add a test to confirm that backslashes aren't ignored during validation.
- Explain allowed values for booleans.
- Update the lcms schema field "lc_temp_value" optional
- Switch to Github CI.
- `cell_barcode_read` description: comma-delimitted.
- Update the lcms schema field "lc_temp_value" optional.
- Hit a different URL for ORCID, that will not give us soft 404s.
- In bash scripts, make python3 explicit.
- Update the flowchart to reflect the roles of Bill and PK.
- Add pipeline info.
- Hotfix on CellDive directory to reflect changes to dataset.
- Updated CellDive directory structure.
- Updated CODEX directory structure.
- Non-assay schema docs were not be update. Fix that.
- Sample was being skipped in doc generation. Fix that.
- Add to enums for `perfusion_solutions` and `ms_source`.
- Upgrade from dependabot.

## v0.0.12 - 2021-07-23

- Catch unrecognized keys in dir schema.
- Ammend LCMS docs.
- Fix CI: point to right branch.
- Document Donor and Sample Metadata process.
- Make the network cache file JSON, for portability.
- Dependabot update.
- Fix typo.
- Explain acronyms.
- Add kwarg to pass-through to tests.
- Update `validate_upload.py` docs.
- Add new LCMS version, and clean up reused fields.
- Make barcode fields optional.
- User donor as a test-bed for ontology-enums.
- Add a warning on pages where every version has been deprecated.
- Add gcms.
- Make some scatacseq fields optional.
- Create CE-MS.
- New version of IMS.
- Add a warning on pages where every version has been deprecated.
- Doc test for deprecated schemas.
- Add 10X multiome to scatacseq.
- Deprecated flag can now be added to schema.
- CLEANUP rnaseq_assay_method.
- cleanup resolution_z_unit.
- Network problems in report, instead of quitting with stack trace.
- New lightsheet schema, with description of changes.
- Introduced Lightsheet directory schema.
- Ensure that version numbers match the constraint inside the file.
- `maldiims` to `ims`: Only touches URLs; doesn't affect validation.
- Add script to validate any TSV.
- Factor out exit status codes.
- Pull out sc_isolation_tissue_dissociation.
- sequencing_read_format is optional for HCA.
- Disallow N/A values.
- Pull out the fields that have only one variant.
- Cleanup code for reference validations.
- Better section headers.
- Tighter validation of shared fields in assay schemas.
- Another optional field in HCA scrnaseq.
- Cleanup whitespace in yaml.
- Tools to resolve duplicated field definitions.
- Rearrange YAML so static processing works.

## v0.0.11 - 2021-05-18

- Updated AF and stained microscopy structure schema.
- Updated CODEX directory structure schema.
- No Donor and Tissue ID validation needed for HCA.
- Longer description for Q30.
- Setup GH Pages.
- Fix bug with loading non-HCA schemas that have an HCA variant.
- Fix bug in the `maldiims` schema to use correct file name extension
- Update description of the `.ibd` and `.imzML` files in the `maldiims` schema
- Added example `maldiims` folder structure
- Updated README.md to reflect the `examples/...` folder structure
- Use assay names to make titles.
- Add formalin as a Sample perfusion_solution.
- Style the GH Pages like the portal.
- Catch metadata TSVs with non-ASCII characters.
- More general ignore forurl-status-cache.
- Support Windows environments by converting back-slashes for forward slashes.
- Improve navigation and styling of new GH Pages.
- In cleanup_whitespace.py, avoid printing extra newlines on windows.
- Field templates for sequencing fields.
- Missing `data_path` will no longer cause spurious errors when submission is interpretted as dataset.
- README for `examples/` directory.
- Distinct error codes for different situations.
- Field templates for library fields.
- More doctests.
- Loosen sequential items check, and improve error message.
- Replace "submission" with "upload".

## v0.0.10 - 2021-04-21

- Remove inappropriate syntax highlighting from CLI docs.
- Fix bug in report generation.
- Remove contributors_path from HCA.
- Make the codeowners more granular.
- Distinguish v2 and v3 10x.
- Add expected_cell_count.
- Remove the sequence_limit where not appropriate.
- Chuck missed `source_project` in scrnaseq-hca: Added now.
- Distinguish v2 and v3 10x, and add to HCA as well.
- Add 'Belzer MPS/KPS' as an option.
- Remove links to YAML from MD.
- Cleaned up description on 3D IMC directory schema.
- Updated a description on 3D IMC directory schema.
- Updated regular expression on CODEX directory schema.
- Fix the generated TOC for antibodies.
- Apply "units_for": Units only required is value is given.
- Check for auto-incremented fields.
- If it errors, add a note about cleanup_whitespace.py.
- Apply missing constraints to scrnaseq.
- Consistent pattern constraint for sequencing_read_format.
- Diagram of overall repo structure; Explain doc build process.
- Remove vestigial "Level 3".
- Fixed typo in CODEX directory schema.
- Make more fields optional in HCA scrnaseq.
- Make it work with Python 3.6.
- Create subdirectories for `examples` and `tests` to clean up the top level.
- Add v1 for all schemas.
- Introduce scrnaseq-hca.
- Look for a `source_project` field to distinguish schemas.
- Move script docs into subdirectory, and improve coverage.
- Put TOC in blockquote: semantics are't right, but it indents.
- Simplify sample ID regex.
- Cache network responses to disk.
- Add the generated YAML to the output directory.
- Generate a report about the metadata values used in Elasticsearch.

## v0.0.9 - 2021-03-16

- Fix typo in CellDIVE.
- Update CLI usage to highlight sample validation.
- Update lightsheet docs.
- Update IMC docs.
- Add concentration to antibodies.
- Factor out Frictionless to give us more control over table validation.
- Check for CSV instead of TSV.
- Better error message for missing and mis-ordered fields.
- No longer require contributor middle names.
- Make network checks a part of the schema; Skip None values.
- Check for values which Excel has "helpfully" auto-incremented.
- Add 4C as a preservation temperature.
- Add units_for, so unused units aren't needed in the spreadsheet.
- Ivan is primary contact for directory work.
- Make network checks a part of the schema.
- Get rid of special-purpose logic for level-1
- Fix typo in nano enum.
- Clearer error when it can't find matching assay name.
- Downgrade dependency for compatibility with HuBMAP commons.
- Directory structure for scatacseq.
- Add 3D IMC table and directory schemas.
- Link to the yaml for both directory and metadata schemas.
- Directory structure for scatacseq and scrnaseq: They share a symlink.
- Add help document.
- Factor out the checks, make OO, and make error messages configurable.
- Slightly better errors when a directory is found when a TSV is expected.
- Make as_text_list the default output format.
- Script to generate CSV for fields and enums.
- Add version number to schemas.
- Clarify guidelines for direction schemas.

## v0.0.8 - 2021-02-10

- Update CODEX directory structure
- Allow "X" as final character of ORCID.
- Ping the respective services to confirm the ORCIDs, RR IDs, and Uniprot IDs are actually good.
- Add encoding as CLI param.
- Add `--offline` option, and use it internally.
- Fix the CLI parameter parsing: Either `--local_directory` or `--tsv_paths` must be provided.
- Allow examples of path rexes to be provided, and fix bug.
- Use the SciCrunch resolver for RR IDs.
- More helpful message if decoding error.
- State stability policy.
- Show the URL that produced the 404, and unify the code.
- Warning if missing "assay_type".
- Add lightsheet.
- Add a slot for a free-text note.
- Friendlier error if trying to validate Antibodies or Contributors as metadata.
- Update directory description docs.
- Upgrade to latest version of Frictionless. The content of error messages has changed.
- Clarify description of CODEX channelnames_report.csv.
- Add flowchart documenting the consensus submission process.
- cleanup-whitespace.py
- Issue templates to operationalize new process for handling post-release changes.
- Support versioning of metadata schemas.
- Add channel_id description to CellDIVE

## v0.0.7 - 2021-01-13

- Improved error messages in Excel.
- Define donor terms.
- Update MALDI terms.
- Demonstrate that validation of one-line-tsv-in-directory will work.
- Add an include mechanism to reduce duplication in the configs, and use it.
- Add Celldive.
- Add an include mechanism to reduce duplication in the configs.
- New organs will be coming in. Loosen regex.
- Give test.sh an optional argument, to pick-up the test run in the middle.
- Remove wildcards from dir schemas which have not been delivered.
- Update Celldive and CODEX directory schemas.
- Sort file errors for stability.
- Check protocols io DOIs.
- Remove option to validate against directory structure in Globus.
- Loosen ID regex to allow lymph nodes. (Chuck's mistake!)

## v0.0.6 - 2020-12-07

- Add thumbnail to directory schema.
- Add machinery to include regex examples in docs.
- Run mypy, but only on the one file that has type annotations.
- Consolidate TSV reading to avoid inconsistencies in character encoding.
- Remove option for directory schema "subtypes".
- Read type from first line of TSV, instead of from filename.
- Remove vestigial line from flake8 config.
- Instructions for working groups providing descriptions.
- Remove extraneous parts from Sample doc.
- Document contributors.tsv
- Warn if two TSVs are for the same assay type.
- Give example of single TSV validation.
- Add SLIDEseq.
- Add antibodies.tsv.
- Generate Excel files.
- Fix a commandline hint when tests fail.
- Escape RE in directory schema.
- Unify generation of assay and other docs.
- Supply XLSX for non-assays.
- Fix links.
- Unconstrain channel_id and uniprot.
- SLIDEseq dir schema.
- Test validation of antibodies.tsv

## v0.0.5 - 2020-11-09

- Change "mixif" to "mxif".
- Expose sample field descriptions for use in portal.
- Add missing assay type to enum.
- ng/ul to nM.
- Change to flat directory schema structure.
- Dir Schema for MALDI-IMS.
- AF dir schema.
- Update README, and diagram.
- Add extras directory.
- Prettier HTML output.
- Add donor.yaml, where we can explain donor metadata fields, and hook it into field-descriptions.yaml.
- Add ingest-validation-tests submodule.
- nanodesi/pots table schema.
- Add as_text_list option.
- plugin_validator started.
- Add donor.yaml, where we can explain donor metadata fields.
- Fix the build.
- Now that we have agreed on extras/, expose in docs.
- Contributors table schema.
- Add extra validation hooks.
- Add nano docs.
- Run plugin tests only from command line argument
- Add stained imagery directory schema.
- Update CODEX directory schema: Require PDF.
- Get rid of unified.yaml.
- Point at docs on portal.
- Remove missing example.
- Add is_qa_qc to dir schema table.
- Add passing contributors.tsv

## v0.0.4 - 2020-06-26

### Added

- Add Sample field descriptions.
- Change to "validate_samples".
- Get enums in sync, and doctest the logic.
- Add liquid nitrogen
- Revise sample metadata.
- Fix Regexes in MD.
- Sample metadata validation
- ... and fill in draft details.
- ... and fill in headers and add unit columns.
- Fill in TODOs.
- Generate unified description list.
- Links to background docs.
- Pre-fill enums in TSVs
- Generator will stub the Level-1 overrides.
- Units on IMC.
- Submission structure diagram.
- Autogenerate "Leave blank if not applicable".
- Add bulkrnaseq and bulkatacseq.
- Add WGS and IMC.
- Dump unified yaml for each type. (This will be pulled on the portal side.)
- Add enum constraints to unit fields, and replace TODOs.
- Check that directory schemas exist.

### Changed

- Simplified directory validation.
- mass -> mz.
- bulkrnaseq QA is just RIN.
- Add bytes to IMC.
- LCMS capitals.
- Update wgs enum
- More accurate sample ID regex.
- Reorder LCMS fields.
- `atacseq` to `scatacseq`.
- Make sc_isolation_enrichment in scrnaseq optional.
- Free-form cell_barcode_read.
- Add bulkrnaseq, bulkatacseq, and wgs fields.
- mass/charge is unitless in MS: Remove field.
- TSV parsing conforms to excel-tsv: No longer ignoring backslashes.
- More explicit label for patterns in MD.
- TSV filenames match what will be required downstream.
- IMS -> MALDI-IMS

### Removed

- avg_insert_size from bulkatacseq.

## [v0.0.3](https://github.com/hubmapconsortium/ingest-validation-tools/tree/v0.0.3) - 2020-05-04

### Added

- Additional scrnaseq types and columns.
- Add a number of Assay types for Vanderbilt.
- Friendlier error if data_path is missing.
- Add polysaccharides as analyte_class.
- Ignore glob patterns and not just fixed files.
  If other patterns are given, dot-files must be explicitly ignored.

### Changed

- Remove parenthesis from assay type.
- Assume Latin-1 encoding for TSVs rather than UTF-8.
- Update LC-MS fields.
- Separate level-2 schemas in source.
- Separate type and TSV path with space instead of ":" in CLI.
- Make analyte_class optional for some assays.
- Tweak LCMS fields.

## [v0.0.2](https://github.com/hubmapconsortium/ingest-validation-tools/tree/v0.0.2) - 2020-04-25

### Added

- Mirror Globus directory to local cache.
- Fix `--type_metadata` so it still works without a submission directory.
- Add `--optional_fields` to temporarily ignore the given fields.
- Add `--ignore_files` to ignore particular top-level files.
- Ignore dot-files. No command-line option to enable stricter validation, for now.
- Add scrnaseq.
- Open error report in browser.

### Changed

- Make the ATACseq validation more flexible.
- Less confusing representation of enums in docs.
- Allow lower level schemas to override aspects of the Level 1 schema.
- Make DOIs required again: Fields to consider optional can be set on commandline.
- Add more options to atacseq enum.
- Update CODEX directory schema to match what is actually delivered.

## [v0.0.1](https://github.com/hubmapconsortium/ingest-validation-tools/tree/v0.0.1) - 2020-04-13

### Added

- Validate structure of Akoya CODEX submissions.
- Generate submission template.
- Check that fixture-based tests actually ran.
- Check types early, rather than waiting for file-not-found.
- Generate JSON Schema from simpler Table Schema.
- Use schema to check that submission headers are correct, and reference by letter if not.
- Filling in details for CODEX Schema.
- Stanford directory schema.
- Convert column numbers to spreadsheet-style letters.
- Table of contents in generated doc.
- Added number_of_channels
- Added constraints to generated docs.
- Support timezone offset (rather than abbreviation).
- Add ATAC-seq and revise schema; fixed caps; Added descriptions.
- Validate DOIs for protocols.io.
- Added "Paths" section to both.
- Make periods in blank lines optional.
- Make fields required.
- Validate donor and sample IDs.
- Check that CLI docs are up to date.
- Validate the data_path.
- Allow multiple metadata.tsvs.
- Validate against Globus.
- Support multiple TSVs.
- Use <details> in ToC.
- Link to Google doc spec.
- Allow Globus File Browser URL to be used directly.
- Gratuitous Emojis!
- seqfish
- Deeply structured YAML error reports.
- Check for multiply referenced, or unreferenced paths.

### Changed

- CSV -> TSV
- Make the schema validation errors more readable
- Doctests are scanned from directory, rather than read from single file.
- Change the modeling of replicate groups.
- `parent_id` to `tissue_id`
- Link to raw TSV.
- No more UUIDs.
- Ignore blank lines in TSV.
- Tighter numeric constraints on ATAC-seq.
- Generate all docs at once.
- Add more enums.
- Unify Level 1 metadata definitions.
- Revert DOI format.
- No longer checking consistency of donor and sample.
- Remove generic schema.
- python3 in hash-bang.
- Reorganize fixtures.
- Stop generating JSON Schema, for now.
- Define path fields only in one place.
- Remove timezone offset.
- Autogenerate parts of table schema.
- New note to clarify git is required.<|MERGE_RESOLUTION|>--- conflicted
+++ resolved
@@ -3,12 +3,9 @@
 ## v0.0.37 (in progress)
 - Update Xenium directory schema
 - Update Publication directory schema
-<<<<<<< HEAD
-- Add Stereo-seq directory schema
-=======
 - Update Xenium directory schema
 - Update Validator param to refer to SchemaVersion rather than TSV
->>>>>>> cf5ca4eb
+- Add Stereo-seq directory schema
 
 ## v0.0.36
 - Update Xenium directory schema
