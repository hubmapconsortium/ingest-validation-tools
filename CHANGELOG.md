--- conflicted
+++ resolved
@@ -13,11 +13,8 @@
 - State stability policy.
 - Show the URL that produced the 404, and unify the code.
 - Warning if missing "assay_type".
-<<<<<<< HEAD
 - Add lightsheet.
-=======
 - Add a slot for a free-text note.
->>>>>>> d31dda65
 - Friendlier error if trying to validate Antibodies or Contributors as metadata.
 - Clarify description of CODEX channelnames_report.csv.
 - Add flowchart documenting the consensus submission process.
