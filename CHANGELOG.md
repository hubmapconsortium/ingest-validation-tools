--- conflicted
+++ resolved
@@ -46,12 +46,10 @@
 - Remove WGS, CE-MS, GC-MS, and RNAseq (GeoMx)
 - Update histology and segmentation mask directory schemas
 - Update hifi-slide to hifi-slides
-<<<<<<< HEAD
-- Update MIBI and IMC2D directory schemas
-=======
 - Fix changelog error
 - Fix CI
->>>>>>> 464a4278
+- Update MIBI and IMC2D directory schemas
+
 
 ## v0.0.15 - 2023-04-04
 
