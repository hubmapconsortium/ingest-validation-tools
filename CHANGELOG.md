# Changelog

## v0.0.19 (in progress)
- Directory validation changes for "shared" uploads
- Update Phenocycler directory schema
<<<<<<< HEAD
- Change Upload error output to dataclass
=======
- Accommodate dir schema minor versions
>>>>>>> bc40bb0d

## v0.0.18

- Update PhenoCycler directory schema
- Update to prevent standalone child datasets in multi-assay upload
- Update to prevent multiple dataset types in a non-multi-assay upload
- Update MIBI directory schema
- Update Visium (with probes) directory schema
- Update Auto-fluorescence directory schema
- Update Confocal directory schema
- Update Enhanced SRS directory schema
- Update Light Sheet directory schema
- Update Second Harmonic Generation directory schema
- Update Thick Section Multiphoton MxIF directory schema
- Integrate SenNet app_context
- Updating testing
- Change to error messaging related to get_assaytype_data failures
- Update Lightsheet directory schema
- Update Histology to include description on OME-TIFFs
- Update Histology with links
- Update GeoMx NGS directory schema
- Ported murine from SenNet
- Update Histology directory schema
- Bugfix stripping trailing slash in ingest api url
- Converted upload `_url_checks` to use `_get_method` for SenNet compatibility

## v0.0.17

- Update atacseq cedar link
- Add Phenocycler next-gen directory schema
- Update Histology next-gen directory schema
- Add LC-MS next-gen directory schema
- Add GeoMx NGS next-gen directory schema
- Update PhenoCycler and Histology to 2.2.0
- Update CEDAR links for PhenoCycler & Histology
- Refactor Upload to avoid validating the same contributors.tsv multiple times / running plugins over files multiple times
- Add entry for segmentation-mask
- Modify directory schema validation such that it takes empty directories into account
- Add Publication next-gen directory schema
- Update ATAC/RNA/10X documentation
- Update Cell Dive documentation
- Update to support passing list of data_paths to ingest-validation-tests plugins
- Adding linting/formatting GitHub actions

## v0.0.16

- add support for Publication type
- updated issue templates.
- removed donor metadata spec (had not been in use)
- Added examples for fields with pattern constraint
- Replaced `preparation_temperature` with `preparation_condition` and updated associated enumerations in the sample-section, sample-block, and sample-suspension schemas
- Replaced `storage_temperature` with `storage_method` and updated associated enumerations in the sample-section, sample-block, and sample-suspension schemas
- Updated enum 'bulk RNA' assay type to be 'bulk-RNA' across tools
- Adding organ v2 schema
- Added publication docs
- Removed double publication enum (P/p)
- Updated publication directory schema 20230616
- Changes for CEDAR docs
- Tweaks for CEDAR release
- Release new assays with links
- Fix in place to avoid assay conflicts with new assays
- Rework wording for CEDAR updates
- Updated upload.py to integrate CEDAR validation, replaced walrus operators, removed unused import
- Updated CEDAR validation routine based on changes to Spreadsheet Validator
- Updated tests based on changes to error dict structure
- Tested both CEDAR and local validation paths
- Make changes to Histology based on feedback
- Update documentation based on feedback
- Addtional changes to Histology
- Adding SenNet display changes
- Add contributor TSV CEDAR checking
- Add CEDAR examples
- Update CEDAR links for set of assays
- Split docs into current and deprecated
- Update Visium CEDAR template link
- Remove Visium draft attribute
- Bugfix datetime constraint in library_creation_date.yaml
- Update LCMS and add NanoSplits
- Update descriptions for segmentation masks
- Add description to codex doc page
- Bail earlier in validation if there are errors in metadata/dir/refs
- Update Antibodies
- Remove NanoSplits
- Update hifi, mibi, imc
- Fix imc-2d docs
- Fix imc-2d dir docs
- Add link to OME-Tiff docs
- Remove WGS, CE-MS, GC-MS, and RNAseq (GeoMx)
- Update histology and segmentation mask directory schemas
- Update hifi-slide to hifi-slides
- Fix changelog error
- Fix CI
- Update MIBI and IMC2D directory schemas
- Fix to support display of errors for CEDAR template metadata
- Upate Auto-fluorescence, Confocal, and Light Sheet directory schemas
- Additional updates to next-gen histology directory schema
- Implemented soft assay types/assayclassifier endpoint for canonical assay names and dir structures
- Added mock response test data for offline testing
- Add more assays
- Correct Auto-fluorescence lab_processed/annotations path description
- Add Visium with probes next-gen directory schema
- Update MALDI, SIMS, DESI, Visium no probes, and HiFi-Slide directory schemas
- Fix paths in Histology, MIBI, IMC2D, AF, Confocal, Light Sheet, and Visium with probes directory schemas
- Add CODEX, Thick section Multiphoton MxIF, Second Harmonic Generation, and Enhanced Stimulated Raman Spectroscopy (SRS) next-gen directory schemas
- Move Thick section Multiphoton MxIF next-gen directory schema to placeholder file
- Update file path in Visium no probes, Histology, AF, MxIF, SHG, SRS, Confocal, Light Sheet, MALDI, SIMS, DESI
- Remove Organ CEDAR page
- Draft next-gen directory schema for SNARE-seq2
- Added multi-assay support
- Delete GeoMX
- Update soft typing to use hyphen, not underscore
- Add SNARE-seq2 and RNAseq with probes next-gen directory schema
- Remove the draft tag from SNARE-seq2
- Regenerate docs for SNARE-seq2

## v0.0.15 - 2023-04-04

- Versioned directory structure schema
- Added MxIF directory structure schema.
- Added Lightsheet version 1.
- bump nokogiri -> 1.13.9 (dependabot)
- Add front-matter to exclude HCA from toc
- Updated CODEX version 0 and documentation.
- Provide an iterator over plugin test classes
- Updated CODEX version 0.
- Added Bulk RNA-seq directory structure schema.
- Added SeqFISH directory structure schema.
- Add a reminder that TSV validation is not sufficient.
- Clearer presentation of unit fields in generated docs.
- Make `contributors_path` required for HCA.
- Parallelize tests.
- Use the assay service to describe how assays are represented in the Portal.
- Adding Comma Separated File support for tissue_id.
- Update assay type for Cell DIVE.
- Updated suspension-fields.yaml and associated files in /docs/sample-suspension.
- Created extra_parameter on upload for future dynamic adding.
- Updated ErrorReport class to be backwards compatible with external calls.
- Added geoMX directory structure schema.
- Update `preparation_maldi_matrix` in imaging MS schema to from enum to open string field.
- Expand file types for stained to not be vendor locked to Leica's `.scn`. Include vendor-neutral `.tiff`.
- Replaced enum `Multiplexed Ion Beam Imaging` with `MIBI` in src
- Added `raw` as a potential directory to look for `segmentation.json` file for `CODEX`.
- Updated error messages to be less programmer centric.
- Updated ims-v2 spec to include DESI as an acceptable enumeration for ms_source.
- Upgraded CI python definition to 3.9.
- Update Cell DIVE with CEDAR UUID
- Add Histology directory schemas
- Fix Histology schema
- Modify validation routine to support multi-assay schemas
- Update MALDI, SIMS, and CODEX
- Update DESI and remove NanoDESI
- Support for conditional directory validation

## v0.0.14 - 2022-06-23

- bump tzingo -> 1.2.10 (dependabot)
- Turn validation of enums back on.
- Mods to plugin validator to fix import problems.
- Return directory schema version and refactor.
- Add new data_collection_mode values for MS assays.
- Add "CODEX2" assay type.
- Deprecate older LCMS schemas.
- Updated LC-MS directory structure schema.
- Remove HTML reporting options.
- Updated IMS directory structure schema.
- Add Clinical Imaging schemas.
- Test under both Python 3.6 and Python 3.10
- Cosmetic updates to the Slide-seq directory structure schema.
- Fix rendering bug on CODEX page by adding linebreaks.
- Add type hints.
- Implement versioning for directory schemas.
- After failure, explain how to continue testing from last error.
- Add `pathology_distance_unit` in place.
- Pin transitive dependencies.
- New sample metadata schemas
- Darker shade of blue, to be consistent with portal.
- Dependabot upgrade to Nokogiri.
- Remove reference to old Travis envvar, so post-merge CI run will pass.
- Explain the distinction between the 10X kit versions.
- Updated CODEX directory structure schema.
- Added MIBI directory structure schema.
- add snRNAseq-10xGenomics-v3
- Make backward incompatible changes to ims-v2 in place, without a new version.
- Preserve the key order in generated YAML, for readability.
- Add 'Multiplex Ion Beam Imaging' assay name
- Permanently remove snRNA and scATACseq assay names
- add snRNAseq-10xGenomics-v2 to the scrnaseq assays
- Move "Unique to this type" below the acquisition instrument fields.
- Add CLI option to allow the use of deprecated schemas.
- Allowing trailing slashes on dataset directories in metadata TSV.
- Add acquisition instrument fields to MIBI that were left out by mistake.
- Just use pytest to run doctests
- Headers are no longer properties of fields.
- Remove mention of `extras/thumbnail.jpg`.
- Add release date to schema.
- Add UMI fields to scrnaseq schema.
- Add Excel sheet describing which fields show up in which schemas.
- Add field descriptions to spreadsheet.
- Temporarily disable checking the assay names in schemas against the global list.
  Entries in the global list are now commented out, and Joel will progressively
  uncomment them.
- Moved `dataset.json` to `raw` or `src_*` directory for CODEX datasets.
- Modify IMC docs

## v0.0.13 - 2022-01-07

- Make more fields explicitly numeric
- Add more donor field descriptions.
- Deprecate contributors-v0.
- Add MIBI schema.
- Add fields for LCMS v3.
- Consistent rendering of code blocks in github pages and github preview.
- Warn about trailing slashes in paths.
- Optionally, dump validation report at the top of the upload.
- In the report notes, record the version of the checkout.
- Improve testing of `generate_field_yaml.py`.
- Provides map in docs/ from fields to the entities and assays they are used in.
- Give schema and version in success message.
- Generate `field-types.yaml`.
- Update assay list.
- Added WGS directory structure schema.
- Fixed regex on directory structure schema.
- Check that assay terms match approved list. (Right now, they don't.)
- Level 1 description of assay_category: Updated "3" assay categories to "4". Added imaging mass spec.
- work around mypy importlib type hinting problem
- Cleaned up LC-MS directory structure schema.
- Added links to examples in the portal for 5 assays.
- Make LC fields optional.
- Present directory path examples in same column.
- Updated LC-MS directory structure schema.
- Work around mypy importlib type hinting problem.
- Longer assay description for LCMS, and supporting machinery.
- In CI, pin to older Ubuntu version to avoid SSL problems with Uniprot.
- Level 1 description of assay_category: Updated "3" assay categories to "4".
- Added imaging mass spec.
- Work around mypy importlib type hinting problem.
- Antibodies validation is broken; Move test out the way.
- Make email validation effective.
- Add a test to confirm that backslashes aren't ignored during validation.
- Explain allowed values for booleans.
- Update the lcms schema field "lc_temp_value" optional
- Switch to Github CI.
- `cell_barcode_read` description: comma-delimitted.
- Update the lcms schema field "lc_temp_value" optional.
- Hit a different URL for ORCID, that will not give us soft 404s.
- In bash scripts, make python3 explicit.
- Update the flowchart to reflect the roles of Bill and PK.
- Add pipeline info.
- Hotfix on CellDive directory to reflect changes to dataset.
- Updated CellDive directory structure.
- Updated CODEX directory structure.
- Non-assay schema docs were not be update. Fix that.
- Sample was being skipped in doc generation. Fix that.
- Add to enums for `perfusion_solutions` and `ms_source`.
- Upgrade from dependabot.

## v0.0.12 - 2021-07-23

- Catch unrecognized keys in dir schema.
- Ammend LCMS docs.
- Fix CI: point to right branch.
- Document Donor and Sample Metadata process.
- Make the network cache file JSON, for portability.
- Dependabot update.
- Fix typo.
- Explain acronyms.
- Add kwarg to pass-through to tests.
- Update `validate_upload.py` docs.
- Add new LCMS version, and clean up reused fields.
- Make barcode fields optional.
- User donor as a test-bed for ontology-enums.
- Add a warning on pages where every version has been deprecated.
- Add gcms.
- Make some scatacseq fields optional.
- Create CE-MS.
- New version of IMS.
- Add a warning on pages where every version has been deprecated.
- Doc test for deprecated schemas.
- Add 10X multiome to scatacseq.
- Deprecated flag can now be added to schema.
- CLEANUP rnaseq_assay_method.
- cleanup resolution_z_unit.
- Network problems in report, instead of quitting with stack trace.
- New lightsheet schema, with description of changes.
- Introduced Lightsheet directory schema.
- Ensure that version numbers match the constraint inside the file.
- `maldiims` to `ims`: Only touches URLs; doesn't affect validation.
- Add script to validate any TSV.
- Factor out exit status codes.
- Pull out sc_isolation_tissue_dissociation.
- sequencing_read_format is optional for HCA.
- Disallow N/A values.
- Pull out the fields that have only one variant.
- Cleanup code for reference validations.
- Better section headers.
- Tighter validation of shared fields in assay schemas.
- Another optional field in HCA scrnaseq.
- Cleanup whitespace in yaml.
- Tools to resolve duplicated field definitions.
- Rearrange YAML so static processing works.

## v0.0.11 - 2021-05-18

- Updated AF and stained microscopy structure schema.
- Updated CODEX directory structure schema.
- No Donor and Tissue ID validation needed for HCA.
- Longer description for Q30.
- Setup GH Pages.
- Fix bug with loading non-HCA schemas that have an HCA variant.
- Fix bug in the `maldiims` schema to use correct file name extension
- Update description of the `.ibd` and `.imzML` files in the `maldiims` schema
- Added example `maldiims` folder structure
- Updated README.md to reflect the `examples/...` folder structure
- Use assay names to make titles.
- Add formalin as a Sample perfusion_solution.
- Style the GH Pages like the portal.
- Catch metadata TSVs with non-ASCII characters.
- More general ignore forurl-status-cache.
- Support Windows environments by converting back-slashes for forward slashes.
- Improve navigation and styling of new GH Pages.
- In cleanup_whitespace.py, avoid printing extra newlines on windows.
- Field templates for sequencing fields.
- Missing `data_path` will no longer cause spurious errors when submission is interpretted as dataset.
- README for `examples/` directory.
- Distinct error codes for different situations.
- Field templates for library fields.
- More doctests.
- Loosen sequential items check, and improve error message.
- Replace "submission" with "upload".

## v0.0.10 - 2021-04-21

- Remove inappropriate syntax highlighting from CLI docs.
- Fix bug in report generation.
- Remove contributors_path from HCA.
- Make the codeowners more granular.
- Distinguish v2 and v3 10x.
- Add expected_cell_count.
- Remove the sequence_limit where not appropriate.
- Chuck missed `source_project` in scrnaseq-hca: Added now.
- Distinguish v2 and v3 10x, and add to HCA as well.
- Add 'Belzer MPS/KPS' as an option.
- Remove links to YAML from MD.
- Cleaned up description on 3D IMC directory schema.
- Updated a description on 3D IMC directory schema.
- Updated regular expression on CODEX directory schema.
- Fix the generated TOC for antibodies.
- Apply "units_for": Units only required is value is given.
- Check for auto-incremented fields.
- If it errors, add a note about cleanup_whitespace.py.
- Apply missing constraints to scrnaseq.
- Consistent pattern constraint for sequencing_read_format.
- Diagram of overall repo structure; Explain doc build process.
- Remove vestigial "Level 3".
- Fixed typo in CODEX directory schema.
- Make more fields optional in HCA scrnaseq.
- Make it work with Python 3.6.
- Create subdirectories for `examples` and `tests` to clean up the top level.
- Add v1 for all schemas.
- Introduce scrnaseq-hca.
- Look for a `source_project` field to distinguish schemas.
- Move script docs into subdirectory, and improve coverage.
- Put TOC in blockquote: semantics are't right, but it indents.
- Simplify sample ID regex.
- Cache network responses to disk.
- Add the generated YAML to the output directory.
- Generate a report about the metadata values used in Elasticsearch.

## v0.0.9 - 2021-03-16

- Fix typo in CellDIVE.
- Update CLI usage to highlight sample validation.
- Update lightsheet docs.
- Update IMC docs.
- Add concentration to antibodies.
- Factor out Frictionless to give us more control over table validation.
- Check for CSV instead of TSV.
- Better error message for missing and mis-ordered fields.
- No longer require contributor middle names.
- Make network checks a part of the schema; Skip None values.
- Check for values which Excel has "helpfully" auto-incremented.
- Add 4C as a preservation temperature.
- Add units_for, so unused units aren't needed in the spreadsheet.
- Ivan is primary contact for directory work.
- Make network checks a part of the schema.
- Get rid of special-purpose logic for level-1
- Fix typo in nano enum.
- Clearer error when it can't find matching assay name.
- Downgrade dependency for compatibility with HuBMAP commons.
- Directory structure for scatacseq.
- Add 3D IMC table and directory schemas.
- Link to the yaml for both directory and metadata schemas.
- Directory structure for scatacseq and scrnaseq: They share a symlink.
- Add help document.
- Factor out the checks, make OO, and make error messages configurable.
- Slightly better errors when a directory is found when a TSV is expected.
- Make as_text_list the default output format.
- Script to generate CSV for fields and enums.
- Add version number to schemas.
- Clarify guidelines for direction schemas.

## v0.0.8 - 2021-02-10

- Update CODEX directory structure
- Allow "X" as final character of ORCID.
- Ping the respective services to confirm the ORCIDs, RR IDs, and Uniprot IDs are actually good.
- Add encoding as CLI param.
- Add `--offline` option, and use it internally.
- Fix the CLI parameter parsing: Either `--local_directory` or `--tsv_paths` must be provided.
- Allow examples of path rexes to be provided, and fix bug.
- Use the SciCrunch resolver for RR IDs.
- More helpful message if decoding error.
- State stability policy.
- Show the URL that produced the 404, and unify the code.
- Warning if missing "assay_type".
- Add lightsheet.
- Add a slot for a free-text note.
- Friendlier error if trying to validate Antibodies or Contributors as metadata.
- Update directory description docs.
- Upgrade to latest version of Frictionless. The content of error messages has changed.
- Clarify description of CODEX channelnames_report.csv.
- Add flowchart documenting the consensus submission process.
- cleanup-whitespace.py
- Issue templates to operationalize new process for handling post-release changes.
- Support versioning of metadata schemas.
- Add channel_id description to CellDIVE

## v0.0.7 - 2021-01-13

- Improved error messages in Excel.
- Define donor terms.
- Update MALDI terms.
- Demonstrate that validation of one-line-tsv-in-directory will work.
- Add an include mechanism to reduce duplication in the configs, and use it.
- Add Celldive.
- Add an include mechanism to reduce duplication in the configs.
- New organs will be coming in. Loosen regex.
- Give test.sh an optional argument, to pick-up the test run in the middle.
- Remove wildcards from dir schemas which have not been delivered.
- Update Celldive and CODEX directory schemas.
- Sort file errors for stability.
- Check protocols io DOIs.
- Remove option to validate against directory structure in Globus.
- Loosen ID regex to allow lymph nodes. (Chuck's mistake!)

## v0.0.6 - 2020-12-07

- Add thumbnail to directory schema.
- Add machinery to include regex examples in docs.
- Run mypy, but only on the one file that has type annotations.
- Consolidate TSV reading to avoid inconsistencies in character encoding.
- Remove option for directory schema "subtypes".
- Read type from first line of TSV, instead of from filename.
- Remove vestigial line from flake8 config.
- Instructions for working groups providing descriptions.
- Remove extraneous parts from Sample doc.
- Document contributors.tsv
- Warn if two TSVs are for the same assay type.
- Give example of single TSV validation.
- Add SLIDEseq.
- Add antibodies.tsv.
- Generate Excel files.
- Fix a commandline hint when tests fail.
- Escape RE in directory schema.
- Unify generation of assay and other docs.
- Supply XLSX for non-assays.
- Fix links.
- Unconstrain channel_id and uniprot.
- SLIDEseq dir schema.
- Test validation of antibodies.tsv

## v0.0.5 - 2020-11-09

- Change "mixif" to "mxif".
- Expose sample field descriptions for use in portal.
- Add missing assay type to enum.
- ng/ul to nM.
- Change to flat directory schema structure.
- Dir Schema for MALDI-IMS.
- AF dir schema.
- Update README, and diagram.
- Add extras directory.
- Prettier HTML output.
- Add donor.yaml, where we can explain donor metadata fields, and hook it into field-descriptions.yaml.
- Add ingest-validation-tests submodule.
- nanodesi/pots table schema.
- Add as_text_list option.
- plugin_validator started.
- Add donor.yaml, where we can explain donor metadata fields.
- Fix the build.
- Now that we have agreed on extras/, expose in docs.
- Contributors table schema.
- Add extra validation hooks.
- Add nano docs.
- Run plugin tests only from command line argument
- Add stained imagery directory schema.
- Update CODEX directory schema: Require PDF.
- Get rid of unified.yaml.
- Point at docs on portal.
- Remove missing example.
- Add is_qa_qc to dir schema table.
- Add passing contributors.tsv

## v0.0.4 - 2020-06-26

### Added

- Add Sample field descriptions.
- Change to "validate_samples".
- Get enums in sync, and doctest the logic.
- Add liquid nitrogen
- Revise sample metadata.
- Fix Regexes in MD.
- Sample metadata validation
- ... and fill in draft details.
- ... and fill in headers and add unit columns.
- Fill in TODOs.
- Generate unified description list.
- Links to background docs.
- Pre-fill enums in TSVs
- Generator will stub the Level-1 overrides.
- Units on IMC.
- Submission structure diagram.
- Autogenerate "Leave blank if not applicable".
- Add bulkrnaseq and bulkatacseq.
- Add WGS and IMC.
- Dump unified yaml for each type. (This will be pulled on the portal side.)
- Add enum constraints to unit fields, and replace TODOs.
- Check that directory schemas exist.

### Changed

- Simplified directory validation.
- mass -> mz.
- bulkrnaseq QA is just RIN.
- Add bytes to IMC.
- LCMS capitals.
- Update wgs enum
- More accurate sample ID regex.
- Reorder LCMS fields.
- `atacseq` to `scatacseq`.
- Make sc_isolation_enrichment in scrnaseq optional.
- Free-form cell_barcode_read.
- Add bulkrnaseq, bulkatacseq, and wgs fields.
- mass/charge is unitless in MS: Remove field.
- TSV parsing conforms to excel-tsv: No longer ignoring backslashes.
- More explicit label for patterns in MD.
- TSV filenames match what will be required downstream.
- IMS -> MALDI-IMS

### Removed

- avg_insert_size from bulkatacseq.

## [v0.0.3](https://github.com/hubmapconsortium/ingest-validation-tools/tree/v0.0.3) - 2020-05-04

### Added

- Additional scrnaseq types and columns.
- Add a number of Assay types for Vanderbilt.
- Friendlier error if data_path is missing.
- Add polysaccharides as analyte_class.
- Ignore glob patterns and not just fixed files.
  If other patterns are given, dot-files must be explicitly ignored.

### Changed

- Remove parenthesis from assay type.
- Assume Latin-1 encoding for TSVs rather than UTF-8.
- Update LC-MS fields.
- Separate level-2 schemas in source.
- Separate type and TSV path with space instead of ":" in CLI.
- Make analyte_class optional for some assays.
- Tweak LCMS fields.

## [v0.0.2](https://github.com/hubmapconsortium/ingest-validation-tools/tree/v0.0.2) - 2020-04-25

### Added

- Mirror Globus directory to local cache.
- Fix `--type_metadata` so it still works without a submission directory.
- Add `--optional_fields` to temporarily ignore the given fields.
- Add `--ignore_files` to ignore particular top-level files.
- Ignore dot-files. No command-line option to enable stricter validation, for now.
- Add scrnaseq.
- Open error report in browser.

### Changed

- Make the ATACseq validation more flexible.
- Less confusing representation of enums in docs.
- Allow lower level schemas to override aspects of the Level 1 schema.
- Make DOIs required again: Fields to consider optional can be set on commandline.
- Add more options to atacseq enum.
- Update CODEX directory schema to match what is actually delivered.

## [v0.0.1](https://github.com/hubmapconsortium/ingest-validation-tools/tree/v0.0.1) - 2020-04-13

### Added

- Validate structure of Akoya CODEX submissions.
- Generate submission template.
- Check that fixture-based tests actually ran.
- Check types early, rather than waiting for file-not-found.
- Generate JSON Schema from simpler Table Schema.
- Use schema to check that submission headers are correct, and reference by letter if not.
- Filling in details for CODEX Schema.
- Stanford directory schema.
- Convert column numbers to spreadsheet-style letters.
- Table of contents in generated doc.
- Added number_of_channels
- Added constraints to generated docs.
- Support timezone offset (rather than abbreviation).
- Add ATAC-seq and revise schema; fixed caps; Added descriptions.
- Validate DOIs for protocols.io.
- Added "Paths" section to both.
- Make periods in blank lines optional.
- Make fields required.
- Validate donor and sample IDs.
- Check that CLI docs are up to date.
- Validate the data_path.
- Allow multiple metadata.tsvs.
- Validate against Globus.
- Support multiple TSVs.
- Use <details> in ToC.
- Link to Google doc spec.
- Allow Globus File Browser URL to be used directly.
- Gratuitous Emojis!
- seqfish
- Deeply structured YAML error reports.
- Check for multiply referenced, or unreferenced paths.

### Changed

- CSV -> TSV
- Make the schema validation errors more readable
- Doctests are scanned from directory, rather than read from single file.
- Change the modeling of replicate groups.
- `parent_id` to `tissue_id`
- Link to raw TSV.
- No more UUIDs.
- Ignore blank lines in TSV.
- Tighter numeric constraints on ATAC-seq.
- Generate all docs at once.
- Add more enums.
- Unify Level 1 metadata definitions.
- Revert DOI format.
- No longer checking consistency of donor and sample.
- Remove generic schema.
- python3 in hash-bang.
- Reorganize fixtures.
- Stop generating JSON Schema, for now.
- Define path fields only in one place.
- Remove timezone offset.
- Autogenerate parts of table schema.
- New note to clarify git is required.<|MERGE_RESOLUTION|>--- conflicted
+++ resolved
@@ -3,11 +3,8 @@
 ## v0.0.19 (in progress)
 - Directory validation changes for "shared" uploads
 - Update Phenocycler directory schema
-<<<<<<< HEAD
+- Accommodate dir schema minor versions
 - Change Upload error output to dataclass
-=======
-- Accommodate dir schema minor versions
->>>>>>> bc40bb0d
 
 ## v0.0.18
 
