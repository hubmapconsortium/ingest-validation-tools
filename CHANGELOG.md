--- conflicted
+++ resolved
@@ -4,11 +4,8 @@
 - Move script docs into subdirectory, and improve coverage.
 - Put TOC in blockquote: semantics are't right, but it indents.
 - Simplify sample ID regex.
-<<<<<<< HEAD
 - Add the generated YAML to the output directory.
-=======
 - Generate a report about the metadata values used in Elasticsearch.
->>>>>>> ec1db9d9
 
 ## v0.0.9 - 2021-03-16
 - Fix typo in CellDIVE.
