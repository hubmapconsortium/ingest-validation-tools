# Changelog

## v0.0.16 - in progress

- add support for Publication type
- updated issue templates.
- removed donor metadata spec (had not been in use)
- Added examples for fields with pattern constraint
- Replaced `preparation_temperature` with `preparation_condition` and updated associated enumerations in the sample-section, sample-block, and sample-suspension schemas
- Replaced `storage_temperature` with `storage_method` and updated associated enumerations in the sample-section, sample-block, and sample-suspension schemas
- Updated enum 'bulk RNA' assay type to be 'bulk-RNA' across tools
- Adding organ v2 schema
- Added publication docs
- Removed double publication enum (P/p)
- Updated publication directory schema 20230616
- Changes for CEDAR docs
- Tweaks for CEDAR release
- Release new assays with links
- Fix in place to avoid assay conflicts with new assays
- Rework wording for CEDAR updates
- Updated upload.py to integrate CEDAR validation, replaced walrus operators, removed unused import
- Updated CEDAR validation routine based on changes to Spreadsheet Validator
- Updated tests based on changes to error dict structure
- Tested both CEDAR and local validation paths
- Make changes to Histology based on feedback
- Update documentation based on feedback
- Addtional changes to Histology
- Adding SenNet display changes
- Add contributor TSV CEDAR checking
- Add CEDAR examples
- Update CEDAR links for set of assays
- Split docs into current and deprecated
- Update Visium CEDAR template link
- Remove Visium draft attribute
- Bugfix datetime constraint in library_creation_date.yaml
- Update LCMS and add NanoSplits
- Update descriptions for segmentation masks
- Add description to codex doc page
- Bail earlier in validation if there are errors in metadata/dir/refs
<<<<<<< HEAD
- Update hifi, mibi, imc2d
=======
- Update Antibodies
- Remove NanoSplits
>>>>>>> 3a2fa441

## v0.0.15 - 2023-04-04

- Versioned directory structure schema
- Added MxIF directory structure schema.
- Added Lightsheet version 1.
- bump nokogiri -> 1.13.9 (dependabot)
- Add front-matter to exclude HCA from toc
- Updated CODEX version 0 and documentation.
- Provide an iterator over plugin test classes
- Updated CODEX version 0.
- Added Bulk RNA-seq directory structure schema.
- Added SeqFISH directory structure schema.
- Add a reminder that TSV validation is not sufficient.
- Clearer presentation of unit fields in generated docs.
- Make `contributors_path` required for HCA.
- Parallelize tests.
- Use the assay service to describe how assays are represented in the Portal.
- Adding Comma Separated File support for tissue_id.
- Update assay type for Cell DIVE.
- Updated suspension-fields.yaml and associated files in /docs/sample-suspension.
- Created extra_parameter on upload for future dynamic adding.
- Updated ErrorReport class to be backwards compatible with external calls.
- Added geoMX directory structure schema.
- Update `preparation_maldi_matrix` in imaging MS schema to from enum to open string field.
- Expand file types for stained to not be vendor locked to Leica's `.scn`. Include vendor-neutral `.tiff`.
- Replaced enum `Multiplexed Ion Beam Imaging` with `MIBI` in src
- Added `raw` as a potential directory to look for `segmentation.json` file for `CODEX`.
- Updated error messages to be less programmer centric.
- Updated ims-v2 spec to include DESI as an acceptable enumeration for ms_source.
- Upgraded CI python definition to 3.9.
- Update Cell DIVE with CEDAR UUID
- Add Histology directory schemas
- Fix Histology schema
- Modify validation routine to support multi-assay schemas
- Update MALDI, SIMS, and CODEX
- Update DESI and remove NanoDESI
- Support for conditional directory validation

## v0.0.14 - 2022-06-23

- bump tzingo -> 1.2.10 (dependabot)
- Turn validation of enums back on.
- Mods to plugin validator to fix import problems.
- Return directory schema version and refactor.
- Add new data_collection_mode values for MS assays.
- Add "CODEX2" assay type.
- Deprecate older LCMS schemas.
- Updated LC-MS directory structure schema.
- Remove HTML reporting options.
- Updated IMS directory structure schema.
- Add Clinical Imaging schemas.
- Test under both Python 3.6 and Python 3.10
- Cosmetic updates to the Slide-seq directory structure schema.
- Fix rendering bug on CODEX page by adding linebreaks.
- Add type hints.
- Implement versioning for directory schemas.
- After failure, explain how to continue testing from last error.
- Add `pathology_distance_unit` in place.
- Pin transitive dependencies.
- New sample metadata schemas
- Darker shade of blue, to be consistent with portal.
- Dependabot upgrade to Nokogiri.
- Remove reference to old Travis envvar, so post-merge CI run will pass.
- Explain the distinction between the 10X kit versions.
- Updated CODEX directory structure schema.
- Added MIBI directory structure schema.
- add snRNAseq-10xGenomics-v3
- Make backward incompatible changes to ims-v2 in place, without a new version.
- Preserve the key order in generated YAML, for readability.
- Add 'Multiplex Ion Beam Imaging' assay name
- Permanently remove snRNA and scATACseq assay names
- add snRNAseq-10xGenomics-v2 to the scrnaseq assays
- Move "Unique to this type" below the acquisition instrument fields.
- Add CLI option to allow the use of deprecated schemas.
- Allowing trailing slashes on dataset directories in metadata TSV.
- Add acquisition instrument fields to MIBI that were left out by mistake.
- Just use pytest to run doctests
- Headers are no longer properties of fields.
- Remove mention of `extras/thumbnail.jpg`.
- Add release date to schema.
- Add UMI fields to scrnaseq schema.
- Add Excel sheet describing which fields show up in which schemas.
- Add field descriptions to spreadsheet.
- Temporarily disable checking the assay names in schemas against the global list.
  Entries in the global list are now commented out, and Joel will progressively
  uncomment them.
- Moved `dataset.json` to `raw` or `src_*` directory for CODEX datasets.
- Modify IMC docs

## v0.0.13 - 2022-01-07

- Make more fields explicitly numeric
- Add more donor field descriptions.
- Deprecate contributors-v0.
- Add MIBI schema.
- Add fields for LCMS v3.
- Consistent rendering of code blocks in github pages and github preview.
- Warn about trailing slashes in paths.
- Optionally, dump validation report at the top of the upload.
- In the report notes, record the version of the checkout.
- Improve testing of `generate_field_yaml.py`.
- Provides map in docs/ from fields to the entities and assays they are used in.
- Give schema and version in success message.
- Generate `field-types.yaml`.
- Update assay list.
- Added WGS directory structure schema.
- Fixed regex on directory structure schema.
- Check that assay terms match approved list. (Right now, they don't.)
- Level 1 description of assay_category: Updated "3" assay categories to "4". Added imaging mass spec.
- work around mypy importlib type hinting problem
- Cleaned up LC-MS directory structure schema.
- Added links to examples in the portal for 5 assays.
- Make LC fields optional.
- Present directory path examples in same column.
- Updated LC-MS directory structure schema.
- Work around mypy importlib type hinting problem.
- Longer assay description for LCMS, and supporting machinery.
- In CI, pin to older Ubuntu version to avoid SSL problems with Uniprot.
- Level 1 description of assay_category: Updated "3" assay categories to "4".
- Added imaging mass spec.
- Work around mypy importlib type hinting problem.
- Antibodies validation is broken; Move test out the way.
- Make email validation effective.
- Add a test to confirm that backslashes aren't ignored during validation.
- Explain allowed values for booleans.
- Update the lcms schema field "lc_temp_value" optional
- Switch to Github CI.
- `cell_barcode_read` description: comma-delimitted.
- Update the lcms schema field "lc_temp_value" optional.
- Hit a different URL for ORCID, that will not give us soft 404s.
- In bash scripts, make python3 explicit.
- Update the flowchart to reflect the roles of Bill and PK.
- Add pipeline info.
- Hotfix on CellDive directory to reflect changes to dataset.
- Updated CellDive directory structure.
- Updated CODEX directory structure.
- Non-assay schema docs were not be update. Fix that.
- Sample was being skipped in doc generation. Fix that.
- Add to enums for `perfusion_solutions` and `ms_source`.
- Upgrade from dependabot.

## v0.0.12 - 2021-07-23

- Catch unrecognized keys in dir schema.
- Ammend LCMS docs.
- Fix CI: point to right branch.
- Document Donor and Sample Metadata process.
- Make the network cache file JSON, for portability.
- Dependabot update.
- Fix typo.
- Explain acronyms.
- Add kwarg to pass-through to tests.
- Update `validate_upload.py` docs.
- Add new LCMS version, and clean up reused fields.
- Make barcode fields optional.
- User donor as a test-bed for ontology-enums.
- Add a warning on pages where every version has been deprecated.
- Add gcms.
- Make some scatacseq fields optional.
- Create CE-MS.
- New version of IMS.
- Add a warning on pages where every version has been deprecated.
- Doc test for deprecated schemas.
- Add 10X multiome to scatacseq.
- Deprecated flag can now be added to schema.
- CLEANUP rnaseq_assay_method.
- cleanup resolution_z_unit.
- Network problems in report, instead of quitting with stack trace.
- New lightsheet schema, with description of changes.
- Introduced Lightsheet directory schema.
- Ensure that version numbers match the constraint inside the file.
- `maldiims` to `ims`: Only touches URLs; doesn't affect validation.
- Add script to validate any TSV.
- Factor out exit status codes.
- Pull out sc_isolation_tissue_dissociation.
- sequencing_read_format is optional for HCA.
- Disallow N/A values.
- Pull out the fields that have only one variant.
- Cleanup code for reference validations.
- Better section headers.
- Tighter validation of shared fields in assay schemas.
- Another optional field in HCA scrnaseq.
- Cleanup whitespace in yaml.
- Tools to resolve duplicated field definitions.
- Rearrange YAML so static processing works.

## v0.0.11 - 2021-05-18

- Updated AF and stained microscopy structure schema.
- Updated CODEX directory structure schema.
- No Donor and Tissue ID validation needed for HCA.
- Longer description for Q30.
- Setup GH Pages.
- Fix bug with loading non-HCA schemas that have an HCA variant.
- Fix bug in the `maldiims` schema to use correct file name extension
- Update description of the `.ibd` and `.imzML` files in the `maldiims` schema
- Added example `maldiims` folder structure
- Updated README.md to reflect the `examples/...` folder structure
- Use assay names to make titles.
- Add formalin as a Sample perfusion_solution.
- Style the GH Pages like the portal.
- Catch metadata TSVs with non-ASCII characters.
- More general ignore forurl-status-cache.
- Support Windows environments by converting back-slashes for forward slashes.
- Improve navigation and styling of new GH Pages.
- In cleanup_whitespace.py, avoid printing extra newlines on windows.
- Field templates for sequencing fields.
- Missing `data_path` will no longer cause spurious errors when submission is interpretted as dataset.
- README for `examples/` directory.
- Distinct error codes for different situations.
- Field templates for library fields.
- More doctests.
- Loosen sequential items check, and improve error message.
- Replace "submission" with "upload".

## v0.0.10 - 2021-04-21

- Remove inappropriate syntax highlighting from CLI docs.
- Fix bug in report generation.
- Remove contributors_path from HCA.
- Make the codeowners more granular.
- Distinguish v2 and v3 10x.
- Add expected_cell_count.
- Remove the sequence_limit where not appropriate.
- Chuck missed `source_project` in scrnaseq-hca: Added now.
- Distinguish v2 and v3 10x, and add to HCA as well.
- Add 'Belzer MPS/KPS' as an option.
- Remove links to YAML from MD.
- Cleaned up description on 3D IMC directory schema.
- Updated a description on 3D IMC directory schema.
- Updated regular expression on CODEX directory schema.
- Fix the generated TOC for antibodies.
- Apply "units_for": Units only required is value is given.
- Check for auto-incremented fields.
- If it errors, add a note about cleanup_whitespace.py.
- Apply missing constraints to scrnaseq.
- Consistent pattern constraint for sequencing_read_format.
- Diagram of overall repo structure; Explain doc build process.
- Remove vestigial "Level 3".
- Fixed typo in CODEX directory schema.
- Make more fields optional in HCA scrnaseq.
- Make it work with Python 3.6.
- Create subdirectories for `examples` and `tests` to clean up the top level.
- Add v1 for all schemas.
- Introduce scrnaseq-hca.
- Look for a `source_project` field to distinguish schemas.
- Move script docs into subdirectory, and improve coverage.
- Put TOC in blockquote: semantics are't right, but it indents.
- Simplify sample ID regex.
- Cache network responses to disk.
- Add the generated YAML to the output directory.
- Generate a report about the metadata values used in Elasticsearch.

## v0.0.9 - 2021-03-16

- Fix typo in CellDIVE.
- Update CLI usage to highlight sample validation.
- Update lightsheet docs.
- Update IMC docs.
- Add concentration to antibodies.
- Factor out Frictionless to give us more control over table validation.
- Check for CSV instead of TSV.
- Better error message for missing and mis-ordered fields.
- No longer require contributor middle names.
- Make network checks a part of the schema; Skip None values.
- Check for values which Excel has "helpfully" auto-incremented.
- Add 4C as a preservation temperature.
- Add units_for, so unused units aren't needed in the spreadsheet.
- Ivan is primary contact for directory work.
- Make network checks a part of the schema.
- Get rid of special-purpose logic for level-1
- Fix typo in nano enum.
- Clearer error when it can't find matching assay name.
- Downgrade dependency for compatibility with HuBMAP commons.
- Directory structure for scatacseq.
- Add 3D IMC table and directory schemas.
- Link to the yaml for both directory and metadata schemas.
- Directory structure for scatacseq and scrnaseq: They share a symlink.
- Add help document.
- Factor out the checks, make OO, and make error messages configurable.
- Slightly better errors when a directory is found when a TSV is expected.
- Make as_text_list the default output format.
- Script to generate CSV for fields and enums.
- Add version number to schemas.
- Clarify guidelines for direction schemas.

## v0.0.8 - 2021-02-10

- Update CODEX directory structure
- Allow "X" as final character of ORCID.
- Ping the respective services to confirm the ORCIDs, RR IDs, and Uniprot IDs are actually good.
- Add encoding as CLI param.
- Add `--offline` option, and use it internally.
- Fix the CLI parameter parsing: Either `--local_directory` or `--tsv_paths` must be provided.
- Allow examples of path rexes to be provided, and fix bug.
- Use the SciCrunch resolver for RR IDs.
- More helpful message if decoding error.
- State stability policy.
- Show the URL that produced the 404, and unify the code.
- Warning if missing "assay_type".
- Add lightsheet.
- Add a slot for a free-text note.
- Friendlier error if trying to validate Antibodies or Contributors as metadata.
- Update directory description docs.
- Upgrade to latest version of Frictionless. The content of error messages has changed.
- Clarify description of CODEX channelnames_report.csv.
- Add flowchart documenting the consensus submission process.
- cleanup-whitespace.py
- Issue templates to operationalize new process for handling post-release changes.
- Support versioning of metadata schemas.
- Add channel_id description to CellDIVE

## v0.0.7 - 2021-01-13

- Improved error messages in Excel.
- Define donor terms.
- Update MALDI terms.
- Demonstrate that validation of one-line-tsv-in-directory will work.
- Add an include mechanism to reduce duplication in the configs, and use it.
- Add Celldive.
- Add an include mechanism to reduce duplication in the configs.
- New organs will be coming in. Loosen regex.
- Give test.sh an optional argument, to pick-up the test run in the middle.
- Remove wildcards from dir schemas which have not been delivered.
- Update Celldive and CODEX directory schemas.
- Sort file errors for stability.
- Check protocols io DOIs.
- Remove option to validate against directory structure in Globus.
- Loosen ID regex to allow lymph nodes. (Chuck's mistake!)

## v0.0.6 - 2020-12-07

- Add thumbnail to directory schema.
- Add machinery to include regex examples in docs.
- Run mypy, but only on the one file that has type annotations.
- Consolidate TSV reading to avoid inconsistencies in character encoding.
- Remove option for directory schema "subtypes".
- Read type from first line of TSV, instead of from filename.
- Remove vestigial line from flake8 config.
- Instructions for working groups providing descriptions.
- Remove extraneous parts from Sample doc.
- Document contributors.tsv
- Warn if two TSVs are for the same assay type.
- Give example of single TSV validation.
- Add SLIDEseq.
- Add antibodies.tsv.
- Generate Excel files.
- Fix a commandline hint when tests fail.
- Escape RE in directory schema.
- Unify generation of assay and other docs.
- Supply XLSX for non-assays.
- Fix links.
- Unconstrain channel_id and uniprot.
- SLIDEseq dir schema.
- Test validation of antibodies.tsv

## v0.0.5 - 2020-11-09

- Change "mixif" to "mxif".
- Expose sample field descriptions for use in portal.
- Add missing assay type to enum.
- ng/ul to nM.
- Change to flat directory schema structure.
- Dir Schema for MALDI-IMS.
- AF dir schema.
- Update README, and diagram.
- Add extras directory.
- Prettier HTML output.
- Add donor.yaml, where we can explain donor metadata fields, and hook it into field-descriptions.yaml.
- Add ingest-validation-tests submodule.
- nanodesi/pots table schema.
- Add as_text_list option.
- plugin_validator started.
- Add donor.yaml, where we can explain donor metadata fields.
- Fix the build.
- Now that we have agreed on extras/, expose in docs.
- Contributors table schema.
- Add extra validation hooks.
- Add nano docs.
- Run plugin tests only from command line argument
- Add stained imagery directory schema.
- Update CODEX directory schema: Require PDF.
- Get rid of unified.yaml.
- Point at docs on portal.
- Remove missing example.
- Add is_qa_qc to dir schema table.
- Add passing contributors.tsv

## v0.0.4 - 2020-06-26

### Added

- Add Sample field descriptions.
- Change to "validate_samples".
- Get enums in sync, and doctest the logic.
- Add liquid nitrogen
- Revise sample metadata.
- Fix Regexes in MD.
- Sample metadata validation
- ... and fill in draft details.
- ... and fill in headers and add unit columns.
- Fill in TODOs.
- Generate unified description list.
- Links to background docs.
- Pre-fill enums in TSVs
- Generator will stub the Level-1 overrides.
- Units on IMC.
- Submission structure diagram.
- Autogenerate "Leave blank if not applicable".
- Add bulkrnaseq and bulkatacseq.
- Add WGS and IMC.
- Dump unified yaml for each type. (This will be pulled on the portal side.)
- Add enum constraints to unit fields, and replace TODOs.
- Check that directory schemas exist.

### Changed

- Simplified directory validation.
- mass -> mz.
- bulkrnaseq QA is just RIN.
- Add bytes to IMC.
- LCMS capitals.
- Update wgs enum
- More accurate sample ID regex.
- Reorder LCMS fields.
- `atacseq` to `scatacseq`.
- Make sc_isolation_enrichment in scrnaseq optional.
- Free-form cell_barcode_read.
- Add bulkrnaseq, bulkatacseq, and wgs fields.
- mass/charge is unitless in MS: Remove field.
- TSV parsing conforms to excel-tsv: No longer ignoring backslashes.
- More explicit label for patterns in MD.
- TSV filenames match what will be required downstream.
- IMS -> MALDI-IMS

### Removed

- avg_insert_size from bulkatacseq.

## [v0.0.3](https://github.com/hubmapconsortium/ingest-validation-tools/tree/v0.0.3) - 2020-05-04

### Added

- Additional scrnaseq types and columns.
- Add a number of Assay types for Vanderbilt.
- Friendlier error if data_path is missing.
- Add polysaccharides as analyte_class.
- Ignore glob patterns and not just fixed files.
  If other patterns are given, dot-files must be explicitly ignored.

### Changed

- Remove parenthesis from assay type.
- Assume Latin-1 encoding for TSVs rather than UTF-8.
- Update LC-MS fields.
- Separate level-2 schemas in source.
- Separate type and TSV path with space instead of ":" in CLI.
- Make analyte_class optional for some assays.
- Tweak LCMS fields.

## [v0.0.2](https://github.com/hubmapconsortium/ingest-validation-tools/tree/v0.0.2) - 2020-04-25

### Added

- Mirror Globus directory to local cache.
- Fix `--type_metadata` so it still works without a submission directory.
- Add `--optional_fields` to temporarily ignore the given fields.
- Add `--ignore_files` to ignore particular top-level files.
- Ignore dot-files. No command-line option to enable stricter validation, for now.
- Add scrnaseq.
- Open error report in browser.

### Changed

- Make the ATACseq validation more flexible.
- Less confusing representation of enums in docs.
- Allow lower level schemas to override aspects of the Level 1 schema.
- Make DOIs required again: Fields to consider optional can be set on commandline.
- Add more options to atacseq enum.
- Update CODEX directory schema to match what is actually delivered.

## [v0.0.1](https://github.com/hubmapconsortium/ingest-validation-tools/tree/v0.0.1) - 2020-04-13

### Added

- Validate structure of Akoya CODEX submissions.
- Generate submission template.
- Check that fixture-based tests actually ran.
- Check types early, rather than waiting for file-not-found.
- Generate JSON Schema from simpler Table Schema.
- Use schema to check that submission headers are correct, and reference by letter if not.
- Filling in details for CODEX Schema.
- Stanford directory schema.
- Convert column numbers to spreadsheet-style letters.
- Table of contents in generated doc.
- Added number_of_channels
- Added constraints to generated docs.
- Support timezone offset (rather than abbreviation).
- Add ATAC-seq and revise schema; fixed caps; Added descriptions.
- Validate DOIs for protocols.io.
- Added "Paths" section to both.
- Make periods in blank lines optional.
- Make fields required.
- Validate donor and sample IDs.
- Check that CLI docs are up to date.
- Validate the data_path.
- Allow multiple metadata.tsvs.
- Validate against Globus.
- Support multiple TSVs.
- Use <details> in ToC.
- Link to Google doc spec.
- Allow Globus File Browser URL to be used directly.
- Gratuitous Emojis!
- seqfish
- Deeply structured YAML error reports.
- Check for multiply referenced, or unreferenced paths.

### Changed

- CSV -> TSV
- Make the schema validation errors more readable
- Doctests are scanned from directory, rather than read from single file.
- Change the modeling of replicate groups.
- `parent_id` to `tissue_id`
- Link to raw TSV.
- No more UUIDs.
- Ignore blank lines in TSV.
- Tighter numeric constraints on ATAC-seq.
- Generate all docs at once.
- Add more enums.
- Unify Level 1 metadata definitions.
- Revert DOI format.
- No longer checking consistency of donor and sample.
- Remove generic schema.
- python3 in hash-bang.
- Reorganize fixtures.
- Stop generating JSON Schema, for now.
- Define path fields only in one place.
- Remove timezone offset.
- Autogenerate parts of table schema.
- New note to clarify git is required.<|MERGE_RESOLUTION|>--- conflicted
+++ resolved
@@ -37,12 +37,9 @@
 - Update descriptions for segmentation masks
 - Add description to codex doc page
 - Bail earlier in validation if there are errors in metadata/dir/refs
-<<<<<<< HEAD
-- Update hifi, mibi, imc2d
-=======
 - Update Antibodies
 - Remove NanoSplits
->>>>>>> 3a2fa441
+- Update hifi, mibi, imc
 
 ## v0.0.15 - 2023-04-04
 
