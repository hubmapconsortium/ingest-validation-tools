# Changelog

## v0.0.5 - In progress
- Change "mixif" to "mxif".
- Expose sample field descriptions for use in portal.
- Add missing assay type to enum.
- ng/ul to nM.
- Change to flat directory schema structure.
<<<<<<< HEAD
- Dir Schema for MALDI-IMS.
=======
- AF dir schema.
>>>>>>> aae78f70
- Update README, and diagram.
- Add extras directory.
- Prettier HTML output.
- Add donor.yaml, where we can explain donor metadata fields, and hook it into field-descriptions.yaml.
- Add ingest-validation-tests submodule.
- nanodesi/pots table schema.
- Add as_text_list option.
- plugin_validator started.
- Add donor.yaml, where we can explain donor metadata fields.
- Fix the build.
- Now that we have agreed on extras/, expose in docs.
- Contributors table schema.
- Add extra validation hooks.
- Add nano docs.

## v0.0.4 - 2020-06-26
### Added
- Add Sample field descriptions.
- Change to "validate_samples".
- Get enums in sync, and doctest the logic.
- Add liquid nitrogen
- Revise sample metadata.
- Fix Regexes in MD.
- Sample metadata validation
- ... and fill in draft details.
- ... and fill in headers and add unit columns.
- Fill in TODOs.
- Generate unified description list.
- Links to background docs.
- Pre-fill enums in TSVs
- Generator will stub the Level-1 overrides.
- Units on IMC.
- Submission structure diagram.
- Autogenerate "Leave blank if not applicable".
- Add bulkrnaseq and bulkatacseq.
- Add WGS and IMC.
- Dump unified yaml for each type. (This will be pulled on the portal side.)
- Add enum constraints to unit fields, and replace TODOs.
- Check that directory schemas exist.
### Changed
- Simplified directory validation.
- mass -> mz.
- bulkrnaseq QA is just RIN.
- Add bytes to IMC.
- LCMS capitals.
- Update wgs enum
- More accurate sample ID regex.
- Reorder LCMS fields.
- `atacseq` to `scatacseq`.
- Make sc_isolation_enrichment in scrnaseq optional.
- Free-form cell_barcode_read.
- Add bulkrnaseq, bulkatacseq, and wgs fields.
- mass/charge is unitless in MS: Remove field.
- TSV parsing conforms to excel-tsv: No longer ignoring backslashes.
- More explicit label for patterns in MD.
- TSV filenames match what will be required downstream.
- IMS -> MALDI-IMS
### Removed
- avg_insert_size from bulkatacseq.

## [v0.0.3](https://github.com/hubmapconsortium/ingest-validation-tools/tree/v0.0.3) - 2020-05-04
### Added
- Additional scrnaseq types and columns.
- Add a number of Assay types for Vanderbilt.
- Friendlier error if data_path is missing.
- Add polysaccharides as analyte_class.
- Ignore glob patterns and not just fixed files.
If other patterns are given, dot-files must be explicitly ignored.
### Changed
- Remove parenthesis from assay type.
- Assume Latin-1 encoding for TSVs rather than UTF-8.
- Update LC-MS fields.
- Separate level-2 schemas in source.
- Separate type and TSV path with space instead of ":" in CLI.
- Make analyte_class optional for some assays.
- Tweak LCMS fields.

## [v0.0.2](https://github.com/hubmapconsortium/ingest-validation-tools/tree/v0.0.2) - 2020-04-25
### Added
- Mirror Globus directory to local cache.
- Fix `--type_metadata` so it still works without a submission directory.
- Add `--optional_fields` to temporarily ignore the given fields.
- Add `--ignore_files` to ignore particular top-level files.
- Ignore dot-files. No command-line option to enable stricter validation, for now.
- Add scrnaseq.
- Open error report in browser.
### Changed
- Make the ATACseq validation more flexible.
- Less confusing representation of enums in docs.
- Allow lower level schemas to override aspects of the Level 1 schema.
- Make DOIs required again: Fields to consider optional can be set on commandline.
- Add more options to atacseq enum.
- Update CODEX directory schema to match what is actually delivered.

## [v0.0.1](https://github.com/hubmapconsortium/ingest-validation-tools/tree/v0.0.1) - 2020-04-13
### Added
- Validate structure of Akoya CODEX submissions.
- Generate submission template.
- Check that fixture-based tests actually ran.
- Check types early, rather than waiting for file-not-found.
- Generate JSON Schema from simpler Table Schema.
- Use schema to check that submission headers are correct, and reference by letter if not.
- Filling in details for CODEX Schema.
- Stanford directory schema.
- Convert column numbers to spreadsheet-style letters.
- Table of contents in generated doc.
- Added number_of_channels
- Added constraints to generated docs.
- Support timezone offset (rather than abbreviation).
- Add ATAC-seq and revise schema; fixed caps; Added descriptions.
- Validate DOIs for protocols.io.
- Added "Paths" section to both.
- Make periods in blank lines optional.
- Make fields required.
- Validate donor and sample IDs.
- Check that CLI docs are up to date.
- Validate the data_path.
- Allow multiple metadata.tsvs.
- Validate against Globus.
- Support multiple TSVs.
- Use <details> in ToC.
- Link to Google doc spec.
- Allow Globus File Browser URL to be used directly.
- Gratuitous Emojis!
- seqfish
- Deeply structured YAML error reports.
- Check for multiply referenced, or unreferenced paths.
### Changed
- CSV -> TSV
- Make the schema validation errors more readable
- Doctests are scanned from directory, rather than read from single file.
- Change the modeling of replicate groups.
- `parent_id` to `tissue_id`
- Link to raw TSV.
- No more UUIDs.
- Ignore blank lines in TSV.
- Tighter numeric constraints on ATAC-seq.
- Generate all docs at once.
- Add more enums.
- Unify Level 1 metadata definitions.
- Revert DOI format.
- No longer checking consistency of donor and sample.
- Remove generic schema.
- python3 in hash-bang.
- Reorganize fixtures.
- Stop generating JSON Schema, for now.
- Define path fields only in one place.
- Remove timezone offset.
- Autogenerate parts of table schema.<|MERGE_RESOLUTION|>--- conflicted
+++ resolved
@@ -6,11 +6,8 @@
 - Add missing assay type to enum.
 - ng/ul to nM.
 - Change to flat directory schema structure.
-<<<<<<< HEAD
 - Dir Schema for MALDI-IMS.
-=======
 - AF dir schema.
->>>>>>> aae78f70
 - Update README, and diagram.
 - Add extras directory.
 - Prettier HTML output.
