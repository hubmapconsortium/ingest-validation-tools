# Changelog

## v0.0.9 - in progress
- Fix typo in CellDIVE.
- Update CLI usage to highlight sample validation.
- Update lightsheet docs.
- Update IMC docs.
- Add concentration to antibodies.
- Factor out Frictionless to give us more control over table validation.
- Check for CSV instead of TSV.
- Better error message for missing and mis-ordered fields.
- No longer require contributor middle names.
- Make network checks a part of the schema; Skip None values.
- Check for values which Excel has "helpfully" auto-incremented.
- Add 4C as a preservation temperature.
- Add units_for, so unused units aren't needed in the spreadsheet.
- Ivan is primary contact for directory work.
- Make network checks a part of the schema.
- Get rid of special-purpose logic for level-1
- Fix typo in nano enum.
- Clearer error when it can't find matching assay name.
- Downgrade dependency for compatibility with HuBMAP commons.
- Link to the yaml for both directory and metadata schemas.
- Directory structure for scatacseq and scrnaseq: They share a symlink.
- Add help document.
- Factor out the checks, make OO, and make error messages configurable.
<<<<<<< HEAD
- Make as_text_list the default output format.
=======
- Script to generate CSV for fields and enums.
>>>>>>> b145ce6c

## v0.0.8 - 2021-02-10
- Update CODEX directory structure
- Allow "X" as final character of ORCID.
- Ping the respective services to confirm the ORCIDs, RR IDs, and Uniprot IDs are actually good.
- Add encoding as CLI param.
- Add `--offline` option, and use it internally.
- Fix the CLI parameter parsing: Either `--local_directory` or `--tsv_paths` must be provided.
- Allow examples of path rexes to be provided, and fix bug.
- Use the SciCrunch resolver for RR IDs.
- More helpful message if decoding error.
- State stability policy.
- Show the URL that produced the 404, and unify the code.
- Warning if missing "assay_type".
- Add lightsheet.
- Add a slot for a free-text note.
- Friendlier error if trying to validate Antibodies or Contributors as metadata.
- Update directory description docs.
- Upgrade to latest version of Frictionless. The content of error messages has changed.
- Clarify description of CODEX channelnames_report.csv.
- Add flowchart documenting the consensus submission process.
- cleanup-whitespace.py
- Issue templates to operationalize new process for handling post-release changes.
- Support versioning of metadata schemas.
- Add channel_id description to CellDIVE

## v0.0.7 - 2021-01-13
- Improved error messages in Excel.
- Define donor terms.
- Update MALDI terms.
- Demonstrate that validation of one-line-tsv-in-directory will work.
- Add an include mechanism to reduce duplication in the configs, and use it.
- Add Celldive.
- Add an include mechanism to reduce duplication in the configs.
- New organs will be coming in. Loosen regex.
- Give test.sh an optional argument, to pick-up the test run in the middle.
- Remove wildcards from dir schemas which have not been delivered.
- Update Celldive and CODEX directory schemas.
- Sort file errors for stability.
- Check protocols io DOIs.
- Remove option to validate against directory structure in Globus.
- Loosen ID regex to allow lymph nodes. (Chuck's mistake!)

## v0.0.6 - 2020-12-07
- Add thumbnail to directory schema.
- Add machinery to include regex examples in docs.
- Run mypy, but only on the one file that has type annotations.
- Consolidate TSV reading to avoid inconsistencies in character encoding.
- Remove option for directory schema "subtypes".
- Read type from first line of TSV, instead of from filename.
- Remove vestigial line from flake8 config.
- Instructions for working groups providing descriptions.
- Remove extraneous parts from Sample doc.
- Document contributors.tsv
- Warn if two TSVs are for the same assay type.
- Give example of single TSV validation.
- Add SLIDEseq.
- Add antibodies.tsv.
- Generate Excel files.
- Fix a commandline hint when tests fail.
- Escape RE in directory schema.
- Unify generation of assay and other docs.
- Supply XLSX for non-assays.
- Fix links.
- Unconstrain channel_id and uniprot.
- SLIDEseq dir schema.
- Test validation of antibodies.tsv

## v0.0.5 - 2020-11-09
- Change "mixif" to "mxif".
- Expose sample field descriptions for use in portal.
- Add missing assay type to enum.
- ng/ul to nM.
- Change to flat directory schema structure.
- Dir Schema for MALDI-IMS.
- AF dir schema.
- Update README, and diagram.
- Add extras directory.
- Prettier HTML output.
- Add donor.yaml, where we can explain donor metadata fields, and hook it into field-descriptions.yaml.
- Add ingest-validation-tests submodule.
- nanodesi/pots table schema.
- Add as_text_list option.
- plugin_validator started.
- Add donor.yaml, where we can explain donor metadata fields.
- Fix the build.
- Now that we have agreed on extras/, expose in docs.
- Contributors table schema.
- Add extra validation hooks.
- Add nano docs.
- Run plugin tests only from command line argument
- Add stained imagery directory schema.
- Update CODEX directory schema: Require PDF.
- Get rid of unified.yaml.
- Point at docs on portal.
- Remove missing example.
- Add is_qa_qc to dir schema table.
- Add passing contributors.tsv

## v0.0.4 - 2020-06-26
### Added
- Add Sample field descriptions.
- Change to "validate_samples".
- Get enums in sync, and doctest the logic.
- Add liquid nitrogen
- Revise sample metadata.
- Fix Regexes in MD.
- Sample metadata validation
- ... and fill in draft details.
- ... and fill in headers and add unit columns.
- Fill in TODOs.
- Generate unified description list.
- Links to background docs.
- Pre-fill enums in TSVs
- Generator will stub the Level-1 overrides.
- Units on IMC.
- Submission structure diagram.
- Autogenerate "Leave blank if not applicable".
- Add bulkrnaseq and bulkatacseq.
- Add WGS and IMC.
- Dump unified yaml for each type. (This will be pulled on the portal side.)
- Add enum constraints to unit fields, and replace TODOs.
- Check that directory schemas exist.
### Changed
- Simplified directory validation.
- mass -> mz.
- bulkrnaseq QA is just RIN.
- Add bytes to IMC.
- LCMS capitals.
- Update wgs enum
- More accurate sample ID regex.
- Reorder LCMS fields.
- `atacseq` to `scatacseq`.
- Make sc_isolation_enrichment in scrnaseq optional.
- Free-form cell_barcode_read.
- Add bulkrnaseq, bulkatacseq, and wgs fields.
- mass/charge is unitless in MS: Remove field.
- TSV parsing conforms to excel-tsv: No longer ignoring backslashes.
- More explicit label for patterns in MD.
- TSV filenames match what will be required downstream.
- IMS -> MALDI-IMS
### Removed
- avg_insert_size from bulkatacseq.

## [v0.0.3](https://github.com/hubmapconsortium/ingest-validation-tools/tree/v0.0.3) - 2020-05-04
### Added
- Additional scrnaseq types and columns.
- Add a number of Assay types for Vanderbilt.
- Friendlier error if data_path is missing.
- Add polysaccharides as analyte_class.
- Ignore glob patterns and not just fixed files.
If other patterns are given, dot-files must be explicitly ignored.
### Changed
- Remove parenthesis from assay type.
- Assume Latin-1 encoding for TSVs rather than UTF-8.
- Update LC-MS fields.
- Separate level-2 schemas in source.
- Separate type and TSV path with space instead of ":" in CLI.
- Make analyte_class optional for some assays.
- Tweak LCMS fields.

## [v0.0.2](https://github.com/hubmapconsortium/ingest-validation-tools/tree/v0.0.2) - 2020-04-25
### Added
- Mirror Globus directory to local cache.
- Fix `--type_metadata` so it still works without a submission directory.
- Add `--optional_fields` to temporarily ignore the given fields.
- Add `--ignore_files` to ignore particular top-level files.
- Ignore dot-files. No command-line option to enable stricter validation, for now.
- Add scrnaseq.
- Open error report in browser.
### Changed
- Make the ATACseq validation more flexible.
- Less confusing representation of enums in docs.
- Allow lower level schemas to override aspects of the Level 1 schema.
- Make DOIs required again: Fields to consider optional can be set on commandline.
- Add more options to atacseq enum.
- Update CODEX directory schema to match what is actually delivered.

## [v0.0.1](https://github.com/hubmapconsortium/ingest-validation-tools/tree/v0.0.1) - 2020-04-13
### Added
- Validate structure of Akoya CODEX submissions.
- Generate submission template.
- Check that fixture-based tests actually ran.
- Check types early, rather than waiting for file-not-found.
- Generate JSON Schema from simpler Table Schema.
- Use schema to check that submission headers are correct, and reference by letter if not.
- Filling in details for CODEX Schema.
- Stanford directory schema.
- Convert column numbers to spreadsheet-style letters.
- Table of contents in generated doc.
- Added number_of_channels
- Added constraints to generated docs.
- Support timezone offset (rather than abbreviation).
- Add ATAC-seq and revise schema; fixed caps; Added descriptions.
- Validate DOIs for protocols.io.
- Added "Paths" section to both.
- Make periods in blank lines optional.
- Make fields required.
- Validate donor and sample IDs.
- Check that CLI docs are up to date.
- Validate the data_path.
- Allow multiple metadata.tsvs.
- Validate against Globus.
- Support multiple TSVs.
- Use <details> in ToC.
- Link to Google doc spec.
- Allow Globus File Browser URL to be used directly.
- Gratuitous Emojis!
- seqfish
- Deeply structured YAML error reports.
- Check for multiply referenced, or unreferenced paths.
### Changed
- CSV -> TSV
- Make the schema validation errors more readable
- Doctests are scanned from directory, rather than read from single file.
- Change the modeling of replicate groups.
- `parent_id` to `tissue_id`
- Link to raw TSV.
- No more UUIDs.
- Ignore blank lines in TSV.
- Tighter numeric constraints on ATAC-seq.
- Generate all docs at once.
- Add more enums.
- Unify Level 1 metadata definitions.
- Revert DOI format.
- No longer checking consistency of donor and sample.
- Remove generic schema.
- python3 in hash-bang.
- Reorganize fixtures.
- Stop generating JSON Schema, for now.
- Define path fields only in one place.
- Remove timezone offset.
- Autogenerate parts of table schema.<|MERGE_RESOLUTION|>--- conflicted
+++ resolved
@@ -24,11 +24,8 @@
 - Directory structure for scatacseq and scrnaseq: They share a symlink.
 - Add help document.
 - Factor out the checks, make OO, and make error messages configurable.
-<<<<<<< HEAD
 - Make as_text_list the default output format.
-=======
 - Script to generate CSV for fields and enums.
->>>>>>> b145ce6c
 
 ## v0.0.8 - 2021-02-10
 - Update CODEX directory structure
