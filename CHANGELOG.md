# Changelog

## v0.0.4 - In progress
### Added
<<<<<<< HEAD
- fix TODOs.
=======
- Fill in TODOs.
>>>>>>> 824d4208
- Assay descriptions.
- Generate unified description list.
- Links to background docs.
- Pre-fill enums in TSVs
- Generator will stub the Level-1 overrides.
- Units on IMC.
- Submission structure diagram.
- Autogenerate "Leave blank if not applicable".
- Add bulkrnaseq and bulkatacseq.
- Add WGS and IMC.
- Dump unified yaml for each type. (This will be pulled on the portal side.)
- Add enum constraints to unit fields, and replace TODOs.
- Check that directory schemas exist.
### Changed
- Simplified directory validation.
- mass -> mz.
- bulkrnaseq QA is just RIN.
- Add bytes to IMC.
- LCMS capitals.
- Update wgs enum
- More accurate sample ID regex.
- Reorder LCMS fields.
- `atacseq` to `scatacseq`.
- Make sc_isolation_enrichment in scrnaseq optional.
- Free-form cell_barcode_read.
- Add bulkrnaseq, bulkatacseq, and wgs fields.
- mass/charge is unitless in MS: Remove field.
- TSV parsing conforms to excel-tsv: No longer ignoring backslashes.
- More explicit label for patterns in MD.
- TSV filenames match what will be required downstream.
- IMS -> MALDI-IMS
### Removed
- avg_insert_size from bulkatacseq.

## [v0.0.3](https://github.com/hubmapconsortium/ingest-validation-tools/tree/v0.0.3) - 2020-05-04
### Added
- Additional scrnaseq types and columns.
- Add a number of Assay types for Vanderbilt.
- Friendlier error if data_path is missing.
- Add polysaccharides as analyte_class.
- Ignore glob patterns and not just fixed files.
If other patterns are given, dot-files must be explicitly ignored.
### Changed
- Remove parenthesis from assay type.
- Assume Latin-1 encoding for TSVs rather than UTF-8.
- Update LC-MS fields.
- Separate level-2 schemas in source.
- Separate type and TSV path with space instead of ":" in CLI.
- Make analyte_class optional for some assays.
- Tweak LCMS fields.

## [v0.0.2](https://github.com/hubmapconsortium/ingest-validation-tools/tree/v0.0.2) - 2020-04-25
### Added
- Mirror Globus directory to local cache.
- Fix `--type_metadata` so it still works without a submission directory.
- Add `--optional_fields` to temporarily ignore the given fields.
- Add `--ignore_files` to ignore particular top-level files.
- Ignore dot-files. No command-line option to enable stricter validation, for now.
- Add scrnaseq.
- Open error report in browser.
### Changed
- Make the ATACseq validation more flexible.
- Less confusing representation of enums in docs.
- Allow lower level schemas to override aspects of the Level 1 schema.
- Make DOIs required again: Fields to consider optional can be set on commandline.
- Add more options to atacseq enum.
- Update CODEX directory schema to match what is actually delivered.

## [v0.0.1](https://github.com/hubmapconsortium/ingest-validation-tools/tree/v0.0.1) - 2020-04-13
### Added
- Validate structure of Akoya CODEX submissions.
- Generate submission template.
- Check that fixture-based tests actually ran.
- Check types early, rather than waiting for file-not-found.
- Generate JSON Schema from simpler Table Schema.
- Use schema to check that submission headers are correct, and reference by letter if not.
- Filling in details for CODEX Schema.
- Stanford directory schema.
- Convert column numbers to spreadsheet-style letters.
- Table of contents in generated doc.
- Added number_of_channels
- Added constraints to generated docs.
- Support timezone offset (rather than abbreviation).
- Add ATAC-seq and revise schema; fixed caps; Added descriptions.
- Validate DOIs for protocols.io.
- Added "Paths" section to both.
- Make periods in blank lines optional.
- Make fields required.
- Validate donor and sample IDs.
- Check that CLI docs are up to date.
- Validate the data_path.
- Allow multiple metadata.tsvs.
- Validate against Globus.
- Support multiple TSVs.
- Use <details> in ToC.
- Link to Google doc spec.
- Allow Globus File Browser URL to be used directly.
- Gratuitous Emojis!
- seqfish
- Deeply structured YAML error reports.
- Check for multiply referenced, or unreferenced paths.
### Changed
- CSV -> TSV
- Make the schema validation errors more readable
- Doctests are scanned from directory, rather than read from single file.
- Change the modeling of replicate groups.
- `parent_id` to `tissue_id`
- Link to raw TSV.
- No more UUIDs.
- Ignore blank lines in TSV.
- Tighter numeric constraints on ATAC-seq.
- Generate all docs at once.
- Add more enums.
- Unify Level 1 metadata definitions.
- Revert DOI format.
- No longer checking consistency of donor and sample.
- Remove generic schema.
- python3 in hash-bang.
- Reorganize fixtures.
- Stop generating JSON Schema, for now.
- Define path fields only in one place.
- Remove timezone offset.
- Autogenerate parts of table schema.<|MERGE_RESOLUTION|>--- conflicted
+++ resolved
@@ -2,11 +2,7 @@
 
 ## v0.0.4 - In progress
 ### Added
-<<<<<<< HEAD
-- fix TODOs.
-=======
 - Fill in TODOs.
->>>>>>> 824d4208
 - Assay descriptions.
 - Generate unified description list.
 - Links to background docs.
