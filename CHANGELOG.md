# Changelog

## v0.0.12 - in progress
<<<<<<< HEAD
- Factor out exit status codes.
=======
- Pull out sc_isolation_tissue_dissociation.
>>>>>>> 195f167a
- sequencing_read_format is optional for HCA.
- Disallow N/A values.
- Pull out the fields that have only one variant.
- Cleanup code for reference validations.
- Better section headers.
- Tighter validation of shared fields in assay schemas.
- Another optional field in HCA scrnaseq.
- Cleanup whitespace in yaml.
- Tools to resolve duplicated field definitions.
- Rearrange YAML so static processing works.

## v0.0.11 - 2021-05-18
- Updated AF and stained microscopy structure schema.
- Updated CODEX directory structure schema.
- No Donor and Tissue ID validation needed for HCA.
- Longer description for Q30.
- Setup GH Pages.
- Fix bug with loading non-HCA schemas that have an HCA variant.
- Fix bug in the `maldiims` schema to use correct file name extension
- Update description of the `.ibd` and `.imzML` files in the `maldiims` schema
- Added example `maldiims` folder structure
- Updated README.md to reflect the `examples/...` folder structure
- Use assay names to make titles.
- Add formalin as a Sample perfusion_solution.
- Style the GH Pages like the portal.
- Catch metadata TSVs with non-ASCII characters.
- More general ignore forurl-status-cache.
- Support Windows environments by converting back-slashes for forward slashes.
- Improve navigation and styling of new GH Pages.
- In cleanup_whitespace.py, avoid printing extra newlines on windows.
- Field templates for sequencing fields.
- Missing `data_path` will no longer cause spurious errors when submission is interpretted as dataset.
- README for `examples/` directory.
- Distinct error codes for different situations.
- Field templates for library fields.
- More doctests.
- Loosen sequential items check, and improve error message.
- Replace "submission" with "upload".

## v0.0.10 - 2021-04-21
- Remove inappropriate syntax highlighting from CLI docs.
- Fix bug in report generation.
- Remove contributors_path from HCA.
- Make the codeowners more granular.
- Distinguish v2 and v3 10x.
- Add expected_cell_count.
- Remove the sequence_limit where not appropriate.
- Chuck missed `source_project` in scrnaseq-hca: Added now.
- Distinguish v2 and v3 10x, and add to HCA as well.
- Add 'Belzer MPS/KPS' as an option.
- Remove links to YAML from MD.
- Cleaned up description on 3D IMC directory schema.
- Updated a description on 3D IMC directory schema.
- Updated regular expression on CODEX directory schema.
- Fix the generated TOC for antibodies.
- Apply "units_for": Units only required is value is given.
- Check for auto-incremented fields.
- If it errors, add a note about cleanup_whitespace.py.
- Apply missing constraints to scrnaseq.
- Consistent pattern constraint for sequencing_read_format.
- Diagram of overall repo structure; Explain doc build process.
- Remove vestigial "Level 3".
- Fixed typo in CODEX directory schema.
- Make more fields optional in HCA scrnaseq.
- Make it work with Python 3.6.
- Create subdirectories for `examples` and `tests` to clean up the top level.
- Add v1 for all schemas.
- Introduce scrnaseq-hca.
- Look for a `source_project` field to distinguish schemas.
- Move script docs into subdirectory, and improve coverage.
- Put TOC in blockquote: semantics are't right, but it indents.
- Simplify sample ID regex.
- Cache network responses to disk.
- Add the generated YAML to the output directory.
- Generate a report about the metadata values used in Elasticsearch.

## v0.0.9 - 2021-03-16
- Fix typo in CellDIVE.
- Update CLI usage to highlight sample validation.
- Update lightsheet docs.
- Update IMC docs.
- Add concentration to antibodies.
- Factor out Frictionless to give us more control over table validation.
- Check for CSV instead of TSV.
- Better error message for missing and mis-ordered fields.
- No longer require contributor middle names.
- Make network checks a part of the schema; Skip None values.
- Check for values which Excel has "helpfully" auto-incremented.
- Add 4C as a preservation temperature.
- Add units_for, so unused units aren't needed in the spreadsheet.
- Ivan is primary contact for directory work.
- Make network checks a part of the schema.
- Get rid of special-purpose logic for level-1
- Fix typo in nano enum.
- Clearer error when it can't find matching assay name.
- Downgrade dependency for compatibility with HuBMAP commons.
- Directory structure for scatacseq.
- Add 3D IMC table and directory schemas.
- Link to the yaml for both directory and metadata schemas.
- Directory structure for scatacseq and scrnaseq: They share a symlink.
- Add help document.
- Factor out the checks, make OO, and make error messages configurable.
- Slightly better errors when a directory is found when a TSV is expected.
- Make as_text_list the default output format.
- Script to generate CSV for fields and enums.
- Add version number to schemas.
- Clarify guidelines for direction schemas.

## v0.0.8 - 2021-02-10
- Update CODEX directory structure
- Allow "X" as final character of ORCID.
- Ping the respective services to confirm the ORCIDs, RR IDs, and Uniprot IDs are actually good.
- Add encoding as CLI param.
- Add `--offline` option, and use it internally.
- Fix the CLI parameter parsing: Either `--local_directory` or `--tsv_paths` must be provided.
- Allow examples of path rexes to be provided, and fix bug.
- Use the SciCrunch resolver for RR IDs.
- More helpful message if decoding error.
- State stability policy.
- Show the URL that produced the 404, and unify the code.
- Warning if missing "assay_type".
- Add lightsheet.
- Add a slot for a free-text note.
- Friendlier error if trying to validate Antibodies or Contributors as metadata.
- Update directory description docs.
- Upgrade to latest version of Frictionless. The content of error messages has changed.
- Clarify description of CODEX channelnames_report.csv.
- Add flowchart documenting the consensus submission process.
- cleanup-whitespace.py
- Issue templates to operationalize new process for handling post-release changes.
- Support versioning of metadata schemas.
- Add channel_id description to CellDIVE

## v0.0.7 - 2021-01-13
- Improved error messages in Excel.
- Define donor terms.
- Update MALDI terms.
- Demonstrate that validation of one-line-tsv-in-directory will work.
- Add an include mechanism to reduce duplication in the configs, and use it.
- Add Celldive.
- Add an include mechanism to reduce duplication in the configs.
- New organs will be coming in. Loosen regex.
- Give test.sh an optional argument, to pick-up the test run in the middle.
- Remove wildcards from dir schemas which have not been delivered.
- Update Celldive and CODEX directory schemas.
- Sort file errors for stability.
- Check protocols io DOIs.
- Remove option to validate against directory structure in Globus.
- Loosen ID regex to allow lymph nodes. (Chuck's mistake!)

## v0.0.6 - 2020-12-07
- Add thumbnail to directory schema.
- Add machinery to include regex examples in docs.
- Run mypy, but only on the one file that has type annotations.
- Consolidate TSV reading to avoid inconsistencies in character encoding.
- Remove option for directory schema "subtypes".
- Read type from first line of TSV, instead of from filename.
- Remove vestigial line from flake8 config.
- Instructions for working groups providing descriptions.
- Remove extraneous parts from Sample doc.
- Document contributors.tsv
- Warn if two TSVs are for the same assay type.
- Give example of single TSV validation.
- Add SLIDEseq.
- Add antibodies.tsv.
- Generate Excel files.
- Fix a commandline hint when tests fail.
- Escape RE in directory schema.
- Unify generation of assay and other docs.
- Supply XLSX for non-assays.
- Fix links.
- Unconstrain channel_id and uniprot.
- SLIDEseq dir schema.
- Test validation of antibodies.tsv

## v0.0.5 - 2020-11-09
- Change "mixif" to "mxif".
- Expose sample field descriptions for use in portal.
- Add missing assay type to enum.
- ng/ul to nM.
- Change to flat directory schema structure.
- Dir Schema for MALDI-IMS.
- AF dir schema.
- Update README, and diagram.
- Add extras directory.
- Prettier HTML output.
- Add donor.yaml, where we can explain donor metadata fields, and hook it into field-descriptions.yaml.
- Add ingest-validation-tests submodule.
- nanodesi/pots table schema.
- Add as_text_list option.
- plugin_validator started.
- Add donor.yaml, where we can explain donor metadata fields.
- Fix the build.
- Now that we have agreed on extras/, expose in docs.
- Contributors table schema.
- Add extra validation hooks.
- Add nano docs.
- Run plugin tests only from command line argument
- Add stained imagery directory schema.
- Update CODEX directory schema: Require PDF.
- Get rid of unified.yaml.
- Point at docs on portal.
- Remove missing example.
- Add is_qa_qc to dir schema table.
- Add passing contributors.tsv

## v0.0.4 - 2020-06-26
### Added
- Add Sample field descriptions.
- Change to "validate_samples".
- Get enums in sync, and doctest the logic.
- Add liquid nitrogen
- Revise sample metadata.
- Fix Regexes in MD.
- Sample metadata validation
- ... and fill in draft details.
- ... and fill in headers and add unit columns.
- Fill in TODOs.
- Generate unified description list.
- Links to background docs.
- Pre-fill enums in TSVs
- Generator will stub the Level-1 overrides.
- Units on IMC.
- Submission structure diagram.
- Autogenerate "Leave blank if not applicable".
- Add bulkrnaseq and bulkatacseq.
- Add WGS and IMC.
- Dump unified yaml for each type. (This will be pulled on the portal side.)
- Add enum constraints to unit fields, and replace TODOs.
- Check that directory schemas exist.
### Changed
- Simplified directory validation.
- mass -> mz.
- bulkrnaseq QA is just RIN.
- Add bytes to IMC.
- LCMS capitals.
- Update wgs enum
- More accurate sample ID regex.
- Reorder LCMS fields.
- `atacseq` to `scatacseq`.
- Make sc_isolation_enrichment in scrnaseq optional.
- Free-form cell_barcode_read.
- Add bulkrnaseq, bulkatacseq, and wgs fields.
- mass/charge is unitless in MS: Remove field.
- TSV parsing conforms to excel-tsv: No longer ignoring backslashes.
- More explicit label for patterns in MD.
- TSV filenames match what will be required downstream.
- IMS -> MALDI-IMS
### Removed
- avg_insert_size from bulkatacseq.

## [v0.0.3](https://github.com/hubmapconsortium/ingest-validation-tools/tree/v0.0.3) - 2020-05-04
### Added
- Additional scrnaseq types and columns.
- Add a number of Assay types for Vanderbilt.
- Friendlier error if data_path is missing.
- Add polysaccharides as analyte_class.
- Ignore glob patterns and not just fixed files.
If other patterns are given, dot-files must be explicitly ignored.
### Changed
- Remove parenthesis from assay type.
- Assume Latin-1 encoding for TSVs rather than UTF-8.
- Update LC-MS fields.
- Separate level-2 schemas in source.
- Separate type and TSV path with space instead of ":" in CLI.
- Make analyte_class optional for some assays.
- Tweak LCMS fields.

## [v0.0.2](https://github.com/hubmapconsortium/ingest-validation-tools/tree/v0.0.2) - 2020-04-25
### Added
- Mirror Globus directory to local cache.
- Fix `--type_metadata` so it still works without a submission directory.
- Add `--optional_fields` to temporarily ignore the given fields.
- Add `--ignore_files` to ignore particular top-level files.
- Ignore dot-files. No command-line option to enable stricter validation, for now.
- Add scrnaseq.
- Open error report in browser.
### Changed
- Make the ATACseq validation more flexible.
- Less confusing representation of enums in docs.
- Allow lower level schemas to override aspects of the Level 1 schema.
- Make DOIs required again: Fields to consider optional can be set on commandline.
- Add more options to atacseq enum.
- Update CODEX directory schema to match what is actually delivered.

## [v0.0.1](https://github.com/hubmapconsortium/ingest-validation-tools/tree/v0.0.1) - 2020-04-13
### Added
- Validate structure of Akoya CODEX submissions.
- Generate submission template.
- Check that fixture-based tests actually ran.
- Check types early, rather than waiting for file-not-found.
- Generate JSON Schema from simpler Table Schema.
- Use schema to check that submission headers are correct, and reference by letter if not.
- Filling in details for CODEX Schema.
- Stanford directory schema.
- Convert column numbers to spreadsheet-style letters.
- Table of contents in generated doc.
- Added number_of_channels
- Added constraints to generated docs.
- Support timezone offset (rather than abbreviation).
- Add ATAC-seq and revise schema; fixed caps; Added descriptions.
- Validate DOIs for protocols.io.
- Added "Paths" section to both.
- Make periods in blank lines optional.
- Make fields required.
- Validate donor and sample IDs.
- Check that CLI docs are up to date.
- Validate the data_path.
- Allow multiple metadata.tsvs.
- Validate against Globus.
- Support multiple TSVs.
- Use <details> in ToC.
- Link to Google doc spec.
- Allow Globus File Browser URL to be used directly.
- Gratuitous Emojis!
- seqfish
- Deeply structured YAML error reports.
- Check for multiply referenced, or unreferenced paths.
### Changed
- CSV -> TSV
- Make the schema validation errors more readable
- Doctests are scanned from directory, rather than read from single file.
- Change the modeling of replicate groups.
- `parent_id` to `tissue_id`
- Link to raw TSV.
- No more UUIDs.
- Ignore blank lines in TSV.
- Tighter numeric constraints on ATAC-seq.
- Generate all docs at once.
- Add more enums.
- Unify Level 1 metadata definitions.
- Revert DOI format.
- No longer checking consistency of donor and sample.
- Remove generic schema.
- python3 in hash-bang.
- Reorganize fixtures.
- Stop generating JSON Schema, for now.
- Define path fields only in one place.
- Remove timezone offset.
- Autogenerate parts of table schema.<|MERGE_RESOLUTION|>--- conflicted
+++ resolved
@@ -1,11 +1,8 @@
 # Changelog
 
 ## v0.0.12 - in progress
-<<<<<<< HEAD
 - Factor out exit status codes.
-=======
 - Pull out sc_isolation_tissue_dissociation.
->>>>>>> 195f167a
 - sequencing_read_format is optional for HCA.
 - Disallow N/A values.
 - Pull out the fields that have only one variant.
