# Changelog

## v0.0.16 - in progress

- add support for Publication type
- updated issue templates.
- removed donor metadata spec (had not been in use)
- Added examples for fields with pattern constraint
- Replaced `preparation_temperature` with `preparation_condition` and updated associated enumerations in the sample-section, sample-block, and sample-suspension schemas
- Replaced `storage_temperature` with `storage_method` and updated associated enumerations in the sample-section, sample-block, and sample-suspension schemas
- Updated enum 'bulk RNA' assay type to be 'bulk-RNA' across tools
- Adding organ v2 schema
- Added publication docs
- Removed double publication enum (P/p)
- Updated publication directory schema 20230616
- Changes for CEDAR docs
- Tweaks for CEDAR release
- Release new assays with links
- Fix in place to avoid assay conflicts with new assays
- Rework wording for CEDAR updates
- Updated upload.py to integrate CEDAR validation, replaced walrus operators, removed unused import
- Updated CEDAR validation routine based on changes to Spreadsheet Validator
- Updated tests based on changes to error dict structure
- Tested both CEDAR and local validation paths
- Make changes to Histology based on feedback
- Update documentation based on feedback
- Addtional changes to Histology
- Adding SenNet display changes
- Add contributor TSV CEDAR checking
- Add CEDAR examples
- Update CEDAR links for set of assays
- Split docs into current and deprecated
- Update Visium CEDAR template link
- Remove Visium draft attribute
- Bugfix datetime constraint in library_creation_date.yaml
- Update LCMS and add NanoSplits
- Update descriptions for segmentation masks
- Add description to codex doc page
- Bail earlier in validation if there are errors in metadata/dir/refs
- Update Antibodies
- Remove NanoSplits
- Update hifi, mibi, imc
- Fix imc-2d docs
- Fix imc-2d dir docs
- Add link to OME-Tiff docs
- Remove WGS, CE-MS, GC-MS, and RNAseq (GeoMx)
- Update histology and segmentation mask directory schemas
- Update hifi-slide to hifi-slides
- Fix changelog error
- Fix CI
- Update MIBI and IMC2D directory schemas
- Fix to support display of errors for CEDAR template metadata
- Upate Auto-fluorescence, Confocal, and Light Sheet directory schemas
- Additional updates to next-gen histology directory schema
<<<<<<< HEAD
- Add more assays
=======
- Implemented soft assay types/assayclassifier endpoint for canonical assay names and dir structures
- Added mock response test data for offline testing
>>>>>>> 2a5e1214

## v0.0.15 - 2023-04-04

- Versioned directory structure schema
- Added MxIF directory structure schema.
- Added Lightsheet version 1.
- bump nokogiri -> 1.13.9 (dependabot)
- Add front-matter to exclude HCA from toc
- Updated CODEX version 0 and documentation.
- Provide an iterator over plugin test classes
- Updated CODEX version 0.
- Added Bulk RNA-seq directory structure schema.
- Added SeqFISH directory structure schema.
- Add a reminder that TSV validation is not sufficient.
- Clearer presentation of unit fields in generated docs.
- Make `contributors_path` required for HCA.
- Parallelize tests.
- Use the assay service to describe how assays are represented in the Portal.
- Adding Comma Separated File support for tissue_id.
- Update assay type for Cell DIVE.
- Updated suspension-fields.yaml and associated files in /docs/sample-suspension.
- Created extra_parameter on upload for future dynamic adding.
- Updated ErrorReport class to be backwards compatible with external calls.
- Added geoMX directory structure schema.
- Update `preparation_maldi_matrix` in imaging MS schema to from enum to open string field.
- Expand file types for stained to not be vendor locked to Leica's `.scn`. Include vendor-neutral `.tiff`.
- Replaced enum `Multiplexed Ion Beam Imaging` with `MIBI` in src
- Added `raw` as a potential directory to look for `segmentation.json` file for `CODEX`.
- Updated error messages to be less programmer centric.
- Updated ims-v2 spec to include DESI as an acceptable enumeration for ms_source.
- Upgraded CI python definition to 3.9.
- Update Cell DIVE with CEDAR UUID
- Add Histology directory schemas
- Fix Histology schema
- Modify validation routine to support multi-assay schemas
- Update MALDI, SIMS, and CODEX
- Update DESI and remove NanoDESI
- Support for conditional directory validation

## v0.0.14 - 2022-06-23

- bump tzingo -> 1.2.10 (dependabot)
- Turn validation of enums back on.
- Mods to plugin validator to fix import problems.
- Return directory schema version and refactor.
- Add new data_collection_mode values for MS assays.
- Add "CODEX2" assay type.
- Deprecate older LCMS schemas.
- Updated LC-MS directory structure schema.
- Remove HTML reporting options.
- Updated IMS directory structure schema.
- Add Clinical Imaging schemas.
- Test under both Python 3.6 and Python 3.10
- Cosmetic updates to the Slide-seq directory structure schema.
- Fix rendering bug on CODEX page by adding linebreaks.
- Add type hints.
- Implement versioning for directory schemas.
- After failure, explain how to continue testing from last error.
- Add `pathology_distance_unit` in place.
- Pin transitive dependencies.
- New sample metadata schemas
- Darker shade of blue, to be consistent with portal.
- Dependabot upgrade to Nokogiri.
- Remove reference to old Travis envvar, so post-merge CI run will pass.
- Explain the distinction between the 10X kit versions.
- Updated CODEX directory structure schema.
- Added MIBI directory structure schema.
- add snRNAseq-10xGenomics-v3
- Make backward incompatible changes to ims-v2 in place, without a new version.
- Preserve the key order in generated YAML, for readability.
- Add 'Multiplex Ion Beam Imaging' assay name
- Permanently remove snRNA and scATACseq assay names
- add snRNAseq-10xGenomics-v2 to the scrnaseq assays
- Move "Unique to this type" below the acquisition instrument fields.
- Add CLI option to allow the use of deprecated schemas.
- Allowing trailing slashes on dataset directories in metadata TSV.
- Add acquisition instrument fields to MIBI that were left out by mistake.
- Just use pytest to run doctests
- Headers are no longer properties of fields.
- Remove mention of `extras/thumbnail.jpg`.
- Add release date to schema.
- Add UMI fields to scrnaseq schema.
- Add Excel sheet describing which fields show up in which schemas.
- Add field descriptions to spreadsheet.
- Temporarily disable checking the assay names in schemas against the global list.
  Entries in the global list are now commented out, and Joel will progressively
  uncomment them.
- Moved `dataset.json` to `raw` or `src_*` directory for CODEX datasets.
- Modify IMC docs

## v0.0.13 - 2022-01-07

- Make more fields explicitly numeric
- Add more donor field descriptions.
- Deprecate contributors-v0.
- Add MIBI schema.
- Add fields for LCMS v3.
- Consistent rendering of code blocks in github pages and github preview.
- Warn about trailing slashes in paths.
- Optionally, dump validation report at the top of the upload.
- In the report notes, record the version of the checkout.
- Improve testing of `generate_field_yaml.py`.
- Provides map in docs/ from fields to the entities and assays they are used in.
- Give schema and version in success message.
- Generate `field-types.yaml`.
- Update assay list.
- Added WGS directory structure schema.
- Fixed regex on directory structure schema.
- Check that assay terms match approved list. (Right now, they don't.)
- Level 1 description of assay_category: Updated "3" assay categories to "4". Added imaging mass spec.
- work around mypy importlib type hinting problem
- Cleaned up LC-MS directory structure schema.
- Added links to examples in the portal for 5 assays.
- Make LC fields optional.
- Present directory path examples in same column.
- Updated LC-MS directory structure schema.
- Work around mypy importlib type hinting problem.
- Longer assay description for LCMS, and supporting machinery.
- In CI, pin to older Ubuntu version to avoid SSL problems with Uniprot.
- Level 1 description of assay_category: Updated "3" assay categories to "4".
- Added imaging mass spec.
- Work around mypy importlib type hinting problem.
- Antibodies validation is broken; Move test out the way.
- Make email validation effective.
- Add a test to confirm that backslashes aren't ignored during validation.
- Explain allowed values for booleans.
- Update the lcms schema field "lc_temp_value" optional
- Switch to Github CI.
- `cell_barcode_read` description: comma-delimitted.
- Update the lcms schema field "lc_temp_value" optional.
- Hit a different URL for ORCID, that will not give us soft 404s.
- In bash scripts, make python3 explicit.
- Update the flowchart to reflect the roles of Bill and PK.
- Add pipeline info.
- Hotfix on CellDive directory to reflect changes to dataset.
- Updated CellDive directory structure.
- Updated CODEX directory structure.
- Non-assay schema docs were not be update. Fix that.
- Sample was being skipped in doc generation. Fix that.
- Add to enums for `perfusion_solutions` and `ms_source`.
- Upgrade from dependabot.

## v0.0.12 - 2021-07-23

- Catch unrecognized keys in dir schema.
- Ammend LCMS docs.
- Fix CI: point to right branch.
- Document Donor and Sample Metadata process.
- Make the network cache file JSON, for portability.
- Dependabot update.
- Fix typo.
- Explain acronyms.
- Add kwarg to pass-through to tests.
- Update `validate_upload.py` docs.
- Add new LCMS version, and clean up reused fields.
- Make barcode fields optional.
- User donor as a test-bed for ontology-enums.
- Add a warning on pages where every version has been deprecated.
- Add gcms.
- Make some scatacseq fields optional.
- Create CE-MS.
- New version of IMS.
- Add a warning on pages where every version has been deprecated.
- Doc test for deprecated schemas.
- Add 10X multiome to scatacseq.
- Deprecated flag can now be added to schema.
- CLEANUP rnaseq_assay_method.
- cleanup resolution_z_unit.
- Network problems in report, instead of quitting with stack trace.
- New lightsheet schema, with description of changes.
- Introduced Lightsheet directory schema.
- Ensure that version numbers match the constraint inside the file.
- `maldiims` to `ims`: Only touches URLs; doesn't affect validation.
- Add script to validate any TSV.
- Factor out exit status codes.
- Pull out sc_isolation_tissue_dissociation.
- sequencing_read_format is optional for HCA.
- Disallow N/A values.
- Pull out the fields that have only one variant.
- Cleanup code for reference validations.
- Better section headers.
- Tighter validation of shared fields in assay schemas.
- Another optional field in HCA scrnaseq.
- Cleanup whitespace in yaml.
- Tools to resolve duplicated field definitions.
- Rearrange YAML so static processing works.

## v0.0.11 - 2021-05-18

- Updated AF and stained microscopy structure schema.
- Updated CODEX directory structure schema.
- No Donor and Tissue ID validation needed for HCA.
- Longer description for Q30.
- Setup GH Pages.
- Fix bug with loading non-HCA schemas that have an HCA variant.
- Fix bug in the `maldiims` schema to use correct file name extension
- Update description of the `.ibd` and `.imzML` files in the `maldiims` schema
- Added example `maldiims` folder structure
- Updated README.md to reflect the `examples/...` folder structure
- Use assay names to make titles.
- Add formalin as a Sample perfusion_solution.
- Style the GH Pages like the portal.
- Catch metadata TSVs with non-ASCII characters.
- More general ignore forurl-status-cache.
- Support Windows environments by converting back-slashes for forward slashes.
- Improve navigation and styling of new GH Pages.
- In cleanup_whitespace.py, avoid printing extra newlines on windows.
- Field templates for sequencing fields.
- Missing `data_path` will no longer cause spurious errors when submission is interpretted as dataset.
- README for `examples/` directory.
- Distinct error codes for different situations.
- Field templates for library fields.
- More doctests.
- Loosen sequential items check, and improve error message.
- Replace "submission" with "upload".

## v0.0.10 - 2021-04-21

- Remove inappropriate syntax highlighting from CLI docs.
- Fix bug in report generation.
- Remove contributors_path from HCA.
- Make the codeowners more granular.
- Distinguish v2 and v3 10x.
- Add expected_cell_count.
- Remove the sequence_limit where not appropriate.
- Chuck missed `source_project` in scrnaseq-hca: Added now.
- Distinguish v2 and v3 10x, and add to HCA as well.
- Add 'Belzer MPS/KPS' as an option.
- Remove links to YAML from MD.
- Cleaned up description on 3D IMC directory schema.
- Updated a description on 3D IMC directory schema.
- Updated regular expression on CODEX directory schema.
- Fix the generated TOC for antibodies.
- Apply "units_for": Units only required is value is given.
- Check for auto-incremented fields.
- If it errors, add a note about cleanup_whitespace.py.
- Apply missing constraints to scrnaseq.
- Consistent pattern constraint for sequencing_read_format.
- Diagram of overall repo structure; Explain doc build process.
- Remove vestigial "Level 3".
- Fixed typo in CODEX directory schema.
- Make more fields optional in HCA scrnaseq.
- Make it work with Python 3.6.
- Create subdirectories for `examples` and `tests` to clean up the top level.
- Add v1 for all schemas.
- Introduce scrnaseq-hca.
- Look for a `source_project` field to distinguish schemas.
- Move script docs into subdirectory, and improve coverage.
- Put TOC in blockquote: semantics are't right, but it indents.
- Simplify sample ID regex.
- Cache network responses to disk.
- Add the generated YAML to the output directory.
- Generate a report about the metadata values used in Elasticsearch.

## v0.0.9 - 2021-03-16

- Fix typo in CellDIVE.
- Update CLI usage to highlight sample validation.
- Update lightsheet docs.
- Update IMC docs.
- Add concentration to antibodies.
- Factor out Frictionless to give us more control over table validation.
- Check for CSV instead of TSV.
- Better error message for missing and mis-ordered fields.
- No longer require contributor middle names.
- Make network checks a part of the schema; Skip None values.
- Check for values which Excel has "helpfully" auto-incremented.
- Add 4C as a preservation temperature.
- Add units_for, so unused units aren't needed in the spreadsheet.
- Ivan is primary contact for directory work.
- Make network checks a part of the schema.
- Get rid of special-purpose logic for level-1
- Fix typo in nano enum.
- Clearer error when it can't find matching assay name.
- Downgrade dependency for compatibility with HuBMAP commons.
- Directory structure for scatacseq.
- Add 3D IMC table and directory schemas.
- Link to the yaml for both directory and metadata schemas.
- Directory structure for scatacseq and scrnaseq: They share a symlink.
- Add help document.
- Factor out the checks, make OO, and make error messages configurable.
- Slightly better errors when a directory is found when a TSV is expected.
- Make as_text_list the default output format.
- Script to generate CSV for fields and enums.
- Add version number to schemas.
- Clarify guidelines for direction schemas.

## v0.0.8 - 2021-02-10

- Update CODEX directory structure
- Allow "X" as final character of ORCID.
- Ping the respective services to confirm the ORCIDs, RR IDs, and Uniprot IDs are actually good.
- Add encoding as CLI param.
- Add `--offline` option, and use it internally.
- Fix the CLI parameter parsing: Either `--local_directory` or `--tsv_paths` must be provided.
- Allow examples of path rexes to be provided, and fix bug.
- Use the SciCrunch resolver for RR IDs.
- More helpful message if decoding error.
- State stability policy.
- Show the URL that produced the 404, and unify the code.
- Warning if missing "assay_type".
- Add lightsheet.
- Add a slot for a free-text note.
- Friendlier error if trying to validate Antibodies or Contributors as metadata.
- Update directory description docs.
- Upgrade to latest version of Frictionless. The content of error messages has changed.
- Clarify description of CODEX channelnames_report.csv.
- Add flowchart documenting the consensus submission process.
- cleanup-whitespace.py
- Issue templates to operationalize new process for handling post-release changes.
- Support versioning of metadata schemas.
- Add channel_id description to CellDIVE

## v0.0.7 - 2021-01-13

- Improved error messages in Excel.
- Define donor terms.
- Update MALDI terms.
- Demonstrate that validation of one-line-tsv-in-directory will work.
- Add an include mechanism to reduce duplication in the configs, and use it.
- Add Celldive.
- Add an include mechanism to reduce duplication in the configs.
- New organs will be coming in. Loosen regex.
- Give test.sh an optional argument, to pick-up the test run in the middle.
- Remove wildcards from dir schemas which have not been delivered.
- Update Celldive and CODEX directory schemas.
- Sort file errors for stability.
- Check protocols io DOIs.
- Remove option to validate against directory structure in Globus.
- Loosen ID regex to allow lymph nodes. (Chuck's mistake!)

## v0.0.6 - 2020-12-07

- Add thumbnail to directory schema.
- Add machinery to include regex examples in docs.
- Run mypy, but only on the one file that has type annotations.
- Consolidate TSV reading to avoid inconsistencies in character encoding.
- Remove option for directory schema "subtypes".
- Read type from first line of TSV, instead of from filename.
- Remove vestigial line from flake8 config.
- Instructions for working groups providing descriptions.
- Remove extraneous parts from Sample doc.
- Document contributors.tsv
- Warn if two TSVs are for the same assay type.
- Give example of single TSV validation.
- Add SLIDEseq.
- Add antibodies.tsv.
- Generate Excel files.
- Fix a commandline hint when tests fail.
- Escape RE in directory schema.
- Unify generation of assay and other docs.
- Supply XLSX for non-assays.
- Fix links.
- Unconstrain channel_id and uniprot.
- SLIDEseq dir schema.
- Test validation of antibodies.tsv

## v0.0.5 - 2020-11-09

- Change "mixif" to "mxif".
- Expose sample field descriptions for use in portal.
- Add missing assay type to enum.
- ng/ul to nM.
- Change to flat directory schema structure.
- Dir Schema for MALDI-IMS.
- AF dir schema.
- Update README, and diagram.
- Add extras directory.
- Prettier HTML output.
- Add donor.yaml, where we can explain donor metadata fields, and hook it into field-descriptions.yaml.
- Add ingest-validation-tests submodule.
- nanodesi/pots table schema.
- Add as_text_list option.
- plugin_validator started.
- Add donor.yaml, where we can explain donor metadata fields.
- Fix the build.
- Now that we have agreed on extras/, expose in docs.
- Contributors table schema.
- Add extra validation hooks.
- Add nano docs.
- Run plugin tests only from command line argument
- Add stained imagery directory schema.
- Update CODEX directory schema: Require PDF.
- Get rid of unified.yaml.
- Point at docs on portal.
- Remove missing example.
- Add is_qa_qc to dir schema table.
- Add passing contributors.tsv

## v0.0.4 - 2020-06-26

### Added

- Add Sample field descriptions.
- Change to "validate_samples".
- Get enums in sync, and doctest the logic.
- Add liquid nitrogen
- Revise sample metadata.
- Fix Regexes in MD.
- Sample metadata validation
- ... and fill in draft details.
- ... and fill in headers and add unit columns.
- Fill in TODOs.
- Generate unified description list.
- Links to background docs.
- Pre-fill enums in TSVs
- Generator will stub the Level-1 overrides.
- Units on IMC.
- Submission structure diagram.
- Autogenerate "Leave blank if not applicable".
- Add bulkrnaseq and bulkatacseq.
- Add WGS and IMC.
- Dump unified yaml for each type. (This will be pulled on the portal side.)
- Add enum constraints to unit fields, and replace TODOs.
- Check that directory schemas exist.

### Changed

- Simplified directory validation.
- mass -> mz.
- bulkrnaseq QA is just RIN.
- Add bytes to IMC.
- LCMS capitals.
- Update wgs enum
- More accurate sample ID regex.
- Reorder LCMS fields.
- `atacseq` to `scatacseq`.
- Make sc_isolation_enrichment in scrnaseq optional.
- Free-form cell_barcode_read.
- Add bulkrnaseq, bulkatacseq, and wgs fields.
- mass/charge is unitless in MS: Remove field.
- TSV parsing conforms to excel-tsv: No longer ignoring backslashes.
- More explicit label for patterns in MD.
- TSV filenames match what will be required downstream.
- IMS -> MALDI-IMS

### Removed

- avg_insert_size from bulkatacseq.

## [v0.0.3](https://github.com/hubmapconsortium/ingest-validation-tools/tree/v0.0.3) - 2020-05-04

### Added

- Additional scrnaseq types and columns.
- Add a number of Assay types for Vanderbilt.
- Friendlier error if data_path is missing.
- Add polysaccharides as analyte_class.
- Ignore glob patterns and not just fixed files.
  If other patterns are given, dot-files must be explicitly ignored.

### Changed

- Remove parenthesis from assay type.
- Assume Latin-1 encoding for TSVs rather than UTF-8.
- Update LC-MS fields.
- Separate level-2 schemas in source.
- Separate type and TSV path with space instead of ":" in CLI.
- Make analyte_class optional for some assays.
- Tweak LCMS fields.

## [v0.0.2](https://github.com/hubmapconsortium/ingest-validation-tools/tree/v0.0.2) - 2020-04-25

### Added

- Mirror Globus directory to local cache.
- Fix `--type_metadata` so it still works without a submission directory.
- Add `--optional_fields` to temporarily ignore the given fields.
- Add `--ignore_files` to ignore particular top-level files.
- Ignore dot-files. No command-line option to enable stricter validation, for now.
- Add scrnaseq.
- Open error report in browser.

### Changed

- Make the ATACseq validation more flexible.
- Less confusing representation of enums in docs.
- Allow lower level schemas to override aspects of the Level 1 schema.
- Make DOIs required again: Fields to consider optional can be set on commandline.
- Add more options to atacseq enum.
- Update CODEX directory schema to match what is actually delivered.

## [v0.0.1](https://github.com/hubmapconsortium/ingest-validation-tools/tree/v0.0.1) - 2020-04-13

### Added

- Validate structure of Akoya CODEX submissions.
- Generate submission template.
- Check that fixture-based tests actually ran.
- Check types early, rather than waiting for file-not-found.
- Generate JSON Schema from simpler Table Schema.
- Use schema to check that submission headers are correct, and reference by letter if not.
- Filling in details for CODEX Schema.
- Stanford directory schema.
- Convert column numbers to spreadsheet-style letters.
- Table of contents in generated doc.
- Added number_of_channels
- Added constraints to generated docs.
- Support timezone offset (rather than abbreviation).
- Add ATAC-seq and revise schema; fixed caps; Added descriptions.
- Validate DOIs for protocols.io.
- Added "Paths" section to both.
- Make periods in blank lines optional.
- Make fields required.
- Validate donor and sample IDs.
- Check that CLI docs are up to date.
- Validate the data_path.
- Allow multiple metadata.tsvs.
- Validate against Globus.
- Support multiple TSVs.
- Use <details> in ToC.
- Link to Google doc spec.
- Allow Globus File Browser URL to be used directly.
- Gratuitous Emojis!
- seqfish
- Deeply structured YAML error reports.
- Check for multiply referenced, or unreferenced paths.

### Changed

- CSV -> TSV
- Make the schema validation errors more readable
- Doctests are scanned from directory, rather than read from single file.
- Change the modeling of replicate groups.
- `parent_id` to `tissue_id`
- Link to raw TSV.
- No more UUIDs.
- Ignore blank lines in TSV.
- Tighter numeric constraints on ATAC-seq.
- Generate all docs at once.
- Add more enums.
- Unify Level 1 metadata definitions.
- Revert DOI format.
- No longer checking consistency of donor and sample.
- Remove generic schema.
- python3 in hash-bang.
- Reorganize fixtures.
- Stop generating JSON Schema, for now.
- Define path fields only in one place.
- Remove timezone offset.
- Autogenerate parts of table schema.
- New note to clarify git is required.<|MERGE_RESOLUTION|>--- conflicted
+++ resolved
@@ -52,12 +52,9 @@
 - Fix to support display of errors for CEDAR template metadata
 - Upate Auto-fluorescence, Confocal, and Light Sheet directory schemas
 - Additional updates to next-gen histology directory schema
-<<<<<<< HEAD
-- Add more assays
-=======
 - Implemented soft assay types/assayclassifier endpoint for canonical assay names and dir structures
 - Added mock response test data for offline testing
->>>>>>> 2a5e1214
+- Add more assays
 
 ## v0.0.15 - 2023-04-04
 
