# Changelog

## v0.0.4 - In progress
### Changed
<<<<<<< HEAD
- Reorder LCMS fields.
=======
- `atacseq` to `scatacseq`.
>>>>>>> 558cb856

## [v0.0.3](https://github.com/hubmapconsortium/ingest-validation-tools/tree/v0.0.3) - 2020-05-04
### Added
- Additional scrnaseq types and columns.
- Add a number of Assay types for Vanderbilt.
- Friendlier error if data_path is missing.
- Add polysaccharides as analyte_class.
- Ignore glob patterns and not just fixed files.
If other patterns are given, dot-files must be explicitly ignored.
### Changed
- Remove parenthesis from assay type.
- Assume Latin-1 encoding for TSVs rather than UTF-8.
- Update LC-MS fields.
- Separate level-2 schemas in source.
- Separate type and TSV path with space instead of ":" in CLI.
- Make analyte_class optional for some assays.
- Tweak LCMS fields.

## [v0.0.2](https://github.com/hubmapconsortium/ingest-validation-tools/tree/v0.0.2) - 2020-04-25
### Added
- Mirror Globus directory to local cache.
- Fix `--type_metadata` so it still works without a submission directory.
- Add `--optional_fields` to temporarily ignore the given fields.
- Add `--ignore_files` to ignore particular top-level files.
- Ignore dot-files. No command-line option to enable stricter validation, for now.
- Add scrnaseq.
- Open error report in browser.
### Changed
- Make the ATACseq validation more flexible.
- Less confusing representation of enums in docs.
- Allow lower level schemas to override aspects of the Level 1 schema.
- Make DOIs required again: Fields to consider optional can be set on commandline.
- Add more options to atacseq enum.
- Update CODEX directory schema to match what is actually delivered.

## [v0.0.1](https://github.com/hubmapconsortium/ingest-validation-tools/tree/v0.0.1) - 2020-04-13
### Added
- Validate structure of Akoya CODEX submissions.
- Generate submission template.
- Check that fixture-based tests actually ran.
- Check types early, rather than waiting for file-not-found.
- Generate JSON Schema from simpler Table Schema.
- Use schema to check that submission headers are correct, and reference by letter if not.
- Filling in details for CODEX Schema.
- Stanford directory schema.
- Convert column numbers to spreadsheet-style letters.
- Table of contents in generated doc.
- Added number_of_channels
- Added constraints to generated docs.
- Support timezone offset (rather than abbreviation).
- Add ATAC-seq and revise schema; fixed caps; Added descriptions.
- Validate DOIs for protocols.io.
- Added "Paths" section to both.
- Make periods in blank lines optional.
- Make fields required.
- Validate donor and sample IDs.
- Check that CLI docs are up to date.
- Validate the data_path.
- Allow multiple metadata.tsvs.
- Validate against Globus.
- Support multiple TSVs.
- Use <details> in ToC.
- Link to Google doc spec.
- Allow Globus File Browser URL to be used directly.
- Gratuitous Emojis!
- seqfish
- Deeply structured YAML error reports.
- Check for multiply referenced, or unreferenced paths.
### Changed
- CSV -> TSV
- Make the schema validation errors more readable
- Doctests are scanned from directory, rather than read from single file.
- Change the modeling of replicate groups.
- `parent_id` to `tissue_id`
- Link to raw TSV.
- No more UUIDs.
- Ignore blank lines in TSV.
- Tighter numeric constraints on ATAC-seq.
- Generate all docs at once.
- Add more enums.
- Unify Level 1 metadata definitions.
- Revert DOI format.
- No longer checking consistency of donor and sample.
- Remove generic schema.
- python3 in hash-bang.
- Reorganize fixtures.
- Stop generating JSON Schema, for now.
- Define path fields only in one place.
- Remove timezone offset.
- Autogenerate parts of table schema.<|MERGE_RESOLUTION|>--- conflicted
+++ resolved
@@ -2,11 +2,8 @@
 
 ## v0.0.4 - In progress
 ### Changed
-<<<<<<< HEAD
 - Reorder LCMS fields.
-=======
 - `atacseq` to `scatacseq`.
->>>>>>> 558cb856
 
 ## [v0.0.3](https://github.com/hubmapconsortium/ingest-validation-tools/tree/v0.0.3) - 2020-05-04
 ### Added
