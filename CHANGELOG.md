# Changelog

## v0.0.27 (in progress)
- Update Visium with probes directory schema pt 3
- Update Segmentation masks directory schema
- Updating tests based on new dir schema major versions and assayclassifier responses
- Removing references to deprecated Search API endpoint 'assayname'
- Update Phenocycler directory schema
- Update GeoMx NGS directory schema
- Update shared upload check
- Release Xenium
- Create Xenium directory schema
<<<<<<< HEAD
- Update Segmentation Mask link
=======
- Error reporting changes, addition of summarized counts
>>>>>>> 54c9e07f

## v0.0.26
- Update GeoMx NGS directory schema
- Update MERFISH directory schema
- Update LC-MS directory schema
- Update Visium with probes directory schema
- Update Visium with probes directory schema pt 2

## v0.0.25
- Update GeoMx NGS directory schema
- Added EPIC dataset field derived_dataset_type to UNIQUE_FIELDS_MAP

## v0.0.24
- Release MERFISH
- Add MERFISH directory schema
- Fix documentation issue for MERFISH
- Add CEDAR link for MERFISH
- Update MERFISH directory schema
- Update Phenocycler docs
- Update MERFISH directory schema
- Add next-gen Cell DIVE directory schema
- Update MIBI directory schema
- Update Visium no probes directory schema
- Add Cell DIVE to index
- Update Segmentation Masks directory schema
- Update Visium with probes directory schema
- Update Visium no probes directory schema
- Update Visium with probes directory schema
- Update Visium no probes directory schema
- Change to EntityTypeInfo constraint format to support constraints endpoint

## v0.0.23
- Add token to validation_utils.get_assaytype_data, replace URL string concatenation with urllib

## v0.0.22
- Fix logging length issue in Upload.multi_parent
- Minor change to Visium with probes directory schema
- Minor change to Visium no probes directory schema
- Update docs for Visium directories

## v0.0.21
- Fix the changelog to reflect the current version.
- Fix row number mismatch between validation and spreadsheet validator response

## v0.0.20
- Fix row number mismatch between validation and spreadsheet validator response

## v0.0.19
- Directory validation changes for "shared" uploads
- Update Phenocycler directory schema
- Remove bad paths from LC-MS directory schema
- Allow multiple comma-separated parent_sample_id values
- Accommodate dir schema minor versions
- Fix ORCID URL checking
- Add MUSIC next-gen directory schema
- Updating documentation
- Change Upload error output to dataclass
- Revert deprecation of field YAML files
- Update MUSIC directory schema
- Add semantic version to plugin test base class
- Fix row number mismatch between validation and spreadsheet validator response
- Adding entity constraints check
- Adding ability to report names of successfully run plugins

## v0.0.18

- Update PhenoCycler directory schema
- Update to prevent standalone child datasets in multi-assay upload
- Update to prevent multiple dataset types in a non-multi-assay upload
- Update MIBI directory schema
- Update Visium (with probes) directory schema
- Update Auto-fluorescence directory schema
- Update Confocal directory schema
- Update Enhanced SRS directory schema
- Update Light Sheet directory schema
- Update Second Harmonic Generation directory schema
- Update Thick Section Multiphoton MxIF directory schema
- Integrate SenNet app_context
- Updating testing
- Change to error messaging related to get_assaytype_data failures
- Update Lightsheet directory schema
- Update Histology to include description on OME-TIFFs
- Update Histology with links
- Update GeoMx NGS directory schema
- Ported murine from SenNet
- Update Histology directory schema
- Bugfix stripping trailing slash in ingest api url
- Converted upload `_url_checks` to use `_get_method` for SenNet compatibility
- Add CEDAR template for murine-source
- Add donor field descriptions back, remove murine-source descriptions
- Temporarily exclude certain assays from the documentation

## v0.0.17

- Update atacseq cedar link
- Add Phenocycler next-gen directory schema
- Update Histology next-gen directory schema
- Add LC-MS next-gen directory schema
- Add GeoMx NGS next-gen directory schema
- Update PhenoCycler and Histology to 2.2.0
- Update CEDAR links for PhenoCycler & Histology
- Refactor Upload to avoid validating the same contributors.tsv multiple times / running plugins over files multiple times
- Add entry for segmentation-mask
- Modify directory schema validation such that it takes empty directories into account
- Add Publication next-gen directory schema
- Update ATAC/RNA/10X documentation
- Update Cell Dive documentation
- Update to support passing list of data_paths to ingest-validation-tests plugins
- Adding linting/formatting GitHub actions

## v0.0.16

- add support for Publication type
- updated issue templates.
- removed donor metadata spec (had not been in use)
- Added examples for fields with pattern constraint
- Replaced `preparation_temperature` with `preparation_condition` and updated associated enumerations in the sample-section, sample-block, and sample-suspension schemas
- Replaced `storage_temperature` with `storage_method` and updated associated enumerations in the sample-section, sample-block, and sample-suspension schemas
- Updated enum 'bulk RNA' assay type to be 'bulk-RNA' across tools
- Adding organ v2 schema
- Added publication docs
- Removed double publication enum (P/p)
- Updated publication directory schema 20230616
- Changes for CEDAR docs
- Tweaks for CEDAR release
- Release new assays with links
- Fix in place to avoid assay conflicts with new assays
- Rework wording for CEDAR updates
- Updated upload.py to integrate CEDAR validation, replaced walrus operators, removed unused import
- Updated CEDAR validation routine based on changes to Spreadsheet Validator
- Updated tests based on changes to error dict structure
- Tested both CEDAR and local validation paths
- Make changes to Histology based on feedback
- Update documentation based on feedback
- Addtional changes to Histology
- Adding SenNet display changes
- Add contributor TSV CEDAR checking
- Add CEDAR examples
- Update CEDAR links for set of assays
- Split docs into current and deprecated
- Update Visium CEDAR template link
- Remove Visium draft attribute
- Bugfix datetime constraint in library_creation_date.yaml
- Update LCMS and add NanoSplits
- Update descriptions for segmentation masks
- Add description to codex doc page
- Bail earlier in validation if there are errors in metadata/dir/refs
- Update Antibodies
- Remove NanoSplits
- Update hifi, mibi, imc
- Fix imc-2d docs
- Fix imc-2d dir docs
- Add link to OME-Tiff docs
- Remove WGS, CE-MS, GC-MS, and RNAseq (GeoMx)
- Update histology and segmentation mask directory schemas
- Update hifi-slide to hifi-slides
- Fix changelog error
- Fix CI
- Update MIBI and IMC2D directory schemas
- Fix to support display of errors for CEDAR template metadata
- Upate Auto-fluorescence, Confocal, and Light Sheet directory schemas
- Additional updates to next-gen histology directory schema
- Implemented soft assay types/assayclassifier endpoint for canonical assay names and dir structures
- Added mock response test data for offline testing
- Add more assays
- Correct Auto-fluorescence lab_processed/annotations path description
- Add Visium with probes next-gen directory schema
- Update MALDI, SIMS, DESI, Visium no probes, and HiFi-Slide directory schemas
- Fix paths in Histology, MIBI, IMC2D, AF, Confocal, Light Sheet, and Visium with probes directory schemas
- Add CODEX, Thick section Multiphoton MxIF, Second Harmonic Generation, and Enhanced Stimulated Raman Spectroscopy (SRS) next-gen directory schemas
- Move Thick section Multiphoton MxIF next-gen directory schema to placeholder file
- Update file path in Visium no probes, Histology, AF, MxIF, SHG, SRS, Confocal, Light Sheet, MALDI, SIMS, DESI
- Remove Organ CEDAR page
- Draft next-gen directory schema for SNARE-seq2
- Added multi-assay support
- Delete GeoMX
- Update soft typing to use hyphen, not underscore
- Add SNARE-seq2 and RNAseq with probes next-gen directory schema
- Remove the draft tag from SNARE-seq2
- Regenerate docs for SNARE-seq2

## v0.0.15 - 2023-04-04

- Versioned directory structure schema
- Added MxIF directory structure schema.
- Added Lightsheet version 1.
- bump nokogiri -> 1.13.9 (dependabot)
- Add front-matter to exclude HCA from toc
- Updated CODEX version 0 and documentation.
- Provide an iterator over plugin test classes
- Updated CODEX version 0.
- Added Bulk RNA-seq directory structure schema.
- Added SeqFISH directory structure schema.
- Add a reminder that TSV validation is not sufficient.
- Clearer presentation of unit fields in generated docs.
- Make `contributors_path` required for HCA.
- Parallelize tests.
- Use the assay service to describe how assays are represented in the Portal.
- Adding Comma Separated File support for tissue_id.
- Update assay type for Cell DIVE.
- Updated suspension-fields.yaml and associated files in /docs/sample-suspension.
- Created extra_parameter on upload for future dynamic adding.
- Updated ErrorReport class to be backwards compatible with external calls.
- Added geoMX directory structure schema.
- Update `preparation_maldi_matrix` in imaging MS schema to from enum to open string field.
- Expand file types for stained to not be vendor locked to Leica's `.scn`. Include vendor-neutral `.tiff`.
- Replaced enum `Multiplexed Ion Beam Imaging` with `MIBI` in src
- Added `raw` as a potential directory to look for `segmentation.json` file for `CODEX`.
- Updated error messages to be less programmer centric.
- Updated ims-v2 spec to include DESI as an acceptable enumeration for ms_source.
- Upgraded CI python definition to 3.9.
- Update Cell DIVE with CEDAR UUID
- Add Histology directory schemas
- Fix Histology schema
- Modify validation routine to support multi-assay schemas
- Update MALDI, SIMS, and CODEX
- Update DESI and remove NanoDESI
- Support for conditional directory validation

## v0.0.14 - 2022-06-23

- bump tzingo -> 1.2.10 (dependabot)
- Turn validation of enums back on.
- Mods to plugin validator to fix import problems.
- Return directory schema version and refactor.
- Add new data_collection_mode values for MS assays.
- Add "CODEX2" assay type.
- Deprecate older LCMS schemas.
- Updated LC-MS directory structure schema.
- Remove HTML reporting options.
- Updated IMS directory structure schema.
- Add Clinical Imaging schemas.
- Test under both Python 3.6 and Python 3.10
- Cosmetic updates to the Slide-seq directory structure schema.
- Fix rendering bug on CODEX page by adding linebreaks.
- Add type hints.
- Implement versioning for directory schemas.
- After failure, explain how to continue testing from last error.
- Add `pathology_distance_unit` in place.
- Pin transitive dependencies.
- New sample metadata schemas
- Darker shade of blue, to be consistent with portal.
- Dependabot upgrade to Nokogiri.
- Remove reference to old Travis envvar, so post-merge CI run will pass.
- Explain the distinction between the 10X kit versions.
- Updated CODEX directory structure schema.
- Added MIBI directory structure schema.
- add snRNAseq-10xGenomics-v3
- Make backward incompatible changes to ims-v2 in place, without a new version.
- Preserve the key order in generated YAML, for readability.
- Add 'Multiplex Ion Beam Imaging' assay name
- Permanently remove snRNA and scATACseq assay names
- add snRNAseq-10xGenomics-v2 to the scrnaseq assays
- Move "Unique to this type" below the acquisition instrument fields.
- Add CLI option to allow the use of deprecated schemas.
- Allowing trailing slashes on dataset directories in metadata TSV.
- Add acquisition instrument fields to MIBI that were left out by mistake.
- Just use pytest to run doctests
- Headers are no longer properties of fields.
- Remove mention of `extras/thumbnail.jpg`.
- Add release date to schema.
- Add UMI fields to scrnaseq schema.
- Add Excel sheet describing which fields show up in which schemas.
- Add field descriptions to spreadsheet.
- Temporarily disable checking the assay names in schemas against the global list.
  Entries in the global list are now commented out, and Joel will progressively
  uncomment them.
- Moved `dataset.json` to `raw` or `src_*` directory for CODEX datasets.
- Modify IMC docs

## v0.0.13 - 2022-01-07

- Make more fields explicitly numeric
- Add more donor field descriptions.
- Deprecate contributors-v0.
- Add MIBI schema.
- Add fields for LCMS v3.
- Consistent rendering of code blocks in github pages and github preview.
- Warn about trailing slashes in paths.
- Optionally, dump validation report at the top of the upload.
- In the report notes, record the version of the checkout.
- Improve testing of `generate_field_yaml.py`.
- Provides map in docs/ from fields to the entities and assays they are used in.
- Give schema and version in success message.
- Generate `field-types.yaml`.
- Update assay list.
- Added WGS directory structure schema.
- Fixed regex on directory structure schema.
- Check that assay terms match approved list. (Right now, they don't.)
- Level 1 description of assay_category: Updated "3" assay categories to "4". Added imaging mass spec.
- work around mypy importlib type hinting problem
- Cleaned up LC-MS directory structure schema.
- Added links to examples in the portal for 5 assays.
- Make LC fields optional.
- Present directory path examples in same column.
- Updated LC-MS directory structure schema.
- Work around mypy importlib type hinting problem.
- Longer assay description for LCMS, and supporting machinery.
- In CI, pin to older Ubuntu version to avoid SSL problems with Uniprot.
- Level 1 description of assay_category: Updated "3" assay categories to "4".
- Added imaging mass spec.
- Work around mypy importlib type hinting problem.
- Antibodies validation is broken; Move test out the way.
- Make email validation effective.
- Add a test to confirm that backslashes aren't ignored during validation.
- Explain allowed values for booleans.
- Update the lcms schema field "lc_temp_value" optional
- Switch to Github CI.
- `cell_barcode_read` description: comma-delimitted.
- Update the lcms schema field "lc_temp_value" optional.
- Hit a different URL for ORCID, that will not give us soft 404s.
- In bash scripts, make python3 explicit.
- Update the flowchart to reflect the roles of Bill and PK.
- Add pipeline info.
- Hotfix on CellDive directory to reflect changes to dataset.
- Updated CellDive directory structure.
- Updated CODEX directory structure.
- Non-assay schema docs were not be update. Fix that.
- Sample was being skipped in doc generation. Fix that.
- Add to enums for `perfusion_solutions` and `ms_source`.
- Upgrade from dependabot.

## v0.0.12 - 2021-07-23

- Catch unrecognized keys in dir schema.
- Ammend LCMS docs.
- Fix CI: point to right branch.
- Document Donor and Sample Metadata process.
- Make the network cache file JSON, for portability.
- Dependabot update.
- Fix typo.
- Explain acronyms.
- Add kwarg to pass-through to tests.
- Update `validate_upload.py` docs.
- Add new LCMS version, and clean up reused fields.
- Make barcode fields optional.
- User donor as a test-bed for ontology-enums.
- Add a warning on pages where every version has been deprecated.
- Add gcms.
- Make some scatacseq fields optional.
- Create CE-MS.
- New version of IMS.
- Add a warning on pages where every version has been deprecated.
- Doc test for deprecated schemas.
- Add 10X multiome to scatacseq.
- Deprecated flag can now be added to schema.
- CLEANUP rnaseq_assay_method.
- cleanup resolution_z_unit.
- Network problems in report, instead of quitting with stack trace.
- New lightsheet schema, with description of changes.
- Introduced Lightsheet directory schema.
- Ensure that version numbers match the constraint inside the file.
- `maldiims` to `ims`: Only touches URLs; doesn't affect validation.
- Add script to validate any TSV.
- Factor out exit status codes.
- Pull out sc_isolation_tissue_dissociation.
- sequencing_read_format is optional for HCA.
- Disallow N/A values.
- Pull out the fields that have only one variant.
- Cleanup code for reference validations.
- Better section headers.
- Tighter validation of shared fields in assay schemas.
- Another optional field in HCA scrnaseq.
- Cleanup whitespace in yaml.
- Tools to resolve duplicated field definitions.
- Rearrange YAML so static processing works.

## v0.0.11 - 2021-05-18

- Updated AF and stained microscopy structure schema.
- Updated CODEX directory structure schema.
- No Donor and Tissue ID validation needed for HCA.
- Longer description for Q30.
- Setup GH Pages.
- Fix bug with loading non-HCA schemas that have an HCA variant.
- Fix bug in the `maldiims` schema to use correct file name extension
- Update description of the `.ibd` and `.imzML` files in the `maldiims` schema
- Added example `maldiims` folder structure
- Updated README.md to reflect the `examples/...` folder structure
- Use assay names to make titles.
- Add formalin as a Sample perfusion_solution.
- Style the GH Pages like the portal.
- Catch metadata TSVs with non-ASCII characters.
- More general ignore forurl-status-cache.
- Support Windows environments by converting back-slashes for forward slashes.
- Improve navigation and styling of new GH Pages.
- In cleanup_whitespace.py, avoid printing extra newlines on windows.
- Field templates for sequencing fields.
- Missing `data_path` will no longer cause spurious errors when submission is interpretted as dataset.
- README for `examples/` directory.
- Distinct error codes for different situations.
- Field templates for library fields.
- More doctests.
- Loosen sequential items check, and improve error message.
- Replace "submission" with "upload".

## v0.0.10 - 2021-04-21

- Remove inappropriate syntax highlighting from CLI docs.
- Fix bug in report generation.
- Remove contributors_path from HCA.
- Make the codeowners more granular.
- Distinguish v2 and v3 10x.
- Add expected_cell_count.
- Remove the sequence_limit where not appropriate.
- Chuck missed `source_project` in scrnaseq-hca: Added now.
- Distinguish v2 and v3 10x, and add to HCA as well.
- Add 'Belzer MPS/KPS' as an option.
- Remove links to YAML from MD.
- Cleaned up description on 3D IMC directory schema.
- Updated a description on 3D IMC directory schema.
- Updated regular expression on CODEX directory schema.
- Fix the generated TOC for antibodies.
- Apply "units_for": Units only required is value is given.
- Check for auto-incremented fields.
- If it errors, add a note about cleanup_whitespace.py.
- Apply missing constraints to scrnaseq.
- Consistent pattern constraint for sequencing_read_format.
- Diagram of overall repo structure; Explain doc build process.
- Remove vestigial "Level 3".
- Fixed typo in CODEX directory schema.
- Make more fields optional in HCA scrnaseq.
- Make it work with Python 3.6.
- Create subdirectories for `examples` and `tests` to clean up the top level.
- Add v1 for all schemas.
- Introduce scrnaseq-hca.
- Look for a `source_project` field to distinguish schemas.
- Move script docs into subdirectory, and improve coverage.
- Put TOC in blockquote: semantics are't right, but it indents.
- Simplify sample ID regex.
- Cache network responses to disk.
- Add the generated YAML to the output directory.
- Generate a report about the metadata values used in Elasticsearch.

## v0.0.9 - 2021-03-16

- Fix typo in CellDIVE.
- Update CLI usage to highlight sample validation.
- Update lightsheet docs.
- Update IMC docs.
- Add concentration to antibodies.
- Factor out Frictionless to give us more control over table validation.
- Check for CSV instead of TSV.
- Better error message for missing and mis-ordered fields.
- No longer require contributor middle names.
- Make network checks a part of the schema; Skip None values.
- Check for values which Excel has "helpfully" auto-incremented.
- Add 4C as a preservation temperature.
- Add units_for, so unused units aren't needed in the spreadsheet.
- Ivan is primary contact for directory work.
- Make network checks a part of the schema.
- Get rid of special-purpose logic for level-1
- Fix typo in nano enum.
- Clearer error when it can't find matching assay name.
- Downgrade dependency for compatibility with HuBMAP commons.
- Directory structure for scatacseq.
- Add 3D IMC table and directory schemas.
- Link to the yaml for both directory and metadata schemas.
- Directory structure for scatacseq and scrnaseq: They share a symlink.
- Add help document.
- Factor out the checks, make OO, and make error messages configurable.
- Slightly better errors when a directory is found when a TSV is expected.
- Make as_text_list the default output format.
- Script to generate CSV for fields and enums.
- Add version number to schemas.
- Clarify guidelines for direction schemas.

## v0.0.8 - 2021-02-10

- Update CODEX directory structure
- Allow "X" as final character of ORCID.
- Ping the respective services to confirm the ORCIDs, RR IDs, and Uniprot IDs are actually good.
- Add encoding as CLI param.
- Add `--offline` option, and use it internally.
- Fix the CLI parameter parsing: Either `--local_directory` or `--tsv_paths` must be provided.
- Allow examples of path rexes to be provided, and fix bug.
- Use the SciCrunch resolver for RR IDs.
- More helpful message if decoding error.
- State stability policy.
- Show the URL that produced the 404, and unify the code.
- Warning if missing "assay_type".
- Add lightsheet.
- Add a slot for a free-text note.
- Friendlier error if trying to validate Antibodies or Contributors as metadata.
- Update directory description docs.
- Upgrade to latest version of Frictionless. The content of error messages has changed.
- Clarify description of CODEX channelnames_report.csv.
- Add flowchart documenting the consensus submission process.
- cleanup-whitespace.py
- Issue templates to operationalize new process for handling post-release changes.
- Support versioning of metadata schemas.
- Add channel_id description to CellDIVE

## v0.0.7 - 2021-01-13

- Improved error messages in Excel.
- Define donor terms.
- Update MALDI terms.
- Demonstrate that validation of one-line-tsv-in-directory will work.
- Add an include mechanism to reduce duplication in the configs, and use it.
- Add Celldive.
- Add an include mechanism to reduce duplication in the configs.
- New organs will be coming in. Loosen regex.
- Give test.sh an optional argument, to pick-up the test run in the middle.
- Remove wildcards from dir schemas which have not been delivered.
- Update Celldive and CODEX directory schemas.
- Sort file errors for stability.
- Check protocols io DOIs.
- Remove option to validate against directory structure in Globus.
- Loosen ID regex to allow lymph nodes. (Chuck's mistake!)

## v0.0.6 - 2020-12-07

- Add thumbnail to directory schema.
- Add machinery to include regex examples in docs.
- Run mypy, but only on the one file that has type annotations.
- Consolidate TSV reading to avoid inconsistencies in character encoding.
- Remove option for directory schema "subtypes".
- Read type from first line of TSV, instead of from filename.
- Remove vestigial line from flake8 config.
- Instructions for working groups providing descriptions.
- Remove extraneous parts from Sample doc.
- Document contributors.tsv
- Warn if two TSVs are for the same assay type.
- Give example of single TSV validation.
- Add SLIDEseq.
- Add antibodies.tsv.
- Generate Excel files.
- Fix a commandline hint when tests fail.
- Escape RE in directory schema.
- Unify generation of assay and other docs.
- Supply XLSX for non-assays.
- Fix links.
- Unconstrain channel_id and uniprot.
- SLIDEseq dir schema.
- Test validation of antibodies.tsv

## v0.0.5 - 2020-11-09

- Change "mixif" to "mxif".
- Expose sample field descriptions for use in portal.
- Add missing assay type to enum.
- ng/ul to nM.
- Change to flat directory schema structure.
- Dir Schema for MALDI-IMS.
- AF dir schema.
- Update README, and diagram.
- Add extras directory.
- Prettier HTML output.
- Add donor.yaml, where we can explain donor metadata fields, and hook it into field-descriptions.yaml.
- Add ingest-validation-tests submodule.
- nanodesi/pots table schema.
- Add as_text_list option.
- plugin_validator started.
- Add donor.yaml, where we can explain donor metadata fields.
- Fix the build.
- Now that we have agreed on extras/, expose in docs.
- Contributors table schema.
- Add extra validation hooks.
- Add nano docs.
- Run plugin tests only from command line argument
- Add stained imagery directory schema.
- Update CODEX directory schema: Require PDF.
- Get rid of unified.yaml.
- Point at docs on portal.
- Remove missing example.
- Add is_qa_qc to dir schema table.
- Add passing contributors.tsv

## v0.0.4 - 2020-06-26

### Added

- Add Sample field descriptions.
- Change to "validate_samples".
- Get enums in sync, and doctest the logic.
- Add liquid nitrogen
- Revise sample metadata.
- Fix Regexes in MD.
- Sample metadata validation
- ... and fill in draft details.
- ... and fill in headers and add unit columns.
- Fill in TODOs.
- Generate unified description list.
- Links to background docs.
- Pre-fill enums in TSVs
- Generator will stub the Level-1 overrides.
- Units on IMC.
- Submission structure diagram.
- Autogenerate "Leave blank if not applicable".
- Add bulkrnaseq and bulkatacseq.
- Add WGS and IMC.
- Dump unified yaml for each type. (This will be pulled on the portal side.)
- Add enum constraints to unit fields, and replace TODOs.
- Check that directory schemas exist.

### Changed

- Simplified directory validation.
- mass -> mz.
- bulkrnaseq QA is just RIN.
- Add bytes to IMC.
- LCMS capitals.
- Update wgs enum
- More accurate sample ID regex.
- Reorder LCMS fields.
- `atacseq` to `scatacseq`.
- Make sc_isolation_enrichment in scrnaseq optional.
- Free-form cell_barcode_read.
- Add bulkrnaseq, bulkatacseq, and wgs fields.
- mass/charge is unitless in MS: Remove field.
- TSV parsing conforms to excel-tsv: No longer ignoring backslashes.
- More explicit label for patterns in MD.
- TSV filenames match what will be required downstream.
- IMS -> MALDI-IMS

### Removed

- avg_insert_size from bulkatacseq.

## [v0.0.3](https://github.com/hubmapconsortium/ingest-validation-tools/tree/v0.0.3) - 2020-05-04

### Added

- Additional scrnaseq types and columns.
- Add a number of Assay types for Vanderbilt.
- Friendlier error if data_path is missing.
- Add polysaccharides as analyte_class.
- Ignore glob patterns and not just fixed files.
  If other patterns are given, dot-files must be explicitly ignored.

### Changed

- Remove parenthesis from assay type.
- Assume Latin-1 encoding for TSVs rather than UTF-8.
- Update LC-MS fields.
- Separate level-2 schemas in source.
- Separate type and TSV path with space instead of ":" in CLI.
- Make analyte_class optional for some assays.
- Tweak LCMS fields.

## [v0.0.2](https://github.com/hubmapconsortium/ingest-validation-tools/tree/v0.0.2) - 2020-04-25

### Added

- Mirror Globus directory to local cache.
- Fix `--type_metadata` so it still works without a submission directory.
- Add `--optional_fields` to temporarily ignore the given fields.
- Add `--ignore_files` to ignore particular top-level files.
- Ignore dot-files. No command-line option to enable stricter validation, for now.
- Add scrnaseq.
- Open error report in browser.

### Changed

- Make the ATACseq validation more flexible.
- Less confusing representation of enums in docs.
- Allow lower level schemas to override aspects of the Level 1 schema.
- Make DOIs required again: Fields to consider optional can be set on commandline.
- Add more options to atacseq enum.
- Update CODEX directory schema to match what is actually delivered.

## [v0.0.1](https://github.com/hubmapconsortium/ingest-validation-tools/tree/v0.0.1) - 2020-04-13

### Added

- Validate structure of Akoya CODEX submissions.
- Generate submission template.
- Check that fixture-based tests actually ran.
- Check types early, rather than waiting for file-not-found.
- Generate JSON Schema from simpler Table Schema.
- Use schema to check that submission headers are correct, and reference by letter if not.
- Filling in details for CODEX Schema.
- Stanford directory schema.
- Convert column numbers to spreadsheet-style letters.
- Table of contents in generated doc.
- Added number_of_channels
- Added constraints to generated docs.
- Support timezone offset (rather than abbreviation).
- Add ATAC-seq and revise schema; fixed caps; Added descriptions.
- Validate DOIs for protocols.io.
- Added "Paths" section to both.
- Make periods in blank lines optional.
- Make fields required.
- Validate donor and sample IDs.
- Check that CLI docs are up to date.
- Validate the data_path.
- Allow multiple metadata.tsvs.
- Validate against Globus.
- Support multiple TSVs.
- Use <details> in ToC.
- Link to Google doc spec.
- Allow Globus File Browser URL to be used directly.
- Gratuitous Emojis!
- seqfish
- Deeply structured YAML error reports.
- Check for multiply referenced, or unreferenced paths.

### Changed

- CSV -> TSV
- Make the schema validation errors more readable
- Doctests are scanned from directory, rather than read from single file.
- Change the modeling of replicate groups.
- `parent_id` to `tissue_id`
- Link to raw TSV.
- No more UUIDs.
- Ignore blank lines in TSV.
- Tighter numeric constraints on ATAC-seq.
- Generate all docs at once.
- Add more enums.
- Unify Level 1 metadata definitions.
- Revert DOI format.
- No longer checking consistency of donor and sample.
- Remove generic schema.
- python3 in hash-bang.
- Reorganize fixtures.
- Stop generating JSON Schema, for now.
- Define path fields only in one place.
- Remove timezone offset.
- Autogenerate parts of table schema.
- New note to clarify git is required.<|MERGE_RESOLUTION|>--- conflicted
+++ resolved
@@ -10,11 +10,8 @@
 - Update shared upload check
 - Release Xenium
 - Create Xenium directory schema
-<<<<<<< HEAD
+- Error reporting changes, addition of summarized counts
 - Update Segmentation Mask link
-=======
-- Error reporting changes, addition of summarized counts
->>>>>>> 54c9e07f
 
 ## v0.0.26
 - Update GeoMx NGS directory schema
