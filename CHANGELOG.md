# Changelog

## v0.0.13 - in progress
<<<<<<< HEAD
- Check that assay terms match approved list. (Right now, they don't.)
- Level 1 description of assay_category: Updated "3" assay categories to "4". Added imaging mass spec.
- work around mypy importlib type hinting problem
=======
- Cleaned up LC-MS directory structure schema.
- Added links to examples in the portal for 5 assays.
>>>>>>> 5b83ba46
- Make LC fields optional.
- Present directory path examples in same column.
- Updated LC-MS directory structure schema.
- Work around mypy importlib type hinting problem.
- Longer assay description for LCMS, and supporting machinery.
- In CI, pin to older Ubuntu version to avoid SSL problems with Uniprot.
- Level 1 description of assay_category: Updated "3" assay categories to "4". 
- Added imaging mass spec.
- Work around mypy importlib type hinting problem.
- Antibodies validation is broken; Move test out the way.
- Make email validation effective.
- Add a test to confirm that backslashes aren't ignored during validation.
- Explain allowed values for booleans.
- Update the lcms schema field "lc_temp_value" optional
- Switch to Github CI.
- `cell_barcode_read` description: comma-delimitted. 
- Update the lcms schema field "lc_temp_value" optional.
- Hit a different URL for ORCID, that will not give us soft 404s.
- In bash scripts, make python3 explicit.
- Update the flowchart to reflect the roles of Bill and PK.
- Add pipeline info.
- Hotfix on CellDive directory to reflect changes to dataset.
- Updated CellDive directory structure.
- Updated CODEX directory structure.
- Non-assay schema docs were not be update. Fix that.
- Sample was being skipped in doc generation. Fix that.
- Add to enums for `perfusion_solutions` and `ms_source`.
- Upgrade from dependabot.

## v0.0.12 - 2021-07-23
- Catch unrecognized keys in dir schema.
- Ammend LCMS docs.
- Fix CI: point to right branch.
- Document Donor and Sample Metadata process.
- Make the network cache file JSON, for portability.
- Dependabot update.
- Fix typo.
- Explain acronyms.
- Add kwarg to pass-through to tests.
- Update `validate_upload.py` docs.
- Add new LCMS version, and clean up reused fields.
- Make barcode fields optional.
- User donor as a test-bed for ontology-enums.
- Add a warning on pages where every version has been deprecated.
- Add gcms.
- Make some scatacseq fields optional.
- Create CE-MS.
- New version of IMS.
- Add a warning on pages where every version has been deprecated.
- Doc test for deprecated schemas.
- Add 10X multiome to scatacseq.
- Deprecated flag can now be added to schema.
- CLEANUP rnaseq_assay_method.
- cleanup resolution_z_unit.
- Network problems in report, instead of quitting with stack trace.
- New lightsheet schema, with description of changes.
- Introduced Lightsheet directory schema.
- Ensure that version numbers match the constraint inside the file.
- `maldiims` to `ims`: Only touches URLs; doesn't affect validation.
- Add script to validate any TSV.
- Factor out exit status codes.
- Pull out sc_isolation_tissue_dissociation.
- sequencing_read_format is optional for HCA.
- Disallow N/A values.
- Pull out the fields that have only one variant.
- Cleanup code for reference validations.
- Better section headers.
- Tighter validation of shared fields in assay schemas.
- Another optional field in HCA scrnaseq.
- Cleanup whitespace in yaml.
- Tools to resolve duplicated field definitions.
- Rearrange YAML so static processing works.

## v0.0.11 - 2021-05-18
- Updated AF and stained microscopy structure schema.
- Updated CODEX directory structure schema.
- No Donor and Tissue ID validation needed for HCA.
- Longer description for Q30.
- Setup GH Pages.
- Fix bug with loading non-HCA schemas that have an HCA variant.
- Fix bug in the `maldiims` schema to use correct file name extension
- Update description of the `.ibd` and `.imzML` files in the `maldiims` schema
- Added example `maldiims` folder structure
- Updated README.md to reflect the `examples/...` folder structure
- Use assay names to make titles.
- Add formalin as a Sample perfusion_solution.
- Style the GH Pages like the portal.
- Catch metadata TSVs with non-ASCII characters.
- More general ignore forurl-status-cache.
- Support Windows environments by converting back-slashes for forward slashes.
- Improve navigation and styling of new GH Pages.
- In cleanup_whitespace.py, avoid printing extra newlines on windows.
- Field templates for sequencing fields.
- Missing `data_path` will no longer cause spurious errors when submission is interpretted as dataset.
- README for `examples/` directory.
- Distinct error codes for different situations.
- Field templates for library fields.
- More doctests.
- Loosen sequential items check, and improve error message.
- Replace "submission" with "upload".

## v0.0.10 - 2021-04-21
- Remove inappropriate syntax highlighting from CLI docs.
- Fix bug in report generation.
- Remove contributors_path from HCA.
- Make the codeowners more granular.
- Distinguish v2 and v3 10x.
- Add expected_cell_count.
- Remove the sequence_limit where not appropriate.
- Chuck missed `source_project` in scrnaseq-hca: Added now.
- Distinguish v2 and v3 10x, and add to HCA as well.
- Add 'Belzer MPS/KPS' as an option.
- Remove links to YAML from MD.
- Cleaned up description on 3D IMC directory schema.
- Updated a description on 3D IMC directory schema.
- Updated regular expression on CODEX directory schema.
- Fix the generated TOC for antibodies.
- Apply "units_for": Units only required is value is given.
- Check for auto-incremented fields.
- If it errors, add a note about cleanup_whitespace.py.
- Apply missing constraints to scrnaseq.
- Consistent pattern constraint for sequencing_read_format.
- Diagram of overall repo structure; Explain doc build process.
- Remove vestigial "Level 3".
- Fixed typo in CODEX directory schema.
- Make more fields optional in HCA scrnaseq.
- Make it work with Python 3.6.
- Create subdirectories for `examples` and `tests` to clean up the top level.
- Add v1 for all schemas.
- Introduce scrnaseq-hca.
- Look for a `source_project` field to distinguish schemas.
- Move script docs into subdirectory, and improve coverage.
- Put TOC in blockquote: semantics are't right, but it indents.
- Simplify sample ID regex.
- Cache network responses to disk.
- Add the generated YAML to the output directory.
- Generate a report about the metadata values used in Elasticsearch.

## v0.0.9 - 2021-03-16
- Fix typo in CellDIVE.
- Update CLI usage to highlight sample validation.
- Update lightsheet docs.
- Update IMC docs.
- Add concentration to antibodies.
- Factor out Frictionless to give us more control over table validation.
- Check for CSV instead of TSV.
- Better error message for missing and mis-ordered fields.
- No longer require contributor middle names.
- Make network checks a part of the schema; Skip None values.
- Check for values which Excel has "helpfully" auto-incremented.
- Add 4C as a preservation temperature.
- Add units_for, so unused units aren't needed in the spreadsheet.
- Ivan is primary contact for directory work.
- Make network checks a part of the schema.
- Get rid of special-purpose logic for level-1
- Fix typo in nano enum.
- Clearer error when it can't find matching assay name.
- Downgrade dependency for compatibility with HuBMAP commons.
- Directory structure for scatacseq.
- Add 3D IMC table and directory schemas.
- Link to the yaml for both directory and metadata schemas.
- Directory structure for scatacseq and scrnaseq: They share a symlink.
- Add help document.
- Factor out the checks, make OO, and make error messages configurable.
- Slightly better errors when a directory is found when a TSV is expected.
- Make as_text_list the default output format.
- Script to generate CSV for fields and enums.
- Add version number to schemas.
- Clarify guidelines for direction schemas.

## v0.0.8 - 2021-02-10
- Update CODEX directory structure
- Allow "X" as final character of ORCID.
- Ping the respective services to confirm the ORCIDs, RR IDs, and Uniprot IDs are actually good.
- Add encoding as CLI param.
- Add `--offline` option, and use it internally.
- Fix the CLI parameter parsing: Either `--local_directory` or `--tsv_paths` must be provided.
- Allow examples of path rexes to be provided, and fix bug.
- Use the SciCrunch resolver for RR IDs.
- More helpful message if decoding error.
- State stability policy.
- Show the URL that produced the 404, and unify the code.
- Warning if missing "assay_type".
- Add lightsheet.
- Add a slot for a free-text note.
- Friendlier error if trying to validate Antibodies or Contributors as metadata.
- Update directory description docs.
- Upgrade to latest version of Frictionless. The content of error messages has changed.
- Clarify description of CODEX channelnames_report.csv.
- Add flowchart documenting the consensus submission process.
- cleanup-whitespace.py
- Issue templates to operationalize new process for handling post-release changes.
- Support versioning of metadata schemas.
- Add channel_id description to CellDIVE

## v0.0.7 - 2021-01-13
- Improved error messages in Excel.
- Define donor terms.
- Update MALDI terms.
- Demonstrate that validation of one-line-tsv-in-directory will work.
- Add an include mechanism to reduce duplication in the configs, and use it.
- Add Celldive.
- Add an include mechanism to reduce duplication in the configs.
- New organs will be coming in. Loosen regex.
- Give test.sh an optional argument, to pick-up the test run in the middle.
- Remove wildcards from dir schemas which have not been delivered.
- Update Celldive and CODEX directory schemas.
- Sort file errors for stability.
- Check protocols io DOIs.
- Remove option to validate against directory structure in Globus.
- Loosen ID regex to allow lymph nodes. (Chuck's mistake!)

## v0.0.6 - 2020-12-07
- Add thumbnail to directory schema.
- Add machinery to include regex examples in docs.
- Run mypy, but only on the one file that has type annotations.
- Consolidate TSV reading to avoid inconsistencies in character encoding.
- Remove option for directory schema "subtypes".
- Read type from first line of TSV, instead of from filename.
- Remove vestigial line from flake8 config.
- Instructions for working groups providing descriptions.
- Remove extraneous parts from Sample doc.
- Document contributors.tsv
- Warn if two TSVs are for the same assay type.
- Give example of single TSV validation.
- Add SLIDEseq.
- Add antibodies.tsv.
- Generate Excel files.
- Fix a commandline hint when tests fail.
- Escape RE in directory schema.
- Unify generation of assay and other docs.
- Supply XLSX for non-assays.
- Fix links.
- Unconstrain channel_id and uniprot.
- SLIDEseq dir schema.
- Test validation of antibodies.tsv

## v0.0.5 - 2020-11-09
- Change "mixif" to "mxif".
- Expose sample field descriptions for use in portal.
- Add missing assay type to enum.
- ng/ul to nM.
- Change to flat directory schema structure.
- Dir Schema for MALDI-IMS.
- AF dir schema.
- Update README, and diagram.
- Add extras directory.
- Prettier HTML output.
- Add donor.yaml, where we can explain donor metadata fields, and hook it into field-descriptions.yaml.
- Add ingest-validation-tests submodule.
- nanodesi/pots table schema.
- Add as_text_list option.
- plugin_validator started.
- Add donor.yaml, where we can explain donor metadata fields.
- Fix the build.
- Now that we have agreed on extras/, expose in docs.
- Contributors table schema.
- Add extra validation hooks.
- Add nano docs.
- Run plugin tests only from command line argument
- Add stained imagery directory schema.
- Update CODEX directory schema: Require PDF.
- Get rid of unified.yaml.
- Point at docs on portal.
- Remove missing example.
- Add is_qa_qc to dir schema table.
- Add passing contributors.tsv

## v0.0.4 - 2020-06-26
### Added
- Add Sample field descriptions.
- Change to "validate_samples".
- Get enums in sync, and doctest the logic.
- Add liquid nitrogen
- Revise sample metadata.
- Fix Regexes in MD.
- Sample metadata validation
- ... and fill in draft details.
- ... and fill in headers and add unit columns.
- Fill in TODOs.
- Generate unified description list.
- Links to background docs.
- Pre-fill enums in TSVs
- Generator will stub the Level-1 overrides.
- Units on IMC.
- Submission structure diagram.
- Autogenerate "Leave blank if not applicable".
- Add bulkrnaseq and bulkatacseq.
- Add WGS and IMC.
- Dump unified yaml for each type. (This will be pulled on the portal side.)
- Add enum constraints to unit fields, and replace TODOs.
- Check that directory schemas exist.
### Changed
- Simplified directory validation.
- mass -> mz.
- bulkrnaseq QA is just RIN.
- Add bytes to IMC.
- LCMS capitals.
- Update wgs enum
- More accurate sample ID regex.
- Reorder LCMS fields.
- `atacseq` to `scatacseq`.
- Make sc_isolation_enrichment in scrnaseq optional.
- Free-form cell_barcode_read.
- Add bulkrnaseq, bulkatacseq, and wgs fields.
- mass/charge is unitless in MS: Remove field.
- TSV parsing conforms to excel-tsv: No longer ignoring backslashes.
- More explicit label for patterns in MD.
- TSV filenames match what will be required downstream.
- IMS -> MALDI-IMS
### Removed
- avg_insert_size from bulkatacseq.

## [v0.0.3](https://github.com/hubmapconsortium/ingest-validation-tools/tree/v0.0.3) - 2020-05-04
### Added
- Additional scrnaseq types and columns.
- Add a number of Assay types for Vanderbilt.
- Friendlier error if data_path is missing.
- Add polysaccharides as analyte_class.
- Ignore glob patterns and not just fixed files.
If other patterns are given, dot-files must be explicitly ignored.
### Changed
- Remove parenthesis from assay type.
- Assume Latin-1 encoding for TSVs rather than UTF-8.
- Update LC-MS fields.
- Separate level-2 schemas in source.
- Separate type and TSV path with space instead of ":" in CLI.
- Make analyte_class optional for some assays.
- Tweak LCMS fields.

## [v0.0.2](https://github.com/hubmapconsortium/ingest-validation-tools/tree/v0.0.2) - 2020-04-25
### Added
- Mirror Globus directory to local cache.
- Fix `--type_metadata` so it still works without a submission directory.
- Add `--optional_fields` to temporarily ignore the given fields.
- Add `--ignore_files` to ignore particular top-level files.
- Ignore dot-files. No command-line option to enable stricter validation, for now.
- Add scrnaseq.
- Open error report in browser.
### Changed
- Make the ATACseq validation more flexible.
- Less confusing representation of enums in docs.
- Allow lower level schemas to override aspects of the Level 1 schema.
- Make DOIs required again: Fields to consider optional can be set on commandline.
- Add more options to atacseq enum.
- Update CODEX directory schema to match what is actually delivered.

## [v0.0.1](https://github.com/hubmapconsortium/ingest-validation-tools/tree/v0.0.1) - 2020-04-13
### Added
- Validate structure of Akoya CODEX submissions.
- Generate submission template.
- Check that fixture-based tests actually ran.
- Check types early, rather than waiting for file-not-found.
- Generate JSON Schema from simpler Table Schema.
- Use schema to check that submission headers are correct, and reference by letter if not.
- Filling in details for CODEX Schema.
- Stanford directory schema.
- Convert column numbers to spreadsheet-style letters.
- Table of contents in generated doc.
- Added number_of_channels
- Added constraints to generated docs.
- Support timezone offset (rather than abbreviation).
- Add ATAC-seq and revise schema; fixed caps; Added descriptions.
- Validate DOIs for protocols.io.
- Added "Paths" section to both.
- Make periods in blank lines optional.
- Make fields required.
- Validate donor and sample IDs.
- Check that CLI docs are up to date.
- Validate the data_path.
- Allow multiple metadata.tsvs.
- Validate against Globus.
- Support multiple TSVs.
- Use <details> in ToC.
- Link to Google doc spec.
- Allow Globus File Browser URL to be used directly.
- Gratuitous Emojis!
- seqfish
- Deeply structured YAML error reports.
- Check for multiply referenced, or unreferenced paths.
### Changed
- CSV -> TSV
- Make the schema validation errors more readable
- Doctests are scanned from directory, rather than read from single file.
- Change the modeling of replicate groups.
- `parent_id` to `tissue_id`
- Link to raw TSV.
- No more UUIDs.
- Ignore blank lines in TSV.
- Tighter numeric constraints on ATAC-seq.
- Generate all docs at once.
- Add more enums.
- Unify Level 1 metadata definitions.
- Revert DOI format.
- No longer checking consistency of donor and sample.
- Remove generic schema.
- python3 in hash-bang.
- Reorganize fixtures.
- Stop generating JSON Schema, for now.
- Define path fields only in one place.
- Remove timezone offset.
- Autogenerate parts of table schema.<|MERGE_RESOLUTION|>--- conflicted
+++ resolved
@@ -1,14 +1,11 @@
 # Changelog
 
 ## v0.0.13 - in progress
-<<<<<<< HEAD
 - Check that assay terms match approved list. (Right now, they don't.)
 - Level 1 description of assay_category: Updated "3" assay categories to "4". Added imaging mass spec.
 - work around mypy importlib type hinting problem
-=======
 - Cleaned up LC-MS directory structure schema.
 - Added links to examples in the portal for 5 assays.
->>>>>>> 5b83ba46
 - Make LC fields optional.
 - Present directory path examples in same column.
 - Updated LC-MS directory structure schema.
