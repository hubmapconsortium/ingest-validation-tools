# Changelog

## v0.0.24 (in progress)
- Release MERFISH
- Add MERFISH directory schema
- Fix documentation issue for MERFISH
- Add CEDAR link for MERFISH
- Update MERFISH directory schema
- Update Phenocycler docs
- Update MERFISH directory schema
- Add next-gen Cell DIVE directory schema
- Update MIBI directory schema
- Update Visium no probes directory schema
- Add Cell DIVE to index
<<<<<<< HEAD
- Change to EntityTypeInfo constraint format to support constraints endpoint
=======
- Update Segmentation Masks directory schema
- Update Visium with probes directory schema
- Update Visium no probes directory schema
- Update Visium with probes directory schema
- Update Visium no probes directory schema
>>>>>>> 8b1b7d01

## v0.0.23
- Add token to validation_utils.get_assaytype_data, replace URL string concatenation with urllib

## v0.0.22
- Fix logging length issue in Upload.multi_parent
- Minor change to Visium with probes directory schema
- Minor change to Visium no probes directory schema
- Update docs for Visium directories

## v0.0.21
- Fix the changelog to reflect the current version.
- Fix row number mismatch between validation and spreadsheet validator response

## v0.0.20
- Fix row number mismatch between validation and spreadsheet validator response

## v0.0.19
- Directory validation changes for "shared" uploads
- Update Phenocycler directory schema
- Remove bad paths from LC-MS directory schema
- Allow multiple comma-separated parent_sample_id values
- Accommodate dir schema minor versions
- Fix ORCID URL checking
- Add MUSIC next-gen directory schema
- Updating documentation
- Change Upload error output to dataclass
- Revert deprecation of field YAML files
- Update MUSIC directory schema
- Add semantic version to plugin test base class
- Fix row number mismatch between validation and spreadsheet validator response
- Adding entity constraints check
- Adding ability to report names of successfully run plugins

## v0.0.18

- Update PhenoCycler directory schema
- Update to prevent standalone child datasets in multi-assay upload
- Update to prevent multiple dataset types in a non-multi-assay upload
- Update MIBI directory schema
- Update Visium (with probes) directory schema
- Update Auto-fluorescence directory schema
- Update Confocal directory schema
- Update Enhanced SRS directory schema
- Update Light Sheet directory schema
- Update Second Harmonic Generation directory schema
- Update Thick Section Multiphoton MxIF directory schema
- Integrate SenNet app_context
- Updating testing
- Change to error messaging related to get_assaytype_data failures
- Update Lightsheet directory schema
- Update Histology to include description on OME-TIFFs
- Update Histology with links
- Update GeoMx NGS directory schema
- Ported murine from SenNet
- Update Histology directory schema
- Bugfix stripping trailing slash in ingest api url
- Converted upload `_url_checks` to use `_get_method` for SenNet compatibility
- Add CEDAR template for murine-source
- Add donor field descriptions back, remove murine-source descriptions
- Temporarily exclude certain assays from the documentation

## v0.0.17

- Update atacseq cedar link
- Add Phenocycler next-gen directory schema
- Update Histology next-gen directory schema
- Add LC-MS next-gen directory schema
- Add GeoMx NGS next-gen directory schema
- Update PhenoCycler and Histology to 2.2.0
- Update CEDAR links for PhenoCycler & Histology
- Refactor Upload to avoid validating the same contributors.tsv multiple times / running plugins over files multiple times
- Add entry for segmentation-mask
- Modify directory schema validation such that it takes empty directories into account
- Add Publication next-gen directory schema
- Update ATAC/RNA/10X documentation
- Update Cell Dive documentation
- Update to support passing list of data_paths to ingest-validation-tests plugins
- Adding linting/formatting GitHub actions

## v0.0.16

- add support for Publication type
- updated issue templates.
- removed donor metadata spec (had not been in use)
- Added examples for fields with pattern constraint
- Replaced `preparation_temperature` with `preparation_condition` and updated associated enumerations in the sample-section, sample-block, and sample-suspension schemas
- Replaced `storage_temperature` with `storage_method` and updated associated enumerations in the sample-section, sample-block, and sample-suspension schemas
- Updated enum 'bulk RNA' assay type to be 'bulk-RNA' across tools
- Adding organ v2 schema
- Added publication docs
- Removed double publication enum (P/p)
- Updated publication directory schema 20230616
- Changes for CEDAR docs
- Tweaks for CEDAR release
- Release new assays with links
- Fix in place to avoid assay conflicts with new assays
- Rework wording for CEDAR updates
- Updated upload.py to integrate CEDAR validation, replaced walrus operators, removed unused import
- Updated CEDAR validation routine based on changes to Spreadsheet Validator
- Updated tests based on changes to error dict structure
- Tested both CEDAR and local validation paths
- Make changes to Histology based on feedback
- Update documentation based on feedback
- Addtional changes to Histology
- Adding SenNet display changes
- Add contributor TSV CEDAR checking
- Add CEDAR examples
- Update CEDAR links for set of assays
- Split docs into current and deprecated
- Update Visium CEDAR template link
- Remove Visium draft attribute
- Bugfix datetime constraint in library_creation_date.yaml
- Update LCMS and add NanoSplits
- Update descriptions for segmentation masks
- Add description to codex doc page
- Bail earlier in validation if there are errors in metadata/dir/refs
- Update Antibodies
- Remove NanoSplits
- Update hifi, mibi, imc
- Fix imc-2d docs
- Fix imc-2d dir docs
- Add link to OME-Tiff docs
- Remove WGS, CE-MS, GC-MS, and RNAseq (GeoMx)
- Update histology and segmentation mask directory schemas
- Update hifi-slide to hifi-slides
- Fix changelog error
- Fix CI
- Update MIBI and IMC2D directory schemas
- Fix to support display of errors for CEDAR template metadata
- Upate Auto-fluorescence, Confocal, and Light Sheet directory schemas
- Additional updates to next-gen histology directory schema
- Implemented soft assay types/assayclassifier endpoint for canonical assay names and dir structures
- Added mock response test data for offline testing
- Add more assays
- Correct Auto-fluorescence lab_processed/annotations path description
- Add Visium with probes next-gen directory schema
- Update MALDI, SIMS, DESI, Visium no probes, and HiFi-Slide directory schemas
- Fix paths in Histology, MIBI, IMC2D, AF, Confocal, Light Sheet, and Visium with probes directory schemas
- Add CODEX, Thick section Multiphoton MxIF, Second Harmonic Generation, and Enhanced Stimulated Raman Spectroscopy (SRS) next-gen directory schemas
- Move Thick section Multiphoton MxIF next-gen directory schema to placeholder file
- Update file path in Visium no probes, Histology, AF, MxIF, SHG, SRS, Confocal, Light Sheet, MALDI, SIMS, DESI
- Remove Organ CEDAR page
- Draft next-gen directory schema for SNARE-seq2
- Added multi-assay support
- Delete GeoMX
- Update soft typing to use hyphen, not underscore
- Add SNARE-seq2 and RNAseq with probes next-gen directory schema
- Remove the draft tag from SNARE-seq2
- Regenerate docs for SNARE-seq2

## v0.0.15 - 2023-04-04

- Versioned directory structure schema
- Added MxIF directory structure schema.
- Added Lightsheet version 1.
- bump nokogiri -> 1.13.9 (dependabot)
- Add front-matter to exclude HCA from toc
- Updated CODEX version 0 and documentation.
- Provide an iterator over plugin test classes
- Updated CODEX version 0.
- Added Bulk RNA-seq directory structure schema.
- Added SeqFISH directory structure schema.
- Add a reminder that TSV validation is not sufficient.
- Clearer presentation of unit fields in generated docs.
- Make `contributors_path` required for HCA.
- Parallelize tests.
- Use the assay service to describe how assays are represented in the Portal.
- Adding Comma Separated File support for tissue_id.
- Update assay type for Cell DIVE.
- Updated suspension-fields.yaml and associated files in /docs/sample-suspension.
- Created extra_parameter on upload for future dynamic adding.
- Updated ErrorReport class to be backwards compatible with external calls.
- Added geoMX directory structure schema.
- Update `preparation_maldi_matrix` in imaging MS schema to from enum to open string field.
- Expand file types for stained to not be vendor locked to Leica's `.scn`. Include vendor-neutral `.tiff`.
- Replaced enum `Multiplexed Ion Beam Imaging` with `MIBI` in src
- Added `raw` as a potential directory to look for `segmentation.json` file for `CODEX`.
- Updated error messages to be less programmer centric.
- Updated ims-v2 spec to include DESI as an acceptable enumeration for ms_source.
- Upgraded CI python definition to 3.9.
- Update Cell DIVE with CEDAR UUID
- Add Histology directory schemas
- Fix Histology schema
- Modify validation routine to support multi-assay schemas
- Update MALDI, SIMS, and CODEX
- Update DESI and remove NanoDESI
- Support for conditional directory validation

## v0.0.14 - 2022-06-23

- bump tzingo -> 1.2.10 (dependabot)
- Turn validation of enums back on.
- Mods to plugin validator to fix import problems.
- Return directory schema version and refactor.
- Add new data_collection_mode values for MS assays.
- Add "CODEX2" assay type.
- Deprecate older LCMS schemas.
- Updated LC-MS directory structure schema.
- Remove HTML reporting options.
- Updated IMS directory structure schema.
- Add Clinical Imaging schemas.
- Test under both Python 3.6 and Python 3.10
- Cosmetic updates to the Slide-seq directory structure schema.
- Fix rendering bug on CODEX page by adding linebreaks.
- Add type hints.
- Implement versioning for directory schemas.
- After failure, explain how to continue testing from last error.
- Add `pathology_distance_unit` in place.
- Pin transitive dependencies.
- New sample metadata schemas
- Darker shade of blue, to be consistent with portal.
- Dependabot upgrade to Nokogiri.
- Remove reference to old Travis envvar, so post-merge CI run will pass.
- Explain the distinction between the 10X kit versions.
- Updated CODEX directory structure schema.
- Added MIBI directory structure schema.
- add snRNAseq-10xGenomics-v3
- Make backward incompatible changes to ims-v2 in place, without a new version.
- Preserve the key order in generated YAML, for readability.
- Add 'Multiplex Ion Beam Imaging' assay name
- Permanently remove snRNA and scATACseq assay names
- add snRNAseq-10xGenomics-v2 to the scrnaseq assays
- Move "Unique to this type" below the acquisition instrument fields.
- Add CLI option to allow the use of deprecated schemas.
- Allowing trailing slashes on dataset directories in metadata TSV.
- Add acquisition instrument fields to MIBI that were left out by mistake.
- Just use pytest to run doctests
- Headers are no longer properties of fields.
- Remove mention of `extras/thumbnail.jpg`.
- Add release date to schema.
- Add UMI fields to scrnaseq schema.
- Add Excel sheet describing which fields show up in which schemas.
- Add field descriptions to spreadsheet.
- Temporarily disable checking the assay names in schemas against the global list.
  Entries in the global list are now commented out, and Joel will progressively
  uncomment them.
- Moved `dataset.json` to `raw` or `src_*` directory for CODEX datasets.
- Modify IMC docs

## v0.0.13 - 2022-01-07

- Make more fields explicitly numeric
- Add more donor field descriptions.
- Deprecate contributors-v0.
- Add MIBI schema.
- Add fields for LCMS v3.
- Consistent rendering of code blocks in github pages and github preview.
- Warn about trailing slashes in paths.
- Optionally, dump validation report at the top of the upload.
- In the report notes, record the version of the checkout.
- Improve testing of `generate_field_yaml.py`.
- Provides map in docs/ from fields to the entities and assays they are used in.
- Give schema and version in success message.
- Generate `field-types.yaml`.
- Update assay list.
- Added WGS directory structure schema.
- Fixed regex on directory structure schema.
- Check that assay terms match approved list. (Right now, they don't.)
- Level 1 description of assay_category: Updated "3" assay categories to "4". Added imaging mass spec.
- work around mypy importlib type hinting problem
- Cleaned up LC-MS directory structure schema.
- Added links to examples in the portal for 5 assays.
- Make LC fields optional.
- Present directory path examples in same column.
- Updated LC-MS directory structure schema.
- Work around mypy importlib type hinting problem.
- Longer assay description for LCMS, and supporting machinery.
- In CI, pin to older Ubuntu version to avoid SSL problems with Uniprot.
- Level 1 description of assay_category: Updated "3" assay categories to "4".
- Added imaging mass spec.
- Work around mypy importlib type hinting problem.
- Antibodies validation is broken; Move test out the way.
- Make email validation effective.
- Add a test to confirm that backslashes aren't ignored during validation.
- Explain allowed values for booleans.
- Update the lcms schema field "lc_temp_value" optional
- Switch to Github CI.
- `cell_barcode_read` description: comma-delimitted.
- Update the lcms schema field "lc_temp_value" optional.
- Hit a different URL for ORCID, that will not give us soft 404s.
- In bash scripts, make python3 explicit.
- Update the flowchart to reflect the roles of Bill and PK.
- Add pipeline info.
- Hotfix on CellDive directory to reflect changes to dataset.
- Updated CellDive directory structure.
- Updated CODEX directory structure.
- Non-assay schema docs were not be update. Fix that.
- Sample was being skipped in doc generation. Fix that.
- Add to enums for `perfusion_solutions` and `ms_source`.
- Upgrade from dependabot.

## v0.0.12 - 2021-07-23

- Catch unrecognized keys in dir schema.
- Ammend LCMS docs.
- Fix CI: point to right branch.
- Document Donor and Sample Metadata process.
- Make the network cache file JSON, for portability.
- Dependabot update.
- Fix typo.
- Explain acronyms.
- Add kwarg to pass-through to tests.
- Update `validate_upload.py` docs.
- Add new LCMS version, and clean up reused fields.
- Make barcode fields optional.
- User donor as a test-bed for ontology-enums.
- Add a warning on pages where every version has been deprecated.
- Add gcms.
- Make some scatacseq fields optional.
- Create CE-MS.
- New version of IMS.
- Add a warning on pages where every version has been deprecated.
- Doc test for deprecated schemas.
- Add 10X multiome to scatacseq.
- Deprecated flag can now be added to schema.
- CLEANUP rnaseq_assay_method.
- cleanup resolution_z_unit.
- Network problems in report, instead of quitting with stack trace.
- New lightsheet schema, with description of changes.
- Introduced Lightsheet directory schema.
- Ensure that version numbers match the constraint inside the file.
- `maldiims` to `ims`: Only touches URLs; doesn't affect validation.
- Add script to validate any TSV.
- Factor out exit status codes.
- Pull out sc_isolation_tissue_dissociation.
- sequencing_read_format is optional for HCA.
- Disallow N/A values.
- Pull out the fields that have only one variant.
- Cleanup code for reference validations.
- Better section headers.
- Tighter validation of shared fields in assay schemas.
- Another optional field in HCA scrnaseq.
- Cleanup whitespace in yaml.
- Tools to resolve duplicated field definitions.
- Rearrange YAML so static processing works.

## v0.0.11 - 2021-05-18

- Updated AF and stained microscopy structure schema.
- Updated CODEX directory structure schema.
- No Donor and Tissue ID validation needed for HCA.
- Longer description for Q30.
- Setup GH Pages.
- Fix bug with loading non-HCA schemas that have an HCA variant.
- Fix bug in the `maldiims` schema to use correct file name extension
- Update description of the `.ibd` and `.imzML` files in the `maldiims` schema
- Added example `maldiims` folder structure
- Updated README.md to reflect the `examples/...` folder structure
- Use assay names to make titles.
- Add formalin as a Sample perfusion_solution.
- Style the GH Pages like the portal.
- Catch metadata TSVs with non-ASCII characters.
- More general ignore forurl-status-cache.
- Support Windows environments by converting back-slashes for forward slashes.
- Improve navigation and styling of new GH Pages.
- In cleanup_whitespace.py, avoid printing extra newlines on windows.
- Field templates for sequencing fields.
- Missing `data_path` will no longer cause spurious errors when submission is interpretted as dataset.
- README for `examples/` directory.
- Distinct error codes for different situations.
- Field templates for library fields.
- More doctests.
- Loosen sequential items check, and improve error message.
- Replace "submission" with "upload".

## v0.0.10 - 2021-04-21

- Remove inappropriate syntax highlighting from CLI docs.
- Fix bug in report generation.
- Remove contributors_path from HCA.
- Make the codeowners more granular.
- Distinguish v2 and v3 10x.
- Add expected_cell_count.
- Remove the sequence_limit where not appropriate.
- Chuck missed `source_project` in scrnaseq-hca: Added now.
- Distinguish v2 and v3 10x, and add to HCA as well.
- Add 'Belzer MPS/KPS' as an option.
- Remove links to YAML from MD.
- Cleaned up description on 3D IMC directory schema.
- Updated a description on 3D IMC directory schema.
- Updated regular expression on CODEX directory schema.
- Fix the generated TOC for antibodies.
- Apply "units_for": Units only required is value is given.
- Check for auto-incremented fields.
- If it errors, add a note about cleanup_whitespace.py.
- Apply missing constraints to scrnaseq.
- Consistent pattern constraint for sequencing_read_format.
- Diagram of overall repo structure; Explain doc build process.
- Remove vestigial "Level 3".
- Fixed typo in CODEX directory schema.
- Make more fields optional in HCA scrnaseq.
- Make it work with Python 3.6.
- Create subdirectories for `examples` and `tests` to clean up the top level.
- Add v1 for all schemas.
- Introduce scrnaseq-hca.
- Look for a `source_project` field to distinguish schemas.
- Move script docs into subdirectory, and improve coverage.
- Put TOC in blockquote: semantics are't right, but it indents.
- Simplify sample ID regex.
- Cache network responses to disk.
- Add the generated YAML to the output directory.
- Generate a report about the metadata values used in Elasticsearch.

## v0.0.9 - 2021-03-16

- Fix typo in CellDIVE.
- Update CLI usage to highlight sample validation.
- Update lightsheet docs.
- Update IMC docs.
- Add concentration to antibodies.
- Factor out Frictionless to give us more control over table validation.
- Check for CSV instead of TSV.
- Better error message for missing and mis-ordered fields.
- No longer require contributor middle names.
- Make network checks a part of the schema; Skip None values.
- Check for values which Excel has "helpfully" auto-incremented.
- Add 4C as a preservation temperature.
- Add units_for, so unused units aren't needed in the spreadsheet.
- Ivan is primary contact for directory work.
- Make network checks a part of the schema.
- Get rid of special-purpose logic for level-1
- Fix typo in nano enum.
- Clearer error when it can't find matching assay name.
- Downgrade dependency for compatibility with HuBMAP commons.
- Directory structure for scatacseq.
- Add 3D IMC table and directory schemas.
- Link to the yaml for both directory and metadata schemas.
- Directory structure for scatacseq and scrnaseq: They share a symlink.
- Add help document.
- Factor out the checks, make OO, and make error messages configurable.
- Slightly better errors when a directory is found when a TSV is expected.
- Make as_text_list the default output format.
- Script to generate CSV for fields and enums.
- Add version number to schemas.
- Clarify guidelines for direction schemas.

## v0.0.8 - 2021-02-10

- Update CODEX directory structure
- Allow "X" as final character of ORCID.
- Ping the respective services to confirm the ORCIDs, RR IDs, and Uniprot IDs are actually good.
- Add encoding as CLI param.
- Add `--offline` option, and use it internally.
- Fix the CLI parameter parsing: Either `--local_directory` or `--tsv_paths` must be provided.
- Allow examples of path rexes to be provided, and fix bug.
- Use the SciCrunch resolver for RR IDs.
- More helpful message if decoding error.
- State stability policy.
- Show the URL that produced the 404, and unify the code.
- Warning if missing "assay_type".
- Add lightsheet.
- Add a slot for a free-text note.
- Friendlier error if trying to validate Antibodies or Contributors as metadata.
- Update directory description docs.
- Upgrade to latest version of Frictionless. The content of error messages has changed.
- Clarify description of CODEX channelnames_report.csv.
- Add flowchart documenting the consensus submission process.
- cleanup-whitespace.py
- Issue templates to operationalize new process for handling post-release changes.
- Support versioning of metadata schemas.
- Add channel_id description to CellDIVE

## v0.0.7 - 2021-01-13

- Improved error messages in Excel.
- Define donor terms.
- Update MALDI terms.
- Demonstrate that validation of one-line-tsv-in-directory will work.
- Add an include mechanism to reduce duplication in the configs, and use it.
- Add Celldive.
- Add an include mechanism to reduce duplication in the configs.
- New organs will be coming in. Loosen regex.
- Give test.sh an optional argument, to pick-up the test run in the middle.
- Remove wildcards from dir schemas which have not been delivered.
- Update Celldive and CODEX directory schemas.
- Sort file errors for stability.
- Check protocols io DOIs.
- Remove option to validate against directory structure in Globus.
- Loosen ID regex to allow lymph nodes. (Chuck's mistake!)

## v0.0.6 - 2020-12-07

- Add thumbnail to directory schema.
- Add machinery to include regex examples in docs.
- Run mypy, but only on the one file that has type annotations.
- Consolidate TSV reading to avoid inconsistencies in character encoding.
- Remove option for directory schema "subtypes".
- Read type from first line of TSV, instead of from filename.
- Remove vestigial line from flake8 config.
- Instructions for working groups providing descriptions.
- Remove extraneous parts from Sample doc.
- Document contributors.tsv
- Warn if two TSVs are for the same assay type.
- Give example of single TSV validation.
- Add SLIDEseq.
- Add antibodies.tsv.
- Generate Excel files.
- Fix a commandline hint when tests fail.
- Escape RE in directory schema.
- Unify generation of assay and other docs.
- Supply XLSX for non-assays.
- Fix links.
- Unconstrain channel_id and uniprot.
- SLIDEseq dir schema.
- Test validation of antibodies.tsv

## v0.0.5 - 2020-11-09

- Change "mixif" to "mxif".
- Expose sample field descriptions for use in portal.
- Add missing assay type to enum.
- ng/ul to nM.
- Change to flat directory schema structure.
- Dir Schema for MALDI-IMS.
- AF dir schema.
- Update README, and diagram.
- Add extras directory.
- Prettier HTML output.
- Add donor.yaml, where we can explain donor metadata fields, and hook it into field-descriptions.yaml.
- Add ingest-validation-tests submodule.
- nanodesi/pots table schema.
- Add as_text_list option.
- plugin_validator started.
- Add donor.yaml, where we can explain donor metadata fields.
- Fix the build.
- Now that we have agreed on extras/, expose in docs.
- Contributors table schema.
- Add extra validation hooks.
- Add nano docs.
- Run plugin tests only from command line argument
- Add stained imagery directory schema.
- Update CODEX directory schema: Require PDF.
- Get rid of unified.yaml.
- Point at docs on portal.
- Remove missing example.
- Add is_qa_qc to dir schema table.
- Add passing contributors.tsv

## v0.0.4 - 2020-06-26

### Added

- Add Sample field descriptions.
- Change to "validate_samples".
- Get enums in sync, and doctest the logic.
- Add liquid nitrogen
- Revise sample metadata.
- Fix Regexes in MD.
- Sample metadata validation
- ... and fill in draft details.
- ... and fill in headers and add unit columns.
- Fill in TODOs.
- Generate unified description list.
- Links to background docs.
- Pre-fill enums in TSVs
- Generator will stub the Level-1 overrides.
- Units on IMC.
- Submission structure diagram.
- Autogenerate "Leave blank if not applicable".
- Add bulkrnaseq and bulkatacseq.
- Add WGS and IMC.
- Dump unified yaml for each type. (This will be pulled on the portal side.)
- Add enum constraints to unit fields, and replace TODOs.
- Check that directory schemas exist.

### Changed

- Simplified directory validation.
- mass -> mz.
- bulkrnaseq QA is just RIN.
- Add bytes to IMC.
- LCMS capitals.
- Update wgs enum
- More accurate sample ID regex.
- Reorder LCMS fields.
- `atacseq` to `scatacseq`.
- Make sc_isolation_enrichment in scrnaseq optional.
- Free-form cell_barcode_read.
- Add bulkrnaseq, bulkatacseq, and wgs fields.
- mass/charge is unitless in MS: Remove field.
- TSV parsing conforms to excel-tsv: No longer ignoring backslashes.
- More explicit label for patterns in MD.
- TSV filenames match what will be required downstream.
- IMS -> MALDI-IMS

### Removed

- avg_insert_size from bulkatacseq.

## [v0.0.3](https://github.com/hubmapconsortium/ingest-validation-tools/tree/v0.0.3) - 2020-05-04

### Added

- Additional scrnaseq types and columns.
- Add a number of Assay types for Vanderbilt.
- Friendlier error if data_path is missing.
- Add polysaccharides as analyte_class.
- Ignore glob patterns and not just fixed files.
  If other patterns are given, dot-files must be explicitly ignored.

### Changed

- Remove parenthesis from assay type.
- Assume Latin-1 encoding for TSVs rather than UTF-8.
- Update LC-MS fields.
- Separate level-2 schemas in source.
- Separate type and TSV path with space instead of ":" in CLI.
- Make analyte_class optional for some assays.
- Tweak LCMS fields.

## [v0.0.2](https://github.com/hubmapconsortium/ingest-validation-tools/tree/v0.0.2) - 2020-04-25

### Added

- Mirror Globus directory to local cache.
- Fix `--type_metadata` so it still works without a submission directory.
- Add `--optional_fields` to temporarily ignore the given fields.
- Add `--ignore_files` to ignore particular top-level files.
- Ignore dot-files. No command-line option to enable stricter validation, for now.
- Add scrnaseq.
- Open error report in browser.

### Changed

- Make the ATACseq validation more flexible.
- Less confusing representation of enums in docs.
- Allow lower level schemas to override aspects of the Level 1 schema.
- Make DOIs required again: Fields to consider optional can be set on commandline.
- Add more options to atacseq enum.
- Update CODEX directory schema to match what is actually delivered.

## [v0.0.1](https://github.com/hubmapconsortium/ingest-validation-tools/tree/v0.0.1) - 2020-04-13

### Added

- Validate structure of Akoya CODEX submissions.
- Generate submission template.
- Check that fixture-based tests actually ran.
- Check types early, rather than waiting for file-not-found.
- Generate JSON Schema from simpler Table Schema.
- Use schema to check that submission headers are correct, and reference by letter if not.
- Filling in details for CODEX Schema.
- Stanford directory schema.
- Convert column numbers to spreadsheet-style letters.
- Table of contents in generated doc.
- Added number_of_channels
- Added constraints to generated docs.
- Support timezone offset (rather than abbreviation).
- Add ATAC-seq and revise schema; fixed caps; Added descriptions.
- Validate DOIs for protocols.io.
- Added "Paths" section to both.
- Make periods in blank lines optional.
- Make fields required.
- Validate donor and sample IDs.
- Check that CLI docs are up to date.
- Validate the data_path.
- Allow multiple metadata.tsvs.
- Validate against Globus.
- Support multiple TSVs.
- Use <details> in ToC.
- Link to Google doc spec.
- Allow Globus File Browser URL to be used directly.
- Gratuitous Emojis!
- seqfish
- Deeply structured YAML error reports.
- Check for multiply referenced, or unreferenced paths.

### Changed

- CSV -> TSV
- Make the schema validation errors more readable
- Doctests are scanned from directory, rather than read from single file.
- Change the modeling of replicate groups.
- `parent_id` to `tissue_id`
- Link to raw TSV.
- No more UUIDs.
- Ignore blank lines in TSV.
- Tighter numeric constraints on ATAC-seq.
- Generate all docs at once.
- Add more enums.
- Unify Level 1 metadata definitions.
- Revert DOI format.
- No longer checking consistency of donor and sample.
- Remove generic schema.
- python3 in hash-bang.
- Reorganize fixtures.
- Stop generating JSON Schema, for now.
- Define path fields only in one place.
- Remove timezone offset.
- Autogenerate parts of table schema.
- New note to clarify git is required.<|MERGE_RESOLUTION|>--- conflicted
+++ resolved
@@ -12,15 +12,12 @@
 - Update MIBI directory schema
 - Update Visium no probes directory schema
 - Add Cell DIVE to index
-<<<<<<< HEAD
-- Change to EntityTypeInfo constraint format to support constraints endpoint
-=======
 - Update Segmentation Masks directory schema
 - Update Visium with probes directory schema
 - Update Visium no probes directory schema
 - Update Visium with probes directory schema
 - Update Visium no probes directory schema
->>>>>>> 8b1b7d01
+- Change to EntityTypeInfo constraint format to support constraints endpoint
 
 ## v0.0.23
 - Add token to validation_utils.get_assaytype_data, replace URL string concatenation with urllib
