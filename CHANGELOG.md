# Changelog
## v0.0.31 (in progress)

## v0.0.30
- Update Seg Mask documentation
- Update CosMx directory schema
<<<<<<< HEAD
- Adding new is_schema_latest_version method to check if provided Cedar spec is the latest
=======
- Constrain file patterns to end of line for all published directory schemas
- Handle null responses for keys from assayclassifier endpoint
- Remove assumption of table_schema and version corresponding to table_schema from SchemaVersion
- Update fixture data with new UBKG responses
>>>>>>> 0c7d7f73

## v0.0.29
- Add CosMX directory schema
- Update CosMX directory schema
- Update Segmentation masks directory schema
- Update Auto-fluorescence directory schema
- Update CODEX directory schema
- Update CODEX directory schema

## v0.0.28
- Update Xenium directory schema
- Update GeoMx NGS directory schema
- Add CosMX metadata schema

## v0.0.27
- Update Visium with probes directory schema pt 3
- Update Segmentation masks directory schema
- Updating tests based on new dir schema major versions and assayclassifier responses
- Removing references to deprecated Search API endpoint 'assayname'
- Update Phenocycler directory schema
- Update GeoMx NGS directory schema
- Update shared upload check
- Release Xenium
- Create Xenium directory schema
- Error reporting changes, addition of summarized counts
- Update Segmentation Mask link

## v0.0.26
- Update GeoMx NGS directory schema
- Update MERFISH directory schema
- Update LC-MS directory schema
- Update Visium with probes directory schema
- Update Visium with probes directory schema pt 2

## v0.0.25
- Update GeoMx NGS directory schema
- Added EPIC dataset field derived_dataset_type to UNIQUE_FIELDS_MAP

## v0.0.24
- Release MERFISH
- Add MERFISH directory schema
- Fix documentation issue for MERFISH
- Add CEDAR link for MERFISH
- Update MERFISH directory schema
- Update Phenocycler docs
- Update MERFISH directory schema
- Add next-gen Cell DIVE directory schema
- Update MIBI directory schema
- Update Visium no probes directory schema
- Add Cell DIVE to index
- Update Segmentation Masks directory schema
- Update Visium with probes directory schema
- Update Visium no probes directory schema
- Update Visium with probes directory schema
- Update Visium no probes directory schema
- Change to EntityTypeInfo constraint format to support constraints endpoint

## v0.0.23
- Add token to validation_utils.get_assaytype_data, replace URL string concatenation with urllib

## v0.0.22
- Fix logging length issue in Upload.multi_parent
- Minor change to Visium with probes directory schema
- Minor change to Visium no probes directory schema
- Update docs for Visium directories

## v0.0.21
- Fix the changelog to reflect the current version.
- Fix row number mismatch between validation and spreadsheet validator response

## v0.0.20
- Fix row number mismatch between validation and spreadsheet validator response

## v0.0.19
- Directory validation changes for "shared" uploads
- Update Phenocycler directory schema
- Remove bad paths from LC-MS directory schema
- Allow multiple comma-separated parent_sample_id values
- Accommodate dir schema minor versions
- Fix ORCID URL checking
- Add MUSIC next-gen directory schema
- Updating documentation
- Change Upload error output to dataclass
- Revert deprecation of field YAML files
- Update MUSIC directory schema
- Add semantic version to plugin test base class
- Fix row number mismatch between validation and spreadsheet validator response
- Adding entity constraints check
- Adding ability to report names of successfully run plugins

## v0.0.18

- Update PhenoCycler directory schema
- Update to prevent standalone child datasets in multi-assay upload
- Update to prevent multiple dataset types in a non-multi-assay upload
- Update MIBI directory schema
- Update Visium (with probes) directory schema
- Update Auto-fluorescence directory schema
- Update Confocal directory schema
- Update Enhanced SRS directory schema
- Update Light Sheet directory schema
- Update Second Harmonic Generation directory schema
- Update Thick Section Multiphoton MxIF directory schema
- Integrate SenNet app_context
- Updating testing
- Change to error messaging related to get_assaytype_data failures
- Update Lightsheet directory schema
- Update Histology to include description on OME-TIFFs
- Update Histology with links
- Update GeoMx NGS directory schema
- Ported murine from SenNet
- Update Histology directory schema
- Bugfix stripping trailing slash in ingest api url
- Converted upload `_url_checks` to use `_get_method` for SenNet compatibility
- Add CEDAR template for murine-source
- Add donor field descriptions back, remove murine-source descriptions
- Temporarily exclude certain assays from the documentation

## v0.0.17

- Update atacseq cedar link
- Add Phenocycler next-gen directory schema
- Update Histology next-gen directory schema
- Add LC-MS next-gen directory schema
- Add GeoMx NGS next-gen directory schema
- Update PhenoCycler and Histology to 2.2.0
- Update CEDAR links for PhenoCycler & Histology
- Refactor Upload to avoid validating the same contributors.tsv multiple times / running plugins over files multiple times
- Add entry for segmentation-mask
- Modify directory schema validation such that it takes empty directories into account
- Add Publication next-gen directory schema
- Update ATAC/RNA/10X documentation
- Update Cell Dive documentation
- Update to support passing list of data_paths to ingest-validation-tests plugins
- Adding linting/formatting GitHub actions

## v0.0.16

- add support for Publication type
- updated issue templates.
- removed donor metadata spec (had not been in use)
- Added examples for fields with pattern constraint
- Replaced `preparation_temperature` with `preparation_condition` and updated associated enumerations in the sample-section, sample-block, and sample-suspension schemas
- Replaced `storage_temperature` with `storage_method` and updated associated enumerations in the sample-section, sample-block, and sample-suspension schemas
- Updated enum 'bulk RNA' assay type to be 'bulk-RNA' across tools
- Adding organ v2 schema
- Added publication docs
- Removed double publication enum (P/p)
- Updated publication directory schema 20230616
- Changes for CEDAR docs
- Tweaks for CEDAR release
- Release new assays with links
- Fix in place to avoid assay conflicts with new assays
- Rework wording for CEDAR updates
- Updated upload.py to integrate CEDAR validation, replaced walrus operators, removed unused import
- Updated CEDAR validation routine based on changes to Spreadsheet Validator
- Updated tests based on changes to error dict structure
- Tested both CEDAR and local validation paths
- Make changes to Histology based on feedback
- Update documentation based on feedback
- Addtional changes to Histology
- Adding SenNet display changes
- Add contributor TSV CEDAR checking
- Add CEDAR examples
- Update CEDAR links for set of assays
- Split docs into current and deprecated
- Update Visium CEDAR template link
- Remove Visium draft attribute
- Bugfix datetime constraint in library_creation_date.yaml
- Update LCMS and add NanoSplits
- Update descriptions for segmentation masks
- Add description to codex doc page
- Bail earlier in validation if there are errors in metadata/dir/refs
- Update Antibodies
- Remove NanoSplits
- Update hifi, mibi, imc
- Fix imc-2d docs
- Fix imc-2d dir docs
- Add link to OME-Tiff docs
- Remove WGS, CE-MS, GC-MS, and RNAseq (GeoMx)
- Update histology and segmentation mask directory schemas
- Update hifi-slide to hifi-slides
- Fix changelog error
- Fix CI
- Update MIBI and IMC2D directory schemas
- Fix to support display of errors for CEDAR template metadata
- Upate Auto-fluorescence, Confocal, and Light Sheet directory schemas
- Additional updates to next-gen histology directory schema
- Implemented soft assay types/assayclassifier endpoint for canonical assay names and dir structures
- Added mock response test data for offline testing
- Add more assays
- Correct Auto-fluorescence lab_processed/annotations path description
- Add Visium with probes next-gen directory schema
- Update MALDI, SIMS, DESI, Visium no probes, and HiFi-Slide directory schemas
- Fix paths in Histology, MIBI, IMC2D, AF, Confocal, Light Sheet, and Visium with probes directory schemas
- Add CODEX, Thick section Multiphoton MxIF, Second Harmonic Generation, and Enhanced Stimulated Raman Spectroscopy (SRS) next-gen directory schemas
- Move Thick section Multiphoton MxIF next-gen directory schema to placeholder file
- Update file path in Visium no probes, Histology, AF, MxIF, SHG, SRS, Confocal, Light Sheet, MALDI, SIMS, DESI
- Remove Organ CEDAR page
- Draft next-gen directory schema for SNARE-seq2
- Added multi-assay support
- Delete GeoMX
- Update soft typing to use hyphen, not underscore
- Add SNARE-seq2 and RNAseq with probes next-gen directory schema
- Remove the draft tag from SNARE-seq2
- Regenerate docs for SNARE-seq2

## v0.0.15 - 2023-04-04

- Versioned directory structure schema
- Added MxIF directory structure schema.
- Added Lightsheet version 1.
- bump nokogiri -> 1.13.9 (dependabot)
- Add front-matter to exclude HCA from toc
- Updated CODEX version 0 and documentation.
- Provide an iterator over plugin test classes
- Updated CODEX version 0.
- Added Bulk RNA-seq directory structure schema.
- Added SeqFISH directory structure schema.
- Add a reminder that TSV validation is not sufficient.
- Clearer presentation of unit fields in generated docs.
- Make `contributors_path` required for HCA.
- Parallelize tests.
- Use the assay service to describe how assays are represented in the Portal.
- Adding Comma Separated File support for tissue_id.
- Update assay type for Cell DIVE.
- Updated suspension-fields.yaml and associated files in /docs/sample-suspension.
- Created extra_parameter on upload for future dynamic adding.
- Updated ErrorReport class to be backwards compatible with external calls.
- Added geoMX directory structure schema.
- Update `preparation_maldi_matrix` in imaging MS schema to from enum to open string field.
- Expand file types for stained to not be vendor locked to Leica's `.scn`. Include vendor-neutral `.tiff`.
- Replaced enum `Multiplexed Ion Beam Imaging` with `MIBI` in src
- Added `raw` as a potential directory to look for `segmentation.json` file for `CODEX`.
- Updated error messages to be less programmer centric.
- Updated ims-v2 spec to include DESI as an acceptable enumeration for ms_source.
- Upgraded CI python definition to 3.9.
- Update Cell DIVE with CEDAR UUID
- Add Histology directory schemas
- Fix Histology schema
- Modify validation routine to support multi-assay schemas
- Update MALDI, SIMS, and CODEX
- Update DESI and remove NanoDESI
- Support for conditional directory validation

## v0.0.14 - 2022-06-23

- bump tzingo -> 1.2.10 (dependabot)
- Turn validation of enums back on.
- Mods to plugin validator to fix import problems.
- Return directory schema version and refactor.
- Add new data_collection_mode values for MS assays.
- Add "CODEX2" assay type.
- Deprecate older LCMS schemas.
- Updated LC-MS directory structure schema.
- Remove HTML reporting options.
- Updated IMS directory structure schema.
- Add Clinical Imaging schemas.
- Test under both Python 3.6 and Python 3.10
- Cosmetic updates to the Slide-seq directory structure schema.
- Fix rendering bug on CODEX page by adding linebreaks.
- Add type hints.
- Implement versioning for directory schemas.
- After failure, explain how to continue testing from last error.
- Add `pathology_distance_unit` in place.
- Pin transitive dependencies.
- New sample metadata schemas
- Darker shade of blue, to be consistent with portal.
- Dependabot upgrade to Nokogiri.
- Remove reference to old Travis envvar, so post-merge CI run will pass.
- Explain the distinction between the 10X kit versions.
- Updated CODEX directory structure schema.
- Added MIBI directory structure schema.
- add snRNAseq-10xGenomics-v3
- Make backward incompatible changes to ims-v2 in place, without a new version.
- Preserve the key order in generated YAML, for readability.
- Add 'Multiplex Ion Beam Imaging' assay name
- Permanently remove snRNA and scATACseq assay names
- add snRNAseq-10xGenomics-v2 to the scrnaseq assays
- Move "Unique to this type" below the acquisition instrument fields.
- Add CLI option to allow the use of deprecated schemas.
- Allowing trailing slashes on dataset directories in metadata TSV.
- Add acquisition instrument fields to MIBI that were left out by mistake.
- Just use pytest to run doctests
- Headers are no longer properties of fields.
- Remove mention of `extras/thumbnail.jpg`.
- Add release date to schema.
- Add UMI fields to scrnaseq schema.
- Add Excel sheet describing which fields show up in which schemas.
- Add field descriptions to spreadsheet.
- Temporarily disable checking the assay names in schemas against the global list.
  Entries in the global list are now commented out, and Joel will progressively
  uncomment them.
- Moved `dataset.json` to `raw` or `src_*` directory for CODEX datasets.
- Modify IMC docs

## v0.0.13 - 2022-01-07

- Make more fields explicitly numeric
- Add more donor field descriptions.
- Deprecate contributors-v0.
- Add MIBI schema.
- Add fields for LCMS v3.
- Consistent rendering of code blocks in github pages and github preview.
- Warn about trailing slashes in paths.
- Optionally, dump validation report at the top of the upload.
- In the report notes, record the version of the checkout.
- Improve testing of `generate_field_yaml.py`.
- Provides map in docs/ from fields to the entities and assays they are used in.
- Give schema and version in success message.
- Generate `field-types.yaml`.
- Update assay list.
- Added WGS directory structure schema.
- Fixed regex on directory structure schema.
- Check that assay terms match approved list. (Right now, they don't.)
- Level 1 description of assay_category: Updated "3" assay categories to "4". Added imaging mass spec.
- work around mypy importlib type hinting problem
- Cleaned up LC-MS directory structure schema.
- Added links to examples in the portal for 5 assays.
- Make LC fields optional.
- Present directory path examples in same column.
- Updated LC-MS directory structure schema.
- Work around mypy importlib type hinting problem.
- Longer assay description for LCMS, and supporting machinery.
- In CI, pin to older Ubuntu version to avoid SSL problems with Uniprot.
- Level 1 description of assay_category: Updated "3" assay categories to "4".
- Added imaging mass spec.
- Work around mypy importlib type hinting problem.
- Antibodies validation is broken; Move test out the way.
- Make email validation effective.
- Add a test to confirm that backslashes aren't ignored during validation.
- Explain allowed values for booleans.
- Update the lcms schema field "lc_temp_value" optional
- Switch to Github CI.
- `cell_barcode_read` description: comma-delimitted.
- Update the lcms schema field "lc_temp_value" optional.
- Hit a different URL for ORCID, that will not give us soft 404s.
- In bash scripts, make python3 explicit.
- Update the flowchart to reflect the roles of Bill and PK.
- Add pipeline info.
- Hotfix on CellDive directory to reflect changes to dataset.
- Updated CellDive directory structure.
- Updated CODEX directory structure.
- Non-assay schema docs were not be update. Fix that.
- Sample was being skipped in doc generation. Fix that.
- Add to enums for `perfusion_solutions` and `ms_source`.
- Upgrade from dependabot.

## v0.0.12 - 2021-07-23

- Catch unrecognized keys in dir schema.
- Ammend LCMS docs.
- Fix CI: point to right branch.
- Document Donor and Sample Metadata process.
- Make the network cache file JSON, for portability.
- Dependabot update.
- Fix typo.
- Explain acronyms.
- Add kwarg to pass-through to tests.
- Update `validate_upload.py` docs.
- Add new LCMS version, and clean up reused fields.
- Make barcode fields optional.
- User donor as a test-bed for ontology-enums.
- Add a warning on pages where every version has been deprecated.
- Add gcms.
- Make some scatacseq fields optional.
- Create CE-MS.
- New version of IMS.
- Add a warning on pages where every version has been deprecated.
- Doc test for deprecated schemas.
- Add 10X multiome to scatacseq.
- Deprecated flag can now be added to schema.
- CLEANUP rnaseq_assay_method.
- cleanup resolution_z_unit.
- Network problems in report, instead of quitting with stack trace.
- New lightsheet schema, with description of changes.
- Introduced Lightsheet directory schema.
- Ensure that version numbers match the constraint inside the file.
- `maldiims` to `ims`: Only touches URLs; doesn't affect validation.
- Add script to validate any TSV.
- Factor out exit status codes.
- Pull out sc_isolation_tissue_dissociation.
- sequencing_read_format is optional for HCA.
- Disallow N/A values.
- Pull out the fields that have only one variant.
- Cleanup code for reference validations.
- Better section headers.
- Tighter validation of shared fields in assay schemas.
- Another optional field in HCA scrnaseq.
- Cleanup whitespace in yaml.
- Tools to resolve duplicated field definitions.
- Rearrange YAML so static processing works.

## v0.0.11 - 2021-05-18

- Updated AF and stained microscopy structure schema.
- Updated CODEX directory structure schema.
- No Donor and Tissue ID validation needed for HCA.
- Longer description for Q30.
- Setup GH Pages.
- Fix bug with loading non-HCA schemas that have an HCA variant.
- Fix bug in the `maldiims` schema to use correct file name extension
- Update description of the `.ibd` and `.imzML` files in the `maldiims` schema
- Added example `maldiims` folder structure
- Updated README.md to reflect the `examples/...` folder structure
- Use assay names to make titles.
- Add formalin as a Sample perfusion_solution.
- Style the GH Pages like the portal.
- Catch metadata TSVs with non-ASCII characters.
- More general ignore forurl-status-cache.
- Support Windows environments by converting back-slashes for forward slashes.
- Improve navigation and styling of new GH Pages.
- In cleanup_whitespace.py, avoid printing extra newlines on windows.
- Field templates for sequencing fields.
- Missing `data_path` will no longer cause spurious errors when submission is interpretted as dataset.
- README for `examples/` directory.
- Distinct error codes for different situations.
- Field templates for library fields.
- More doctests.
- Loosen sequential items check, and improve error message.
- Replace "submission" with "upload".

## v0.0.10 - 2021-04-21

- Remove inappropriate syntax highlighting from CLI docs.
- Fix bug in report generation.
- Remove contributors_path from HCA.
- Make the codeowners more granular.
- Distinguish v2 and v3 10x.
- Add expected_cell_count.
- Remove the sequence_limit where not appropriate.
- Chuck missed `source_project` in scrnaseq-hca: Added now.
- Distinguish v2 and v3 10x, and add to HCA as well.
- Add 'Belzer MPS/KPS' as an option.
- Remove links to YAML from MD.
- Cleaned up description on 3D IMC directory schema.
- Updated a description on 3D IMC directory schema.
- Updated regular expression on CODEX directory schema.
- Fix the generated TOC for antibodies.
- Apply "units_for": Units only required is value is given.
- Check for auto-incremented fields.
- If it errors, add a note about cleanup_whitespace.py.
- Apply missing constraints to scrnaseq.
- Consistent pattern constraint for sequencing_read_format.
- Diagram of overall repo structure; Explain doc build process.
- Remove vestigial "Level 3".
- Fixed typo in CODEX directory schema.
- Make more fields optional in HCA scrnaseq.
- Make it work with Python 3.6.
- Create subdirectories for `examples` and `tests` to clean up the top level.
- Add v1 for all schemas.
- Introduce scrnaseq-hca.
- Look for a `source_project` field to distinguish schemas.
- Move script docs into subdirectory, and improve coverage.
- Put TOC in blockquote: semantics are't right, but it indents.
- Simplify sample ID regex.
- Cache network responses to disk.
- Add the generated YAML to the output directory.
- Generate a report about the metadata values used in Elasticsearch.

## v0.0.9 - 2021-03-16

- Fix typo in CellDIVE.
- Update CLI usage to highlight sample validation.
- Update lightsheet docs.
- Update IMC docs.
- Add concentration to antibodies.
- Factor out Frictionless to give us more control over table validation.
- Check for CSV instead of TSV.
- Better error message for missing and mis-ordered fields.
- No longer require contributor middle names.
- Make network checks a part of the schema; Skip None values.
- Check for values which Excel has "helpfully" auto-incremented.
- Add 4C as a preservation temperature.
- Add units_for, so unused units aren't needed in the spreadsheet.
- Ivan is primary contact for directory work.
- Make network checks a part of the schema.
- Get rid of special-purpose logic for level-1
- Fix typo in nano enum.
- Clearer error when it can't find matching assay name.
- Downgrade dependency for compatibility with HuBMAP commons.
- Directory structure for scatacseq.
- Add 3D IMC table and directory schemas.
- Link to the yaml for both directory and metadata schemas.
- Directory structure for scatacseq and scrnaseq: They share a symlink.
- Add help document.
- Factor out the checks, make OO, and make error messages configurable.
- Slightly better errors when a directory is found when a TSV is expected.
- Make as_text_list the default output format.
- Script to generate CSV for fields and enums.
- Add version number to schemas.
- Clarify guidelines for direction schemas.

## v0.0.8 - 2021-02-10

- Update CODEX directory structure
- Allow "X" as final character of ORCID.
- Ping the respective services to confirm the ORCIDs, RR IDs, and Uniprot IDs are actually good.
- Add encoding as CLI param.
- Add `--offline` option, and use it internally.
- Fix the CLI parameter parsing: Either `--local_directory` or `--tsv_paths` must be provided.
- Allow examples of path rexes to be provided, and fix bug.
- Use the SciCrunch resolver for RR IDs.
- More helpful message if decoding error.
- State stability policy.
- Show the URL that produced the 404, and unify the code.
- Warning if missing "assay_type".
- Add lightsheet.
- Add a slot for a free-text note.
- Friendlier error if trying to validate Antibodies or Contributors as metadata.
- Update directory description docs.
- Upgrade to latest version of Frictionless. The content of error messages has changed.
- Clarify description of CODEX channelnames_report.csv.
- Add flowchart documenting the consensus submission process.
- cleanup-whitespace.py
- Issue templates to operationalize new process for handling post-release changes.
- Support versioning of metadata schemas.
- Add channel_id description to CellDIVE

## v0.0.7 - 2021-01-13

- Improved error messages in Excel.
- Define donor terms.
- Update MALDI terms.
- Demonstrate that validation of one-line-tsv-in-directory will work.
- Add an include mechanism to reduce duplication in the configs, and use it.
- Add Celldive.
- Add an include mechanism to reduce duplication in the configs.
- New organs will be coming in. Loosen regex.
- Give test.sh an optional argument, to pick-up the test run in the middle.
- Remove wildcards from dir schemas which have not been delivered.
- Update Celldive and CODEX directory schemas.
- Sort file errors for stability.
- Check protocols io DOIs.
- Remove option to validate against directory structure in Globus.
- Loosen ID regex to allow lymph nodes. (Chuck's mistake!)

## v0.0.6 - 2020-12-07

- Add thumbnail to directory schema.
- Add machinery to include regex examples in docs.
- Run mypy, but only on the one file that has type annotations.
- Consolidate TSV reading to avoid inconsistencies in character encoding.
- Remove option for directory schema "subtypes".
- Read type from first line of TSV, instead of from filename.
- Remove vestigial line from flake8 config.
- Instructions for working groups providing descriptions.
- Remove extraneous parts from Sample doc.
- Document contributors.tsv
- Warn if two TSVs are for the same assay type.
- Give example of single TSV validation.
- Add SLIDEseq.
- Add antibodies.tsv.
- Generate Excel files.
- Fix a commandline hint when tests fail.
- Escape RE in directory schema.
- Unify generation of assay and other docs.
- Supply XLSX for non-assays.
- Fix links.
- Unconstrain channel_id and uniprot.
- SLIDEseq dir schema.
- Test validation of antibodies.tsv

## v0.0.5 - 2020-11-09

- Change "mixif" to "mxif".
- Expose sample field descriptions for use in portal.
- Add missing assay type to enum.
- ng/ul to nM.
- Change to flat directory schema structure.
- Dir Schema for MALDI-IMS.
- AF dir schema.
- Update README, and diagram.
- Add extras directory.
- Prettier HTML output.
- Add donor.yaml, where we can explain donor metadata fields, and hook it into field-descriptions.yaml.
- Add ingest-validation-tests submodule.
- nanodesi/pots table schema.
- Add as_text_list option.
- plugin_validator started.
- Add donor.yaml, where we can explain donor metadata fields.
- Fix the build.
- Now that we have agreed on extras/, expose in docs.
- Contributors table schema.
- Add extra validation hooks.
- Add nano docs.
- Run plugin tests only from command line argument
- Add stained imagery directory schema.
- Update CODEX directory schema: Require PDF.
- Get rid of unified.yaml.
- Point at docs on portal.
- Remove missing example.
- Add is_qa_qc to dir schema table.
- Add passing contributors.tsv

## v0.0.4 - 2020-06-26

### Added

- Add Sample field descriptions.
- Change to "validate_samples".
- Get enums in sync, and doctest the logic.
- Add liquid nitrogen
- Revise sample metadata.
- Fix Regexes in MD.
- Sample metadata validation
- ... and fill in draft details.
- ... and fill in headers and add unit columns.
- Fill in TODOs.
- Generate unified description list.
- Links to background docs.
- Pre-fill enums in TSVs
- Generator will stub the Level-1 overrides.
- Units on IMC.
- Submission structure diagram.
- Autogenerate "Leave blank if not applicable".
- Add bulkrnaseq and bulkatacseq.
- Add WGS and IMC.
- Dump unified yaml for each type. (This will be pulled on the portal side.)
- Add enum constraints to unit fields, and replace TODOs.
- Check that directory schemas exist.

### Changed

- Simplified directory validation.
- mass -> mz.
- bulkrnaseq QA is just RIN.
- Add bytes to IMC.
- LCMS capitals.
- Update wgs enum
- More accurate sample ID regex.
- Reorder LCMS fields.
- `atacseq` to `scatacseq`.
- Make sc_isolation_enrichment in scrnaseq optional.
- Free-form cell_barcode_read.
- Add bulkrnaseq, bulkatacseq, and wgs fields.
- mass/charge is unitless in MS: Remove field.
- TSV parsing conforms to excel-tsv: No longer ignoring backslashes.
- More explicit label for patterns in MD.
- TSV filenames match what will be required downstream.
- IMS -> MALDI-IMS

### Removed

- avg_insert_size from bulkatacseq.

## [v0.0.3](https://github.com/hubmapconsortium/ingest-validation-tools/tree/v0.0.3) - 2020-05-04

### Added

- Additional scrnaseq types and columns.
- Add a number of Assay types for Vanderbilt.
- Friendlier error if data_path is missing.
- Add polysaccharides as analyte_class.
- Ignore glob patterns and not just fixed files.
  If other patterns are given, dot-files must be explicitly ignored.

### Changed

- Remove parenthesis from assay type.
- Assume Latin-1 encoding for TSVs rather than UTF-8.
- Update LC-MS fields.
- Separate level-2 schemas in source.
- Separate type and TSV path with space instead of ":" in CLI.
- Make analyte_class optional for some assays.
- Tweak LCMS fields.

## [v0.0.2](https://github.com/hubmapconsortium/ingest-validation-tools/tree/v0.0.2) - 2020-04-25

### Added

- Mirror Globus directory to local cache.
- Fix `--type_metadata` so it still works without a submission directory.
- Add `--optional_fields` to temporarily ignore the given fields.
- Add `--ignore_files` to ignore particular top-level files.
- Ignore dot-files. No command-line option to enable stricter validation, for now.
- Add scrnaseq.
- Open error report in browser.

### Changed

- Make the ATACseq validation more flexible.
- Less confusing representation of enums in docs.
- Allow lower level schemas to override aspects of the Level 1 schema.
- Make DOIs required again: Fields to consider optional can be set on commandline.
- Add more options to atacseq enum.
- Update CODEX directory schema to match what is actually delivered.

## [v0.0.1](https://github.com/hubmapconsortium/ingest-validation-tools/tree/v0.0.1) - 2020-04-13

### Added

- Validate structure of Akoya CODEX submissions.
- Generate submission template.
- Check that fixture-based tests actually ran.
- Check types early, rather than waiting for file-not-found.
- Generate JSON Schema from simpler Table Schema.
- Use schema to check that submission headers are correct, and reference by letter if not.
- Filling in details for CODEX Schema.
- Stanford directory schema.
- Convert column numbers to spreadsheet-style letters.
- Table of contents in generated doc.
- Added number_of_channels
- Added constraints to generated docs.
- Support timezone offset (rather than abbreviation).
- Add ATAC-seq and revise schema; fixed caps; Added descriptions.
- Validate DOIs for protocols.io.
- Added "Paths" section to both.
- Make periods in blank lines optional.
- Make fields required.
- Validate donor and sample IDs.
- Check that CLI docs are up to date.
- Validate the data_path.
- Allow multiple metadata.tsvs.
- Validate against Globus.
- Support multiple TSVs.
- Use <details> in ToC.
- Link to Google doc spec.
- Allow Globus File Browser URL to be used directly.
- Gratuitous Emojis!
- seqfish
- Deeply structured YAML error reports.
- Check for multiply referenced, or unreferenced paths.

### Changed

- CSV -> TSV
- Make the schema validation errors more readable
- Doctests are scanned from directory, rather than read from single file.
- Change the modeling of replicate groups.
- `parent_id` to `tissue_id`
- Link to raw TSV.
- No more UUIDs.
- Ignore blank lines in TSV.
- Tighter numeric constraints on ATAC-seq.
- Generate all docs at once.
- Add more enums.
- Unify Level 1 metadata definitions.
- Revert DOI format.
- No longer checking consistency of donor and sample.
- Remove generic schema.
- python3 in hash-bang.
- Reorganize fixtures.
- Stop generating JSON Schema, for now.
- Define path fields only in one place.
- Remove timezone offset.
- Autogenerate parts of table schema.
- New note to clarify git is required.<|MERGE_RESOLUTION|>--- conflicted
+++ resolved
@@ -1,17 +1,14 @@
 # Changelog
 ## v0.0.31 (in progress)
+- Adding new is_schema_latest_version method to check if provided Cedar spec is the latest
 
 ## v0.0.30
 - Update Seg Mask documentation
 - Update CosMx directory schema
-<<<<<<< HEAD
-- Adding new is_schema_latest_version method to check if provided Cedar spec is the latest
-=======
 - Constrain file patterns to end of line for all published directory schemas
 - Handle null responses for keys from assayclassifier endpoint
 - Remove assumption of table_schema and version corresponding to table_schema from SchemaVersion
 - Update fixture data with new UBKG responses
->>>>>>> 0c7d7f73
 
 ## v0.0.29
 - Add CosMX directory schema
