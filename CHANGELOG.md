--- conflicted
+++ resolved
@@ -16,13 +16,9 @@
 - Add entry for segmentation-mask
 - Modify directory schema validation such that it takes empty directories into account
 - Add Publication next-gen directory schema
-<<<<<<< HEAD
-- Directory validation changes for "shared" uploads
-=======
 - Update ATAC/RNA/10X documentation
 - Update Cell Dive documentation
 - Update to support passing list of data_paths to ingest-validation-tests plugins
->>>>>>> 390f5c57
 
 ## v0.0.16
 
