# Changelog

## v0.0.8 - In progress
- Update CODEX directory structure
- Allow "X" as final character of ORCID.
- Ping the respective services to confirm the ORCIDs, RR IDs, and Uniprot IDs are actually good.
- Add encoding as CLI param.
- Add `--offline` option, and use it internally.
- Fix the CLI parameter parsing: Either `--local_directory` or `--tsv_paths` must be provided.
<<<<<<< HEAD
- Use the SciCrunch resolver for RR IDs.
=======
- More helpful message if decoding error.
>>>>>>> 4c800817

## v0.0.7 - 2021-01-13
- Improved error messages in Excel.
- Define donor terms.
- Update MALDI terms.
- Demonstrate that validation of one-line-tsv-in-directory will work.
- Add an include mechanism to reduce duplication in the configs, and use it.
- Add Celldive.
- Add an include mechanism to reduce duplication in the configs.
- New organs will be coming in. Loosen regex.
- Give test.sh an optional argument, to pick-up the test run in the middle.
- Remove wildcards from dir schemas which have not been delivered.
- Update Celldive and CODEX directory schemas.
- Sort file errors for stability.
- Check protocols io DOIs.
- Remove option to validate against directory structure in Globus.
- Loosen ID regex to allow lymph nodes. (Chuck's mistake!)

## v0.0.6 - 2020-12-07
- Add thumbnail to directory schema.
- Add machinery to include regex examples in docs.
- Run mypy, but only on the one file that has type annotations.
- Consolidate TSV reading to avoid inconsistencies in character encoding.
- Remove option for directory schema "subtypes".
- Read type from first line of TSV, instead of from filename.
- Remove vestigial line from flake8 config.
- Instructions for working groups providing descriptions.
- Remove extraneous parts from Sample doc.
- Document contributors.tsv
- Warn if two TSVs are for the same assay type.
- Give example of single TSV validation.
- Add SLIDEseq.
- Add antibodies.tsv.
- Generate Excel files.
- Fix a commandline hint when tests fail.
- Escape RE in directory schema.
- Unify generation of assay and other docs.
- Supply XLSX for non-assays.
- Fix links.
- Unconstrain channel_id and uniprot.
- SLIDEseq dir schema.
- Test validation of antibodies.tsv

## v0.0.5 - 2020-11-09
- Change "mixif" to "mxif".
- Expose sample field descriptions for use in portal.
- Add missing assay type to enum.
- ng/ul to nM.
- Change to flat directory schema structure.
- Dir Schema for MALDI-IMS.
- AF dir schema.
- Update README, and diagram.
- Add extras directory.
- Prettier HTML output.
- Add donor.yaml, where we can explain donor metadata fields, and hook it into field-descriptions.yaml.
- Add ingest-validation-tests submodule.
- nanodesi/pots table schema.
- Add as_text_list option.
- plugin_validator started.
- Add donor.yaml, where we can explain donor metadata fields.
- Fix the build.
- Now that we have agreed on extras/, expose in docs.
- Contributors table schema.
- Add extra validation hooks.
- Add nano docs.
- Run plugin tests only from command line argument
- Add stained imagery directory schema.
- Update CODEX directory schema: Require PDF.
- Get rid of unified.yaml.
- Point at docs on portal.
- Remove missing example.
- Add is_qa_qc to dir schema table.
- Add passing contributors.tsv

## v0.0.4 - 2020-06-26
### Added
- Add Sample field descriptions.
- Change to "validate_samples".
- Get enums in sync, and doctest the logic.
- Add liquid nitrogen
- Revise sample metadata.
- Fix Regexes in MD.
- Sample metadata validation
- ... and fill in draft details.
- ... and fill in headers and add unit columns.
- Fill in TODOs.
- Generate unified description list.
- Links to background docs.
- Pre-fill enums in TSVs
- Generator will stub the Level-1 overrides.
- Units on IMC.
- Submission structure diagram.
- Autogenerate "Leave blank if not applicable".
- Add bulkrnaseq and bulkatacseq.
- Add WGS and IMC.
- Dump unified yaml for each type. (This will be pulled on the portal side.)
- Add enum constraints to unit fields, and replace TODOs.
- Check that directory schemas exist.
### Changed
- Simplified directory validation.
- mass -> mz.
- bulkrnaseq QA is just RIN.
- Add bytes to IMC.
- LCMS capitals.
- Update wgs enum
- More accurate sample ID regex.
- Reorder LCMS fields.
- `atacseq` to `scatacseq`.
- Make sc_isolation_enrichment in scrnaseq optional.
- Free-form cell_barcode_read.
- Add bulkrnaseq, bulkatacseq, and wgs fields.
- mass/charge is unitless in MS: Remove field.
- TSV parsing conforms to excel-tsv: No longer ignoring backslashes.
- More explicit label for patterns in MD.
- TSV filenames match what will be required downstream.
- IMS -> MALDI-IMS
### Removed
- avg_insert_size from bulkatacseq.

## [v0.0.3](https://github.com/hubmapconsortium/ingest-validation-tools/tree/v0.0.3) - 2020-05-04
### Added
- Additional scrnaseq types and columns.
- Add a number of Assay types for Vanderbilt.
- Friendlier error if data_path is missing.
- Add polysaccharides as analyte_class.
- Ignore glob patterns and not just fixed files.
If other patterns are given, dot-files must be explicitly ignored.
### Changed
- Remove parenthesis from assay type.
- Assume Latin-1 encoding for TSVs rather than UTF-8.
- Update LC-MS fields.
- Separate level-2 schemas in source.
- Separate type and TSV path with space instead of ":" in CLI.
- Make analyte_class optional for some assays.
- Tweak LCMS fields.

## [v0.0.2](https://github.com/hubmapconsortium/ingest-validation-tools/tree/v0.0.2) - 2020-04-25
### Added
- Mirror Globus directory to local cache.
- Fix `--type_metadata` so it still works without a submission directory.
- Add `--optional_fields` to temporarily ignore the given fields.
- Add `--ignore_files` to ignore particular top-level files.
- Ignore dot-files. No command-line option to enable stricter validation, for now.
- Add scrnaseq.
- Open error report in browser.
### Changed
- Make the ATACseq validation more flexible.
- Less confusing representation of enums in docs.
- Allow lower level schemas to override aspects of the Level 1 schema.
- Make DOIs required again: Fields to consider optional can be set on commandline.
- Add more options to atacseq enum.
- Update CODEX directory schema to match what is actually delivered.

## [v0.0.1](https://github.com/hubmapconsortium/ingest-validation-tools/tree/v0.0.1) - 2020-04-13
### Added
- Validate structure of Akoya CODEX submissions.
- Generate submission template.
- Check that fixture-based tests actually ran.
- Check types early, rather than waiting for file-not-found.
- Generate JSON Schema from simpler Table Schema.
- Use schema to check that submission headers are correct, and reference by letter if not.
- Filling in details for CODEX Schema.
- Stanford directory schema.
- Convert column numbers to spreadsheet-style letters.
- Table of contents in generated doc.
- Added number_of_channels
- Added constraints to generated docs.
- Support timezone offset (rather than abbreviation).
- Add ATAC-seq and revise schema; fixed caps; Added descriptions.
- Validate DOIs for protocols.io.
- Added "Paths" section to both.
- Make periods in blank lines optional.
- Make fields required.
- Validate donor and sample IDs.
- Check that CLI docs are up to date.
- Validate the data_path.
- Allow multiple metadata.tsvs.
- Validate against Globus.
- Support multiple TSVs.
- Use <details> in ToC.
- Link to Google doc spec.
- Allow Globus File Browser URL to be used directly.
- Gratuitous Emojis!
- seqfish
- Deeply structured YAML error reports.
- Check for multiply referenced, or unreferenced paths.
### Changed
- CSV -> TSV
- Make the schema validation errors more readable
- Doctests are scanned from directory, rather than read from single file.
- Change the modeling of replicate groups.
- `parent_id` to `tissue_id`
- Link to raw TSV.
- No more UUIDs.
- Ignore blank lines in TSV.
- Tighter numeric constraints on ATAC-seq.
- Generate all docs at once.
- Add more enums.
- Unify Level 1 metadata definitions.
- Revert DOI format.
- No longer checking consistency of donor and sample.
- Remove generic schema.
- python3 in hash-bang.
- Reorganize fixtures.
- Stop generating JSON Schema, for now.
- Define path fields only in one place.
- Remove timezone offset.
- Autogenerate parts of table schema.<|MERGE_RESOLUTION|>--- conflicted
+++ resolved
@@ -7,11 +7,8 @@
 - Add encoding as CLI param.
 - Add `--offline` option, and use it internally.
 - Fix the CLI parameter parsing: Either `--local_directory` or `--tsv_paths` must be provided.
-<<<<<<< HEAD
 - Use the SciCrunch resolver for RR IDs.
-=======
 - More helpful message if decoding error.
->>>>>>> 4c800817
 
 ## v0.0.7 - 2021-01-13
 - Improved error messages in Excel.
