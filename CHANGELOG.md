# Changelog

## v0.0.8 - In progress
- Update CODEX directory structure
- Allow "X" as final character of ORCID.
- Ping the respective services to confirm the ORCIDs, RR IDs, and Uniprot IDs are actually good.
- Add encoding as CLI param.
- Add `--offline` option, and use it internally.
- Fix the CLI parameter parsing: Either `--local_directory` or `--tsv_paths` must be provided.
- Allow examples of path rexes to be provided, and fix bug.
- Use the SciCrunch resolver for RR IDs.
- More helpful message if decoding error.
- State stability policy.
- Show the URL that produced the 404, and unify the code.
- Warning if missing "assay_type".
- Add a slot for a free-text note.
- Friendlier error if trying to validate Antibodies or Contributors as metadata.
<<<<<<< HEAD
- Upgrade to latest version of Frictionless. The content of error messages has changed.
=======
- Clarify description of CODEX channelnames_report.csv.
- Add flowchart documenting the consensus submission process.
>>>>>>> d31dda65
- cleanup-whitespace.py
- Issue templates to operationalize new process for handling post-release changes.

## v0.0.7 - 2021-01-13
- Improved error messages in Excel.
- Define donor terms.
- Update MALDI terms.
- Demonstrate that validation of one-line-tsv-in-directory will work.
- Add an include mechanism to reduce duplication in the configs, and use it.
- Add Celldive.
- Add an include mechanism to reduce duplication in the configs.
- New organs will be coming in. Loosen regex.
- Give test.sh an optional argument, to pick-up the test run in the middle.
- Remove wildcards from dir schemas which have not been delivered.
- Update Celldive and CODEX directory schemas.
- Sort file errors for stability.
- Check protocols io DOIs.
- Remove option to validate against directory structure in Globus.
- Loosen ID regex to allow lymph nodes. (Chuck's mistake!)

## v0.0.6 - 2020-12-07
- Add thumbnail to directory schema.
- Add machinery to include regex examples in docs.
- Run mypy, but only on the one file that has type annotations.
- Consolidate TSV reading to avoid inconsistencies in character encoding.
- Remove option for directory schema "subtypes".
- Read type from first line of TSV, instead of from filename.
- Remove vestigial line from flake8 config.
- Instructions for working groups providing descriptions.
- Remove extraneous parts from Sample doc.
- Document contributors.tsv
- Warn if two TSVs are for the same assay type.
- Give example of single TSV validation.
- Add SLIDEseq.
- Add antibodies.tsv.
- Generate Excel files.
- Fix a commandline hint when tests fail.
- Escape RE in directory schema.
- Unify generation of assay and other docs.
- Supply XLSX for non-assays.
- Fix links.
- Unconstrain channel_id and uniprot.
- SLIDEseq dir schema.
- Test validation of antibodies.tsv

## v0.0.5 - 2020-11-09
- Change "mixif" to "mxif".
- Expose sample field descriptions for use in portal.
- Add missing assay type to enum.
- ng/ul to nM.
- Change to flat directory schema structure.
- Dir Schema for MALDI-IMS.
- AF dir schema.
- Update README, and diagram.
- Add extras directory.
- Prettier HTML output.
- Add donor.yaml, where we can explain donor metadata fields, and hook it into field-descriptions.yaml.
- Add ingest-validation-tests submodule.
- nanodesi/pots table schema.
- Add as_text_list option.
- plugin_validator started.
- Add donor.yaml, where we can explain donor metadata fields.
- Fix the build.
- Now that we have agreed on extras/, expose in docs.
- Contributors table schema.
- Add extra validation hooks.
- Add nano docs.
- Run plugin tests only from command line argument
- Add stained imagery directory schema.
- Update CODEX directory schema: Require PDF.
- Get rid of unified.yaml.
- Point at docs on portal.
- Remove missing example.
- Add is_qa_qc to dir schema table.
- Add passing contributors.tsv

## v0.0.4 - 2020-06-26
### Added
- Add Sample field descriptions.
- Change to "validate_samples".
- Get enums in sync, and doctest the logic.
- Add liquid nitrogen
- Revise sample metadata.
- Fix Regexes in MD.
- Sample metadata validation
- ... and fill in draft details.
- ... and fill in headers and add unit columns.
- Fill in TODOs.
- Generate unified description list.
- Links to background docs.
- Pre-fill enums in TSVs
- Generator will stub the Level-1 overrides.
- Units on IMC.
- Submission structure diagram.
- Autogenerate "Leave blank if not applicable".
- Add bulkrnaseq and bulkatacseq.
- Add WGS and IMC.
- Dump unified yaml for each type. (This will be pulled on the portal side.)
- Add enum constraints to unit fields, and replace TODOs.
- Check that directory schemas exist.
### Changed
- Simplified directory validation.
- mass -> mz.
- bulkrnaseq QA is just RIN.
- Add bytes to IMC.
- LCMS capitals.
- Update wgs enum
- More accurate sample ID regex.
- Reorder LCMS fields.
- `atacseq` to `scatacseq`.
- Make sc_isolation_enrichment in scrnaseq optional.
- Free-form cell_barcode_read.
- Add bulkrnaseq, bulkatacseq, and wgs fields.
- mass/charge is unitless in MS: Remove field.
- TSV parsing conforms to excel-tsv: No longer ignoring backslashes.
- More explicit label for patterns in MD.
- TSV filenames match what will be required downstream.
- IMS -> MALDI-IMS
### Removed
- avg_insert_size from bulkatacseq.

## [v0.0.3](https://github.com/hubmapconsortium/ingest-validation-tools/tree/v0.0.3) - 2020-05-04
### Added
- Additional scrnaseq types and columns.
- Add a number of Assay types for Vanderbilt.
- Friendlier error if data_path is missing.
- Add polysaccharides as analyte_class.
- Ignore glob patterns and not just fixed files.
If other patterns are given, dot-files must be explicitly ignored.
### Changed
- Remove parenthesis from assay type.
- Assume Latin-1 encoding for TSVs rather than UTF-8.
- Update LC-MS fields.
- Separate level-2 schemas in source.
- Separate type and TSV path with space instead of ":" in CLI.
- Make analyte_class optional for some assays.
- Tweak LCMS fields.

## [v0.0.2](https://github.com/hubmapconsortium/ingest-validation-tools/tree/v0.0.2) - 2020-04-25
### Added
- Mirror Globus directory to local cache.
- Fix `--type_metadata` so it still works without a submission directory.
- Add `--optional_fields` to temporarily ignore the given fields.
- Add `--ignore_files` to ignore particular top-level files.
- Ignore dot-files. No command-line option to enable stricter validation, for now.
- Add scrnaseq.
- Open error report in browser.
### Changed
- Make the ATACseq validation more flexible.
- Less confusing representation of enums in docs.
- Allow lower level schemas to override aspects of the Level 1 schema.
- Make DOIs required again: Fields to consider optional can be set on commandline.
- Add more options to atacseq enum.
- Update CODEX directory schema to match what is actually delivered.

## [v0.0.1](https://github.com/hubmapconsortium/ingest-validation-tools/tree/v0.0.1) - 2020-04-13
### Added
- Validate structure of Akoya CODEX submissions.
- Generate submission template.
- Check that fixture-based tests actually ran.
- Check types early, rather than waiting for file-not-found.
- Generate JSON Schema from simpler Table Schema.
- Use schema to check that submission headers are correct, and reference by letter if not.
- Filling in details for CODEX Schema.
- Stanford directory schema.
- Convert column numbers to spreadsheet-style letters.
- Table of contents in generated doc.
- Added number_of_channels
- Added constraints to generated docs.
- Support timezone offset (rather than abbreviation).
- Add ATAC-seq and revise schema; fixed caps; Added descriptions.
- Validate DOIs for protocols.io.
- Added "Paths" section to both.
- Make periods in blank lines optional.
- Make fields required.
- Validate donor and sample IDs.
- Check that CLI docs are up to date.
- Validate the data_path.
- Allow multiple metadata.tsvs.
- Validate against Globus.
- Support multiple TSVs.
- Use <details> in ToC.
- Link to Google doc spec.
- Allow Globus File Browser URL to be used directly.
- Gratuitous Emojis!
- seqfish
- Deeply structured YAML error reports.
- Check for multiply referenced, or unreferenced paths.
### Changed
- CSV -> TSV
- Make the schema validation errors more readable
- Doctests are scanned from directory, rather than read from single file.
- Change the modeling of replicate groups.
- `parent_id` to `tissue_id`
- Link to raw TSV.
- No more UUIDs.
- Ignore blank lines in TSV.
- Tighter numeric constraints on ATAC-seq.
- Generate all docs at once.
- Add more enums.
- Unify Level 1 metadata definitions.
- Revert DOI format.
- No longer checking consistency of donor and sample.
- Remove generic schema.
- python3 in hash-bang.
- Reorganize fixtures.
- Stop generating JSON Schema, for now.
- Define path fields only in one place.
- Remove timezone offset.
- Autogenerate parts of table schema.<|MERGE_RESOLUTION|>--- conflicted
+++ resolved
@@ -15,12 +15,9 @@
 - Warning if missing "assay_type".
 - Add a slot for a free-text note.
 - Friendlier error if trying to validate Antibodies or Contributors as metadata.
-<<<<<<< HEAD
 - Upgrade to latest version of Frictionless. The content of error messages has changed.
-=======
 - Clarify description of CODEX channelnames_report.csv.
 - Add flowchart documenting the consensus submission process.
->>>>>>> d31dda65
 - cleanup-whitespace.py
 - Issue templates to operationalize new process for handling post-release changes.
 
