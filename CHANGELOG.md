--- conflicted
+++ resolved
@@ -20,14 +20,10 @@
 - Fix typo in nano enum.
 - Clearer error when it can't find matching assay name.
 - Downgrade dependency for compatibility with HuBMAP commons.
-<<<<<<< HEAD
 - Directory structure for scatacseq and scrnaseq: They share a symlink.
-=======
-- Directory structure for scatacseq.
 - Add help document.
 - Factor out the checks, make OO, and make error messages configurable.
 - Script to generate CSV for fields and enums.
->>>>>>> aca8ba4b
 
 ## v0.0.8 - 2021-02-10
 - Update CODEX directory structure
