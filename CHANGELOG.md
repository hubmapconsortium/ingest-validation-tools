--- conflicted
+++ resolved
@@ -13,15 +13,12 @@
 - State stability policy.
 - Show the URL that produced the 404, and unify the code.
 - Warning if missing "assay_type".
-<<<<<<< HEAD
 - Add lightsheet.
-=======
 - Friendlier error if trying to validate Antibodies or Contributors as metadata.
 - Clarify description of CODEX channelnames_report.csv.
 - Add flowchart documenting the consensus submission process.
 - cleanup-whitespace.py
 - Issue templates to operationalize new process for handling post-release changes.
->>>>>>> 1ff27d0c
 
 ## v0.0.7 - 2021-01-13
 - Improved error messages in Excel.
