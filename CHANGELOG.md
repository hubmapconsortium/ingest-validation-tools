# Changelog

## v0.0.8 - In progress
- Update CODEX directory structure
- Allow "X" as final character of ORCID.
- Ping the respective services to confirm the ORCIDs, RR IDs, and Uniprot IDs are actually good.
- Add encoding as CLI param.
- Add `--offline` option, and use it internally.
- Fix the CLI parameter parsing: Either `--local_directory` or `--tsv_paths` must be provided.
- Allow examples of path rexes to be provided, and fix bug.
- Use the SciCrunch resolver for RR IDs.
- More helpful message if decoding error.
- Show the URL that produced the 404, and unify the code.
- Warning if missing "assay_type".
- Friendlier error if trying to validate Antibodies or Contributors as metadata.
<<<<<<< HEAD
- Upgrade to latest version of Frictionless. The content of error messages has changed.
=======
- cleanup-whitespace.py
- Issue templates to operationalize new process for handling post-release changes.
>>>>>>> ea72b8be

## v0.0.7 - 2021-01-13
- Improved error messages in Excel.
- Define donor terms.
- Update MALDI terms.
- Demonstrate that validation of one-line-tsv-in-directory will work.
- Add an include mechanism to reduce duplication in the configs, and use it.
- Add Celldive.
- Add an include mechanism to reduce duplication in the configs.
- New organs will be coming in. Loosen regex.
- Give test.sh an optional argument, to pick-up the test run in the middle.
- Remove wildcards from dir schemas which have not been delivered.
- Update Celldive and CODEX directory schemas.
- Sort file errors for stability.
- Check protocols io DOIs.
- Remove option to validate against directory structure in Globus.
- Loosen ID regex to allow lymph nodes. (Chuck's mistake!)

## v0.0.6 - 2020-12-07
- Add thumbnail to directory schema.
- Add machinery to include regex examples in docs.
- Run mypy, but only on the one file that has type annotations.
- Consolidate TSV reading to avoid inconsistencies in character encoding.
- Remove option for directory schema "subtypes".
- Read type from first line of TSV, instead of from filename.
- Remove vestigial line from flake8 config.
- Instructions for working groups providing descriptions.
- Remove extraneous parts from Sample doc.
- Document contributors.tsv
- Warn if two TSVs are for the same assay type.
- Give example of single TSV validation.
- Add SLIDEseq.
- Add antibodies.tsv.
- Generate Excel files.
- Fix a commandline hint when tests fail.
- Escape RE in directory schema.
- Unify generation of assay and other docs.
- Supply XLSX for non-assays.
- Fix links.
- Unconstrain channel_id and uniprot.
- SLIDEseq dir schema.
- Test validation of antibodies.tsv

## v0.0.5 - 2020-11-09
- Change "mixif" to "mxif".
- Expose sample field descriptions for use in portal.
- Add missing assay type to enum.
- ng/ul to nM.
- Change to flat directory schema structure.
- Dir Schema for MALDI-IMS.
- AF dir schema.
- Update README, and diagram.
- Add extras directory.
- Prettier HTML output.
- Add donor.yaml, where we can explain donor metadata fields, and hook it into field-descriptions.yaml.
- Add ingest-validation-tests submodule.
- nanodesi/pots table schema.
- Add as_text_list option.
- plugin_validator started.
- Add donor.yaml, where we can explain donor metadata fields.
- Fix the build.
- Now that we have agreed on extras/, expose in docs.
- Contributors table schema.
- Add extra validation hooks.
- Add nano docs.
- Run plugin tests only from command line argument
- Add stained imagery directory schema.
- Update CODEX directory schema: Require PDF.
- Get rid of unified.yaml.
- Point at docs on portal.
- Remove missing example.
- Add is_qa_qc to dir schema table.
- Add passing contributors.tsv

## v0.0.4 - 2020-06-26
### Added
- Add Sample field descriptions.
- Change to "validate_samples".
- Get enums in sync, and doctest the logic.
- Add liquid nitrogen
- Revise sample metadata.
- Fix Regexes in MD.
- Sample metadata validation
- ... and fill in draft details.
- ... and fill in headers and add unit columns.
- Fill in TODOs.
- Generate unified description list.
- Links to background docs.
- Pre-fill enums in TSVs
- Generator will stub the Level-1 overrides.
- Units on IMC.
- Submission structure diagram.
- Autogenerate "Leave blank if not applicable".
- Add bulkrnaseq and bulkatacseq.
- Add WGS and IMC.
- Dump unified yaml for each type. (This will be pulled on the portal side.)
- Add enum constraints to unit fields, and replace TODOs.
- Check that directory schemas exist.
### Changed
- Simplified directory validation.
- mass -> mz.
- bulkrnaseq QA is just RIN.
- Add bytes to IMC.
- LCMS capitals.
- Update wgs enum
- More accurate sample ID regex.
- Reorder LCMS fields.
- `atacseq` to `scatacseq`.
- Make sc_isolation_enrichment in scrnaseq optional.
- Free-form cell_barcode_read.
- Add bulkrnaseq, bulkatacseq, and wgs fields.
- mass/charge is unitless in MS: Remove field.
- TSV parsing conforms to excel-tsv: No longer ignoring backslashes.
- More explicit label for patterns in MD.
- TSV filenames match what will be required downstream.
- IMS -> MALDI-IMS
### Removed
- avg_insert_size from bulkatacseq.

## [v0.0.3](https://github.com/hubmapconsortium/ingest-validation-tools/tree/v0.0.3) - 2020-05-04
### Added
- Additional scrnaseq types and columns.
- Add a number of Assay types for Vanderbilt.
- Friendlier error if data_path is missing.
- Add polysaccharides as analyte_class.
- Ignore glob patterns and not just fixed files.
If other patterns are given, dot-files must be explicitly ignored.
### Changed
- Remove parenthesis from assay type.
- Assume Latin-1 encoding for TSVs rather than UTF-8.
- Update LC-MS fields.
- Separate level-2 schemas in source.
- Separate type and TSV path with space instead of ":" in CLI.
- Make analyte_class optional for some assays.
- Tweak LCMS fields.

## [v0.0.2](https://github.com/hubmapconsortium/ingest-validation-tools/tree/v0.0.2) - 2020-04-25
### Added
- Mirror Globus directory to local cache.
- Fix `--type_metadata` so it still works without a submission directory.
- Add `--optional_fields` to temporarily ignore the given fields.
- Add `--ignore_files` to ignore particular top-level files.
- Ignore dot-files. No command-line option to enable stricter validation, for now.
- Add scrnaseq.
- Open error report in browser.
### Changed
- Make the ATACseq validation more flexible.
- Less confusing representation of enums in docs.
- Allow lower level schemas to override aspects of the Level 1 schema.
- Make DOIs required again: Fields to consider optional can be set on commandline.
- Add more options to atacseq enum.
- Update CODEX directory schema to match what is actually delivered.

## [v0.0.1](https://github.com/hubmapconsortium/ingest-validation-tools/tree/v0.0.1) - 2020-04-13
### Added
- Validate structure of Akoya CODEX submissions.
- Generate submission template.
- Check that fixture-based tests actually ran.
- Check types early, rather than waiting for file-not-found.
- Generate JSON Schema from simpler Table Schema.
- Use schema to check that submission headers are correct, and reference by letter if not.
- Filling in details for CODEX Schema.
- Stanford directory schema.
- Convert column numbers to spreadsheet-style letters.
- Table of contents in generated doc.
- Added number_of_channels
- Added constraints to generated docs.
- Support timezone offset (rather than abbreviation).
- Add ATAC-seq and revise schema; fixed caps; Added descriptions.
- Validate DOIs for protocols.io.
- Added "Paths" section to both.
- Make periods in blank lines optional.
- Make fields required.
- Validate donor and sample IDs.
- Check that CLI docs are up to date.
- Validate the data_path.
- Allow multiple metadata.tsvs.
- Validate against Globus.
- Support multiple TSVs.
- Use <details> in ToC.
- Link to Google doc spec.
- Allow Globus File Browser URL to be used directly.
- Gratuitous Emojis!
- seqfish
- Deeply structured YAML error reports.
- Check for multiply referenced, or unreferenced paths.
### Changed
- CSV -> TSV
- Make the schema validation errors more readable
- Doctests are scanned from directory, rather than read from single file.
- Change the modeling of replicate groups.
- `parent_id` to `tissue_id`
- Link to raw TSV.
- No more UUIDs.
- Ignore blank lines in TSV.
- Tighter numeric constraints on ATAC-seq.
- Generate all docs at once.
- Add more enums.
- Unify Level 1 metadata definitions.
- Revert DOI format.
- No longer checking consistency of donor and sample.
- Remove generic schema.
- python3 in hash-bang.
- Reorganize fixtures.
- Stop generating JSON Schema, for now.
- Define path fields only in one place.
- Remove timezone offset.
- Autogenerate parts of table schema.<|MERGE_RESOLUTION|>--- conflicted
+++ resolved
@@ -13,12 +13,9 @@
 - Show the URL that produced the 404, and unify the code.
 - Warning if missing "assay_type".
 - Friendlier error if trying to validate Antibodies or Contributors as metadata.
-<<<<<<< HEAD
 - Upgrade to latest version of Frictionless. The content of error messages has changed.
-=======
 - cleanup-whitespace.py
 - Issue templates to operationalize new process for handling post-release changes.
->>>>>>> ea72b8be
 
 ## v0.0.7 - 2021-01-13
 - Improved error messages in Excel.
