--- conflicted
+++ resolved
@@ -10,15 +10,12 @@
 - Add extras directory.
 - Prettier HTML output.
 - Add donor.yaml, where we can explain donor metadata fields, and hook it into field-descriptions.yaml.
-<<<<<<< HEAD
 - nanodesi/pots table schema.
-=======
 - Add as_text_list option.
 - plugin_validator started.
 - Add donor.yaml, where we can explain donor metadata fields.
 - Fix the build.
 - Now that we have agreed on extras/, expose in docs.
->>>>>>> d7e7d54d
 
 ## v0.0.4 - 2020-06-26
 ### Added
