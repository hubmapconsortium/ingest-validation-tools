--- conflicted
+++ resolved
@@ -1,13 +1,10 @@
 # Changelog
 
 ## v0.0.10 - in progress
-<<<<<<< HEAD
 - Make the codeowners more granular.
-=======
 - Cleaned up description on 3D IMC directory schema.
 - Updated a description on 3D IMC directory schema.
 - Updated regular expression on CODEX directory schema.
->>>>>>> 4bffe6a1
 - Fix the generated TOC for antibodies.
 - Apply "units_for": Units only required is value is given.
 - Check for auto-incremented fields.
