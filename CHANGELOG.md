--- conflicted
+++ resolved
@@ -54,15 +54,12 @@
 - Additional updates to next-gen histology directory schema
 - Implemented soft assay types/assayclassifier endpoint for canonical assay names and dir structures
 - Added mock response test data for offline testing
-<<<<<<< HEAD
-- Added multi-assay support
-=======
 - Add more assays
 - Correct Auto-fluorescence lab_processed/annotations path description
 - Add Visium with probes next-gen directory schema
 - Update MALDI, SIMS, DESI, Visium no probes, and HiFi-Slide directory schemas
 - Fix paths in Histology, MIBI, IMC2D, AF, Confocal, Light Sheet, and Visium with probes directory schemas
->>>>>>> f03918df
+- Added multi-assay support
 
 ## v0.0.15 - 2023-04-04
 
@@ -101,7 +98,6 @@
 - Update MALDI, SIMS, and CODEX
 - Update DESI and remove NanoDESI
 - Support for conditional directory validation
-
 
 ## v0.0.14 - 2022-06-23
 
