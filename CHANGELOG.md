--- conflicted
+++ resolved
@@ -24,11 +24,8 @@
 - Update FACS directory schema
 - Add CyCIF dataset
 - Create docs for FACS
-<<<<<<< HEAD
+- Add Olink passthrough dataset type
 - Update MERFISH directory schema
-=======
-- Add Olink passthrough dataset type
->>>>>>> 4f0325f2
 
 ## v0.0.36
 - Update Xenium directory schema
