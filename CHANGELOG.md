--- conflicted
+++ resolved
@@ -24,11 +24,8 @@
 - Directory structure for scatacseq and scrnaseq: They share a symlink.
 - Add help document.
 - Factor out the checks, make OO, and make error messages configurable.
-<<<<<<< HEAD
 - Slightly better errors when a directory is found when a TSV is expected.
-=======
 - Script to generate CSV for fields and enums.
->>>>>>> b145ce6c
 
 ## v0.0.8 - 2021-02-10
 - Update CODEX directory structure
