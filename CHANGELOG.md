--- conflicted
+++ resolved
@@ -22,11 +22,8 @@
 - Update GeoMx NGS directory schema
 - Ported murine from SenNet
 - Update Histology directory schema
-<<<<<<< HEAD
+- Bugfix stripping trailing slash in ingest api url
 - Converted upload `_url_checks` to use `_get_method` for SenNet compatibility
-=======
-- Bugfix stripping trailing slash in ingest api url
->>>>>>> 2ca4e4cd
 
 ## v0.0.17
 
