# Changelog

## v0.0.37 (in progress)
- Update Xenium directory schema
- Update Publication directory schema
- Update Xenium directory schema
- Update Validator param to refer to SchemaVersion rather than TSV
- Add Stereo-seq directory schema
- Check dataset ancestors to prevent registration against organs of type Other
- Update geomx metadata docs
- Update GeoMx directory schema
- Update GeoMx dir schema
- Update GeoMx directory schema
- Update Auto-fluorescence directory schema
- Update Visium directory schema
- Update Visium no probes directory schema
- Update GeoMx NGS directory schema
- Update MERFISH directory schema
- Add FACS passthrough dataset type
- Update FACS directory schema
<<<<<<< HEAD
- Add CyCIF dataset
=======
- Add support for CosMx Transcriptomics/Proteomics
- Update CosMx Transcriptomics directory schema
- Update CosMx Proteomics directory schema
>>>>>>> b4bf0f67

## v0.0.36
- Update Xenium directory schema
- Update LC-MS directory schema
- Bugfix table_schema logic for legacy validation
- Remove CyCIF

## v0.0.35
 - Adding support for EPIC's new plugin
 - Update MERFISH directory schema
 - Update Histology directory schema
 - Update 2D Imaging Mass Cytometry directory schema
 - Update DESI directory schema
 - Update MALDI directory schema
 - Update Multiplex Ion Beam Imaging directory schema
 - Update SIMS directory schema
 - Update CODEX directory schema
 - Update Cell DIVE directory schema
 - Update Phenocycler directory schema
 - Update Auto-fluorescence directory schema
 - Update Confocal directory schema
 - Update Enhanced Stimulated Raman Spectroscopy directory schema
 - Update Light Sheet directory schema
 - Update Second Harmonic Generation directory schema
 - Update Thick Section Multiphoton MxIF directory schema
 - Update CosMX directory schema
 - Update GeoMx NGS directory schema
 - Update Visium no probes directory schema
 - Update Visium with probes directory schema
 - Update Xenium directory schema
 - Update Segmentation Mask directory schema
 - Create DBiT-seq directory schema
 - Add G4X directory schema
 - Update docs for g4x & dbit-seq

## v0.0.34
 - Create CyTOF directory schema
 - Update MERFISH directory schema
 - Update Histology directory schema
 - Update 2D Imaging Mass Cytometry directory schema
 - Update DESI directory schema
 - Update MALDI directory schema
 - Update Multiplex Ion Beam Imaging directory schema
 - Update SIMS directory schema
 - Update CODEX directory schema
 - Update Cell DIVE directory schema
 - Update Phenocycler directory schema
 - Update Auto-fluorescence directory schema
 - Update Confocal directory schema
 - Update Enhanced Stimulated Raman Spectroscopy directory schema
 - Update Light Sheet directory schema
 - Update Second Harmonic Generation directory schema
 - Update Thick Section Multiphoton MxIF directory schema
 - Update CosMX directory schema
 - Update GeoMx NGS directory schema
 - Update Visium no probes directory schema
 - Update Visium with probes directory schema
 - Update Xenium directory schema
 - Update Segmentation Mask directory schema
 - Undo version 2.3 updates and keep version 2.4 updates to CosMx directory schema

## v0.0.33
- Update Xenium directory schema
- Update Xenium directory schema
- Update CosMx directory schema

## v0.0.32
- Update Xenium directory schema
- Adding new is_schema_latest_version method to check if provided Cedar spec is the latest
- Fix issue with json response. On row {x}, column {fieldName} should NOT be concatenated with actual error message.

## v0.0.31
- Update Segmentation masks directory schema
- Update Cell DIVE directory schema
- Bugfix shared upload non_global file error reporting

## v0.0.30
- Update Seg Mask documentation
- Update CosMx directory schema
- Constrain file patterns to end of line for all published directory schemas
- Handle null responses for keys from assayclassifier endpoint
- Remove assumption of table_schema and version corresponding to table_schema from SchemaVersion
- Update fixture data with new UBKG responses

## v0.0.29
- Add CosMX directory schema
- Update CosMX directory schema
- Update Segmentation masks directory schema
- Update Auto-fluorescence directory schema
- Update CODEX directory schema
- Update CODEX directory schema

## v0.0.28
- Update Xenium directory schema
- Update GeoMx NGS directory schema
- Add CosMX metadata schema

## v0.0.27
- Update Visium with probes directory schema pt 3
- Update Segmentation masks directory schema
- Updating tests based on new dir schema major versions and assayclassifier responses
- Removing references to deprecated Search API endpoint 'assayname'
- Update Phenocycler directory schema
- Update GeoMx NGS directory schema
- Update shared upload check
- Release Xenium
- Create Xenium directory schema
- Error reporting changes, addition of summarized counts
- Update Segmentation Mask link

## v0.0.26
- Update GeoMx NGS directory schema
- Update MERFISH directory schema
- Update LC-MS directory schema
- Update Visium with probes directory schema
- Update Visium with probes directory schema pt 2

## v0.0.25
- Update GeoMx NGS directory schema
- Added EPIC dataset field derived_dataset_type to UNIQUE_FIELDS_MAP

## v0.0.24
- Release MERFISH
- Add MERFISH directory schema
- Fix documentation issue for MERFISH
- Add CEDAR link for MERFISH
- Update MERFISH directory schema
- Update Phenocycler docs
- Update MERFISH directory schema
- Add next-gen Cell DIVE directory schema
- Update MIBI directory schema
- Update Visium no probes directory schema
- Add Cell DIVE to index
- Update Segmentation Masks directory schema
- Update Visium with probes directory schema
- Update Visium no probes directory schema
- Update Visium with probes directory schema
- Update Visium no probes directory schema
- Change to EntityTypeInfo constraint format to support constraints endpoint

## v0.0.23
- Add token to validation_utils.get_assaytype_data, replace URL string concatenation with urllib

## v0.0.22
- Fix logging length issue in Upload.multi_parent
- Minor change to Visium with probes directory schema
- Minor change to Visium no probes directory schema
- Update docs for Visium directories

## v0.0.21
- Fix the changelog to reflect the current version.
- Fix row number mismatch between validation and spreadsheet validator response

## v0.0.20
- Fix row number mismatch between validation and spreadsheet validator response

## v0.0.19
- Directory validation changes for "shared" uploads
- Update Phenocycler directory schema
- Remove bad paths from LC-MS directory schema
- Allow multiple comma-separated parent_sample_id values
- Accommodate dir schema minor versions
- Fix ORCID URL checking
- Add MUSIC next-gen directory schema
- Updating documentation
- Change Upload error output to dataclass
- Revert deprecation of field YAML files
- Update MUSIC directory schema
- Add semantic version to plugin test base class
- Fix row number mismatch between validation and spreadsheet validator response
- Adding entity constraints check
- Adding ability to report names of successfully run plugins

## v0.0.18

- Update PhenoCycler directory schema
- Update to prevent standalone child datasets in multi-assay upload
- Update to prevent multiple dataset types in a non-multi-assay upload
- Update MIBI directory schema
- Update Visium (with probes) directory schema
- Update Auto-fluorescence directory schema
- Update Confocal directory schema
- Update Enhanced SRS directory schema
- Update Light Sheet directory schema
- Update Second Harmonic Generation directory schema
- Update Thick Section Multiphoton MxIF directory schema
- Integrate SenNet app_context
- Updating testing
- Change to error messaging related to get_assaytype_data failures
- Update Lightsheet directory schema
- Update Histology to include description on OME-TIFFs
- Update Histology with links
- Update GeoMx NGS directory schema
- Ported murine from SenNet
- Update Histology directory schema
- Bugfix stripping trailing slash in ingest api url
- Converted upload `_url_checks` to use `_get_method` for SenNet compatibility
- Add CEDAR template for murine-source
- Add donor field descriptions back, remove murine-source descriptions
- Temporarily exclude certain assays from the documentation

## v0.0.17

- Update atacseq cedar link
- Add Phenocycler next-gen directory schema
- Update Histology next-gen directory schema
- Add LC-MS next-gen directory schema
- Add GeoMx NGS next-gen directory schema
- Update PhenoCycler and Histology to 2.2.0
- Update CEDAR links for PhenoCycler & Histology
- Refactor Upload to avoid validating the same contributors.tsv multiple times / running plugins over files multiple times
- Add entry for segmentation-mask
- Modify directory schema validation such that it takes empty directories into account
- Add Publication next-gen directory schema
- Update ATAC/RNA/10X documentation
- Update Cell Dive documentation
- Update to support passing list of data_paths to ingest-validation-tests plugins
- Adding linting/formatting GitHub actions

## v0.0.16

- add support for Publication type
- updated issue templates.
- removed donor metadata spec (had not been in use)
- Added examples for fields with pattern constraint
- Replaced `preparation_temperature` with `preparation_condition` and updated associated enumerations in the sample-section, sample-block, and sample-suspension schemas
- Replaced `storage_temperature` with `storage_method` and updated associated enumerations in the sample-section, sample-block, and sample-suspension schemas
- Updated enum 'bulk RNA' assay type to be 'bulk-RNA' across tools
- Adding organ v2 schema
- Added publication docs
- Removed double publication enum (P/p)
- Updated publication directory schema 20230616
- Changes for CEDAR docs
- Tweaks for CEDAR release
- Release new assays with links
- Fix in place to avoid assay conflicts with new assays
- Rework wording for CEDAR updates
- Updated upload.py to integrate CEDAR validation, replaced walrus operators, removed unused import
- Updated CEDAR validation routine based on changes to Spreadsheet Validator
- Updated tests based on changes to error dict structure
- Tested both CEDAR and local validation paths
- Make changes to Histology based on feedback
- Update documentation based on feedback
- Addtional changes to Histology
- Adding SenNet display changes
- Add contributor TSV CEDAR checking
- Add CEDAR examples
- Update CEDAR links for set of assays
- Split docs into current and deprecated
- Update Visium CEDAR template link
- Remove Visium draft attribute
- Bugfix datetime constraint in library_creation_date.yaml
- Update LCMS and add NanoSplits
- Update descriptions for segmentation masks
- Add description to codex doc page
- Bail earlier in validation if there are errors in metadata/dir/refs
- Update Antibodies
- Remove NanoSplits
- Update hifi, mibi, imc
- Fix imc-2d docs
- Fix imc-2d dir docs
- Add link to OME-Tiff docs
- Remove WGS, CE-MS, GC-MS, and RNAseq (GeoMx)
- Update histology and segmentation mask directory schemas
- Update hifi-slide to hifi-slides
- Fix changelog error
- Fix CI
- Update MIBI and IMC2D directory schemas
- Fix to support display of errors for CEDAR template metadata
- Upate Auto-fluorescence, Confocal, and Light Sheet directory schemas
- Additional updates to next-gen histology directory schema
- Implemented soft assay types/assayclassifier endpoint for canonical assay names and dir structures
- Added mock response test data for offline testing
- Add more assays
- Correct Auto-fluorescence lab_processed/annotations path description
- Add Visium with probes next-gen directory schema
- Update MALDI, SIMS, DESI, Visium no probes, and HiFi-Slide directory schemas
- Fix paths in Histology, MIBI, IMC2D, AF, Confocal, Light Sheet, and Visium with probes directory schemas
- Add CODEX, Thick section Multiphoton MxIF, Second Harmonic Generation, and Enhanced Stimulated Raman Spectroscopy (SRS) next-gen directory schemas
- Move Thick section Multiphoton MxIF next-gen directory schema to placeholder file
- Update file path in Visium no probes, Histology, AF, MxIF, SHG, SRS, Confocal, Light Sheet, MALDI, SIMS, DESI
- Remove Organ CEDAR page
- Draft next-gen directory schema for SNARE-seq2
- Added multi-assay support
- Delete GeoMX
- Update soft typing to use hyphen, not underscore
- Add SNARE-seq2 and RNAseq with probes next-gen directory schema
- Remove the draft tag from SNARE-seq2
- Regenerate docs for SNARE-seq2

## v0.0.15 - 2023-04-04

- Versioned directory structure schema
- Added MxIF directory structure schema.
- Added Lightsheet version 1.
- bump nokogiri -> 1.13.9 (dependabot)
- Add front-matter to exclude HCA from toc
- Updated CODEX version 0 and documentation.
- Provide an iterator over plugin test classes
- Updated CODEX version 0.
- Added Bulk RNA-seq directory structure schema.
- Added SeqFISH directory structure schema.
- Add a reminder that TSV validation is not sufficient.
- Clearer presentation of unit fields in generated docs.
- Make `contributors_path` required for HCA.
- Parallelize tests.
- Use the assay service to describe how assays are represented in the Portal.
- Adding Comma Separated File support for tissue_id.
- Update assay type for Cell DIVE.
- Updated suspension-fields.yaml and associated files in /docs/sample-suspension.
- Created extra_parameter on upload for future dynamic adding.
- Updated ErrorReport class to be backwards compatible with external calls.
- Added geoMX directory structure schema.
- Update `preparation_maldi_matrix` in imaging MS schema to from enum to open string field.
- Expand file types for stained to not be vendor locked to Leica's `.scn`. Include vendor-neutral `.tiff`.
- Replaced enum `Multiplexed Ion Beam Imaging` with `MIBI` in src
- Added `raw` as a potential directory to look for `segmentation.json` file for `CODEX`.
- Updated error messages to be less programmer centric.
- Updated ims-v2 spec to include DESI as an acceptable enumeration for ms_source.
- Upgraded CI python definition to 3.9.
- Update Cell DIVE with CEDAR UUID
- Add Histology directory schemas
- Fix Histology schema
- Modify validation routine to support multi-assay schemas
- Update MALDI, SIMS, and CODEX
- Update DESI and remove NanoDESI
- Support for conditional directory validation

## v0.0.14 - 2022-06-23

- bump tzingo -> 1.2.10 (dependabot)
- Turn validation of enums back on.
- Mods to plugin validator to fix import problems.
- Return directory schema version and refactor.
- Add new data_collection_mode values for MS assays.
- Add "CODEX2" assay type.
- Deprecate older LCMS schemas.
- Updated LC-MS directory structure schema.
- Remove HTML reporting options.
- Updated IMS directory structure schema.
- Add Clinical Imaging schemas.
- Test under both Python 3.6 and Python 3.10
- Cosmetic updates to the Slide-seq directory structure schema.
- Fix rendering bug on CODEX page by adding linebreaks.
- Add type hints.
- Implement versioning for directory schemas.
- After failure, explain how to continue testing from last error.
- Add `pathology_distance_unit` in place.
- Pin transitive dependencies.
- New sample metadata schemas
- Darker shade of blue, to be consistent with portal.
- Dependabot upgrade to Nokogiri.
- Remove reference to old Travis envvar, so post-merge CI run will pass.
- Explain the distinction between the 10X kit versions.
- Updated CODEX directory structure schema.
- Added MIBI directory structure schema.
- add snRNAseq-10xGenomics-v3
- Make backward incompatible changes to ims-v2 in place, without a new version.
- Preserve the key order in generated YAML, for readability.
- Add 'Multiplex Ion Beam Imaging' assay name
- Permanently remove snRNA and scATACseq assay names
- add snRNAseq-10xGenomics-v2 to the scrnaseq assays
- Move "Unique to this type" below the acquisition instrument fields.
- Add CLI option to allow the use of deprecated schemas.
- Allowing trailing slashes on dataset directories in metadata TSV.
- Add acquisition instrument fields to MIBI that were left out by mistake.
- Just use pytest to run doctests
- Headers are no longer properties of fields.
- Remove mention of `extras/thumbnail.jpg`.
- Add release date to schema.
- Add UMI fields to scrnaseq schema.
- Add Excel sheet describing which fields show up in which schemas.
- Add field descriptions to spreadsheet.
- Temporarily disable checking the assay names in schemas against the global list.
  Entries in the global list are now commented out, and Joel will progressively
  uncomment them.
- Moved `dataset.json` to `raw` or `src_*` directory for CODEX datasets.
- Modify IMC docs

## v0.0.13 - 2022-01-07

- Make more fields explicitly numeric
- Add more donor field descriptions.
- Deprecate contributors-v0.
- Add MIBI schema.
- Add fields for LCMS v3.
- Consistent rendering of code blocks in github pages and github preview.
- Warn about trailing slashes in paths.
- Optionally, dump validation report at the top of the upload.
- In the report notes, record the version of the checkout.
- Improve testing of `generate_field_yaml.py`.
- Provides map in docs/ from fields to the entities and assays they are used in.
- Give schema and version in success message.
- Generate `field-types.yaml`.
- Update assay list.
- Added WGS directory structure schema.
- Fixed regex on directory structure schema.
- Check that assay terms match approved list. (Right now, they don't.)
- Level 1 description of assay_category: Updated "3" assay categories to "4". Added imaging mass spec.
- work around mypy importlib type hinting problem
- Cleaned up LC-MS directory structure schema.
- Added links to examples in the portal for 5 assays.
- Make LC fields optional.
- Present directory path examples in same column.
- Updated LC-MS directory structure schema.
- Work around mypy importlib type hinting problem.
- Longer assay description for LCMS, and supporting machinery.
- In CI, pin to older Ubuntu version to avoid SSL problems with Uniprot.
- Level 1 description of assay_category: Updated "3" assay categories to "4".
- Added imaging mass spec.
- Work around mypy importlib type hinting problem.
- Antibodies validation is broken; Move test out the way.
- Make email validation effective.
- Add a test to confirm that backslashes aren't ignored during validation.
- Explain allowed values for booleans.
- Update the lcms schema field "lc_temp_value" optional
- Switch to Github CI.
- `cell_barcode_read` description: comma-delimitted.
- Update the lcms schema field "lc_temp_value" optional.
- Hit a different URL for ORCID, that will not give us soft 404s.
- In bash scripts, make python3 explicit.
- Update the flowchart to reflect the roles of Bill and PK.
- Add pipeline info.
- Hotfix on CellDive directory to reflect changes to dataset.
- Updated CellDive directory structure.
- Updated CODEX directory structure.
- Non-assay schema docs were not be update. Fix that.
- Sample was being skipped in doc generation. Fix that.
- Add to enums for `perfusion_solutions` and `ms_source`.
- Upgrade from dependabot.

## v0.0.12 - 2021-07-23

- Catch unrecognized keys in dir schema.
- Ammend LCMS docs.
- Fix CI: point to right branch.
- Document Donor and Sample Metadata process.
- Make the network cache file JSON, for portability.
- Dependabot update.
- Fix typo.
- Explain acronyms.
- Add kwarg to pass-through to tests.
- Update `validate_upload.py` docs.
- Add new LCMS version, and clean up reused fields.
- Make barcode fields optional.
- User donor as a test-bed for ontology-enums.
- Add a warning on pages where every version has been deprecated.
- Add gcms.
- Make some scatacseq fields optional.
- Create CE-MS.
- New version of IMS.
- Add a warning on pages where every version has been deprecated.
- Doc test for deprecated schemas.
- Add 10X multiome to scatacseq.
- Deprecated flag can now be added to schema.
- CLEANUP rnaseq_assay_method.
- cleanup resolution_z_unit.
- Network problems in report, instead of quitting with stack trace.
- New lightsheet schema, with description of changes.
- Introduced Lightsheet directory schema.
- Ensure that version numbers match the constraint inside the file.
- `maldiims` to `ims`: Only touches URLs; doesn't affect validation.
- Add script to validate any TSV.
- Factor out exit status codes.
- Pull out sc_isolation_tissue_dissociation.
- sequencing_read_format is optional for HCA.
- Disallow N/A values.
- Pull out the fields that have only one variant.
- Cleanup code for reference validations.
- Better section headers.
- Tighter validation of shared fields in assay schemas.
- Another optional field in HCA scrnaseq.
- Cleanup whitespace in yaml.
- Tools to resolve duplicated field definitions.
- Rearrange YAML so static processing works.

## v0.0.11 - 2021-05-18

- Updated AF and stained microscopy structure schema.
- Updated CODEX directory structure schema.
- No Donor and Tissue ID validation needed for HCA.
- Longer description for Q30.
- Setup GH Pages.
- Fix bug with loading non-HCA schemas that have an HCA variant.
- Fix bug in the `maldiims` schema to use correct file name extension
- Update description of the `.ibd` and `.imzML` files in the `maldiims` schema
- Added example `maldiims` folder structure
- Updated README.md to reflect the `examples/...` folder structure
- Use assay names to make titles.
- Add formalin as a Sample perfusion_solution.
- Style the GH Pages like the portal.
- Catch metadata TSVs with non-ASCII characters.
- More general ignore forurl-status-cache.
- Support Windows environments by converting back-slashes for forward slashes.
- Improve navigation and styling of new GH Pages.
- In cleanup_whitespace.py, avoid printing extra newlines on windows.
- Field templates for sequencing fields.
- Missing `data_path` will no longer cause spurious errors when submission is interpretted as dataset.
- README for `examples/` directory.
- Distinct error codes for different situations.
- Field templates for library fields.
- More doctests.
- Loosen sequential items check, and improve error message.
- Replace "submission" with "upload".

## v0.0.10 - 2021-04-21

- Remove inappropriate syntax highlighting from CLI docs.
- Fix bug in report generation.
- Remove contributors_path from HCA.
- Make the codeowners more granular.
- Distinguish v2 and v3 10x.
- Add expected_cell_count.
- Remove the sequence_limit where not appropriate.
- Chuck missed `source_project` in scrnaseq-hca: Added now.
- Distinguish v2 and v3 10x, and add to HCA as well.
- Add 'Belzer MPS/KPS' as an option.
- Remove links to YAML from MD.
- Cleaned up description on 3D IMC directory schema.
- Updated a description on 3D IMC directory schema.
- Updated regular expression on CODEX directory schema.
- Fix the generated TOC for antibodies.
- Apply "units_for": Units only required is value is given.
- Check for auto-incremented fields.
- If it errors, add a note about cleanup_whitespace.py.
- Apply missing constraints to scrnaseq.
- Consistent pattern constraint for sequencing_read_format.
- Diagram of overall repo structure; Explain doc build process.
- Remove vestigial "Level 3".
- Fixed typo in CODEX directory schema.
- Make more fields optional in HCA scrnaseq.
- Make it work with Python 3.6.
- Create subdirectories for `examples` and `tests` to clean up the top level.
- Add v1 for all schemas.
- Introduce scrnaseq-hca.
- Look for a `source_project` field to distinguish schemas.
- Move script docs into subdirectory, and improve coverage.
- Put TOC in blockquote: semantics are't right, but it indents.
- Simplify sample ID regex.
- Cache network responses to disk.
- Add the generated YAML to the output directory.
- Generate a report about the metadata values used in Elasticsearch.

## v0.0.9 - 2021-03-16

- Fix typo in CellDIVE.
- Update CLI usage to highlight sample validation.
- Update lightsheet docs.
- Update IMC docs.
- Add concentration to antibodies.
- Factor out Frictionless to give us more control over table validation.
- Check for CSV instead of TSV.
- Better error message for missing and mis-ordered fields.
- No longer require contributor middle names.
- Make network checks a part of the schema; Skip None values.
- Check for values which Excel has "helpfully" auto-incremented.
- Add 4C as a preservation temperature.
- Add units_for, so unused units aren't needed in the spreadsheet.
- Ivan is primary contact for directory work.
- Make network checks a part of the schema.
- Get rid of special-purpose logic for level-1
- Fix typo in nano enum.
- Clearer error when it can't find matching assay name.
- Downgrade dependency for compatibility with HuBMAP commons.
- Directory structure for scatacseq.
- Add 3D IMC table and directory schemas.
- Link to the yaml for both directory and metadata schemas.
- Directory structure for scatacseq and scrnaseq: They share a symlink.
- Add help document.
- Factor out the checks, make OO, and make error messages configurable.
- Slightly better errors when a directory is found when a TSV is expected.
- Make as_text_list the default output format.
- Script to generate CSV for fields and enums.
- Add version number to schemas.
- Clarify guidelines for direction schemas.

## v0.0.8 - 2021-02-10

- Update CODEX directory structure
- Allow "X" as final character of ORCID.
- Ping the respective services to confirm the ORCIDs, RR IDs, and Uniprot IDs are actually good.
- Add encoding as CLI param.
- Add `--offline` option, and use it internally.
- Fix the CLI parameter parsing: Either `--local_directory` or `--tsv_paths` must be provided.
- Allow examples of path rexes to be provided, and fix bug.
- Use the SciCrunch resolver for RR IDs.
- More helpful message if decoding error.
- State stability policy.
- Show the URL that produced the 404, and unify the code.
- Warning if missing "assay_type".
- Add lightsheet.
- Add a slot for a free-text note.
- Friendlier error if trying to validate Antibodies or Contributors as metadata.
- Update directory description docs.
- Upgrade to latest version of Frictionless. The content of error messages has changed.
- Clarify description of CODEX channelnames_report.csv.
- Add flowchart documenting the consensus submission process.
- cleanup-whitespace.py
- Issue templates to operationalize new process for handling post-release changes.
- Support versioning of metadata schemas.
- Add channel_id description to CellDIVE

## v0.0.7 - 2021-01-13

- Improved error messages in Excel.
- Define donor terms.
- Update MALDI terms.
- Demonstrate that validation of one-line-tsv-in-directory will work.
- Add an include mechanism to reduce duplication in the configs, and use it.
- Add Celldive.
- Add an include mechanism to reduce duplication in the configs.
- New organs will be coming in. Loosen regex.
- Give test.sh an optional argument, to pick-up the test run in the middle.
- Remove wildcards from dir schemas which have not been delivered.
- Update Celldive and CODEX directory schemas.
- Sort file errors for stability.
- Check protocols io DOIs.
- Remove option to validate against directory structure in Globus.
- Loosen ID regex to allow lymph nodes. (Chuck's mistake!)

## v0.0.6 - 2020-12-07

- Add thumbnail to directory schema.
- Add machinery to include regex examples in docs.
- Run mypy, but only on the one file that has type annotations.
- Consolidate TSV reading to avoid inconsistencies in character encoding.
- Remove option for directory schema "subtypes".
- Read type from first line of TSV, instead of from filename.
- Remove vestigial line from flake8 config.
- Instructions for working groups providing descriptions.
- Remove extraneous parts from Sample doc.
- Document contributors.tsv
- Warn if two TSVs are for the same assay type.
- Give example of single TSV validation.
- Add SLIDEseq.
- Add antibodies.tsv.
- Generate Excel files.
- Fix a commandline hint when tests fail.
- Escape RE in directory schema.
- Unify generation of assay and other docs.
- Supply XLSX for non-assays.
- Fix links.
- Unconstrain channel_id and uniprot.
- SLIDEseq dir schema.
- Test validation of antibodies.tsv

## v0.0.5 - 2020-11-09

- Change "mixif" to "mxif".
- Expose sample field descriptions for use in portal.
- Add missing assay type to enum.
- ng/ul to nM.
- Change to flat directory schema structure.
- Dir Schema for MALDI-IMS.
- AF dir schema.
- Update README, and diagram.
- Add extras directory.
- Prettier HTML output.
- Add donor.yaml, where we can explain donor metadata fields, and hook it into field-descriptions.yaml.
- Add ingest-validation-tests submodule.
- nanodesi/pots table schema.
- Add as_text_list option.
- plugin_validator started.
- Add donor.yaml, where we can explain donor metadata fields.
- Fix the build.
- Now that we have agreed on extras/, expose in docs.
- Contributors table schema.
- Add extra validation hooks.
- Add nano docs.
- Run plugin tests only from command line argument
- Add stained imagery directory schema.
- Update CODEX directory schema: Require PDF.
- Get rid of unified.yaml.
- Point at docs on portal.
- Remove missing example.
- Add is_qa_qc to dir schema table.
- Add passing contributors.tsv

## v0.0.4 - 2020-06-26

### Added

- Add Sample field descriptions.
- Change to "validate_samples".
- Get enums in sync, and doctest the logic.
- Add liquid nitrogen
- Revise sample metadata.
- Fix Regexes in MD.
- Sample metadata validation
- ... and fill in draft details.
- ... and fill in headers and add unit columns.
- Fill in TODOs.
- Generate unified description list.
- Links to background docs.
- Pre-fill enums in TSVs
- Generator will stub the Level-1 overrides.
- Units on IMC.
- Submission structure diagram.
- Autogenerate "Leave blank if not applicable".
- Add bulkrnaseq and bulkatacseq.
- Add WGS and IMC.
- Dump unified yaml for each type. (This will be pulled on the portal side.)
- Add enum constraints to unit fields, and replace TODOs.
- Check that directory schemas exist.

### Changed

- Simplified directory validation.
- mass -> mz.
- bulkrnaseq QA is just RIN.
- Add bytes to IMC.
- LCMS capitals.
- Update wgs enum
- More accurate sample ID regex.
- Reorder LCMS fields.
- `atacseq` to `scatacseq`.
- Make sc_isolation_enrichment in scrnaseq optional.
- Free-form cell_barcode_read.
- Add bulkrnaseq, bulkatacseq, and wgs fields.
- mass/charge is unitless in MS: Remove field.
- TSV parsing conforms to excel-tsv: No longer ignoring backslashes.
- More explicit label for patterns in MD.
- TSV filenames match what will be required downstream.
- IMS -> MALDI-IMS

### Removed

- avg_insert_size from bulkatacseq.

## [v0.0.3](https://github.com/hubmapconsortium/ingest-validation-tools/tree/v0.0.3) - 2020-05-04

### Added

- Additional scrnaseq types and columns.
- Add a number of Assay types for Vanderbilt.
- Friendlier error if data_path is missing.
- Add polysaccharides as analyte_class.
- Ignore glob patterns and not just fixed files.
  If other patterns are given, dot-files must be explicitly ignored.

### Changed

- Remove parenthesis from assay type.
- Assume Latin-1 encoding for TSVs rather than UTF-8.
- Update LC-MS fields.
- Separate level-2 schemas in source.
- Separate type and TSV path with space instead of ":" in CLI.
- Make analyte_class optional for some assays.
- Tweak LCMS fields.

## [v0.0.2](https://github.com/hubmapconsortium/ingest-validation-tools/tree/v0.0.2) - 2020-04-25

### Added

- Mirror Globus directory to local cache.
- Fix `--type_metadata` so it still works without a submission directory.
- Add `--optional_fields` to temporarily ignore the given fields.
- Add `--ignore_files` to ignore particular top-level files.
- Ignore dot-files. No command-line option to enable stricter validation, for now.
- Add scrnaseq.
- Open error report in browser.

### Changed

- Make the ATACseq validation more flexible.
- Less confusing representation of enums in docs.
- Allow lower level schemas to override aspects of the Level 1 schema.
- Make DOIs required again: Fields to consider optional can be set on commandline.
- Add more options to atacseq enum.
- Update CODEX directory schema to match what is actually delivered.

## [v0.0.1](https://github.com/hubmapconsortium/ingest-validation-tools/tree/v0.0.1) - 2020-04-13

### Added

- Validate structure of Akoya CODEX submissions.
- Generate submission template.
- Check that fixture-based tests actually ran.
- Check types early, rather than waiting for file-not-found.
- Generate JSON Schema from simpler Table Schema.
- Use schema to check that submission headers are correct, and reference by letter if not.
- Filling in details for CODEX Schema.
- Stanford directory schema.
- Convert column numbers to spreadsheet-style letters.
- Table of contents in generated doc.
- Added number_of_channels
- Added constraints to generated docs.
- Support timezone offset (rather than abbreviation).
- Add ATAC-seq and revise schema; fixed caps; Added descriptions.
- Validate DOIs for protocols.io.
- Added "Paths" section to both.
- Make periods in blank lines optional.
- Make fields required.
- Validate donor and sample IDs.
- Check that CLI docs are up to date.
- Validate the data_path.
- Allow multiple metadata.tsvs.
- Validate against Globus.
- Support multiple TSVs.
- Use <details> in ToC.
- Link to Google doc spec.
- Allow Globus File Browser URL to be used directly.
- Gratuitous Emojis!
- seqfish
- Deeply structured YAML error reports.
- Check for multiply referenced, or unreferenced paths.

### Changed

- CSV -> TSV
- Make the schema validation errors more readable
- Doctests are scanned from directory, rather than read from single file.
- Change the modeling of replicate groups.
- `parent_id` to `tissue_id`
- Link to raw TSV.
- No more UUIDs.
- Ignore blank lines in TSV.
- Tighter numeric constraints on ATAC-seq.
- Generate all docs at once.
- Add more enums.
- Unify Level 1 metadata definitions.
- Revert DOI format.
- No longer checking consistency of donor and sample.
- Remove generic schema.
- python3 in hash-bang.
- Reorganize fixtures.
- Stop generating JSON Schema, for now.
- Define path fields only in one place.
- Remove timezone offset.
- Autogenerate parts of table schema.
- New note to clarify git is required.<|MERGE_RESOLUTION|>--- conflicted
+++ resolved
@@ -18,13 +18,10 @@
 - Update MERFISH directory schema
 - Add FACS passthrough dataset type
 - Update FACS directory schema
-<<<<<<< HEAD
-- Add CyCIF dataset
-=======
 - Add support for CosMx Transcriptomics/Proteomics
 - Update CosMx Transcriptomics directory schema
 - Update CosMx Proteomics directory schema
->>>>>>> b4bf0f67
+- Add CyCIF dataset
 
 ## v0.0.36
 - Update Xenium directory schema
