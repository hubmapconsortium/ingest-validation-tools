# Changelog

## v0.0.24 (in progress)
- Release MERFISH
- Add MERFISH directory schema
- Fix documentation issue for MERFISH
- Add CEDAR link for MERFISH
- Update MERFISH directory schema
- Update Phenocycler docs
- Update MERFISH directory schema
- Add next-gen Cell DIVE directory schema
- Update MIBI directory schema
- Update Visium no probes directory schema
- Add Cell DIVE to index
<<<<<<< HEAD
- Update Visium with probes directory schema
- Update Visium no probes directory schema
=======
- Update Segmentation Masks directory schema
>>>>>>> f23c3db8

## v0.0.23
- Add token to validation_utils.get_assaytype_data, replace URL string concatenation with urllib

## v0.0.22
- Fix logging length issue in Upload.multi_parent
- Minor change to Visium with probes directory schema
- Minor change to Visium no probes directory schema
- Update docs for Visium directories

## v0.0.21
- Fix the changelog to reflect the current version.
- Fix row number mismatch between validation and spreadsheet validator response

## v0.0.20
- Fix row number mismatch between validation and spreadsheet validator response

## v0.0.19
- Directory validation changes for "shared" uploads
- Update Phenocycler directory schema
- Remove bad paths from LC-MS directory schema
- Allow multiple comma-separated parent_sample_id values
- Accommodate dir schema minor versions
- Fix ORCID URL checking
- Add MUSIC next-gen directory schema
- Updating documentation
- Change Upload error output to dataclass
- Revert deprecation of field YAML files
- Update MUSIC directory schema
- Add semantic version to plugin test base class
- Fix row number mismatch between validation and spreadsheet validator response
- Adding entity constraints check
- Adding ability to report names of successfully run plugins

## v0.0.18

- Update PhenoCycler directory schema
- Update to prevent standalone child datasets in multi-assay upload
- Update to prevent multiple dataset types in a non-multi-assay upload
- Update MIBI directory schema
- Update Visium (with probes) directory schema
- Update Auto-fluorescence directory schema
- Update Confocal directory schema
- Update Enhanced SRS directory schema
- Update Light Sheet directory schema
- Update Second Harmonic Generation directory schema
- Update Thick Section Multiphoton MxIF directory schema
- Integrate SenNet app_context
- Updating testing
- Change to error messaging related to get_assaytype_data failures
- Update Lightsheet directory schema
- Update Histology to include description on OME-TIFFs
- Update Histology with links
- Update GeoMx NGS directory schema
- Ported murine from SenNet
- Update Histology directory schema
- Bugfix stripping trailing slash in ingest api url
- Converted upload `_url_checks` to use `_get_method` for SenNet compatibility
- Add CEDAR template for murine-source
- Add donor field descriptions back, remove murine-source descriptions
- Temporarily exclude certain assays from the documentation

## v0.0.17

- Update atacseq cedar link
- Add Phenocycler next-gen directory schema
- Update Histology next-gen directory schema
- Add LC-MS next-gen directory schema
- Add GeoMx NGS next-gen directory schema
- Update PhenoCycler and Histology to 2.2.0
- Update CEDAR links for PhenoCycler & Histology
- Refactor Upload to avoid validating the same contributors.tsv multiple times / running plugins over files multiple times
- Add entry for segmentation-mask
- Modify directory schema validation such that it takes empty directories into account
- Add Publication next-gen directory schema
- Update ATAC/RNA/10X documentation
- Update Cell Dive documentation
- Update to support passing list of data_paths to ingest-validation-tests plugins
- Adding linting/formatting GitHub actions

## v0.0.16

- add support for Publication type
- updated issue templates.
- removed donor metadata spec (had not been in use)
- Added examples for fields with pattern constraint
- Replaced `preparation_temperature` with `preparation_condition` and updated associated enumerations in the sample-section, sample-block, and sample-suspension schemas
- Replaced `storage_temperature` with `storage_method` and updated associated enumerations in the sample-section, sample-block, and sample-suspension schemas
- Updated enum 'bulk RNA' assay type to be 'bulk-RNA' across tools
- Adding organ v2 schema
- Added publication docs
- Removed double publication enum (P/p)
- Updated publication directory schema 20230616
- Changes for CEDAR docs
- Tweaks for CEDAR release
- Release new assays with links
- Fix in place to avoid assay conflicts with new assays
- Rework wording for CEDAR updates
- Updated upload.py to integrate CEDAR validation, replaced walrus operators, removed unused import
- Updated CEDAR validation routine based on changes to Spreadsheet Validator
- Updated tests based on changes to error dict structure
- Tested both CEDAR and local validation paths
- Make changes to Histology based on feedback
- Update documentation based on feedback
- Addtional changes to Histology
- Adding SenNet display changes
- Add contributor TSV CEDAR checking
- Add CEDAR examples
- Update CEDAR links for set of assays
- Split docs into current and deprecated
- Update Visium CEDAR template link
- Remove Visium draft attribute
- Bugfix datetime constraint in library_creation_date.yaml
- Update LCMS and add NanoSplits
- Update descriptions for segmentation masks
- Add description to codex doc page
- Bail earlier in validation if there are errors in metadata/dir/refs
- Update Antibodies
- Remove NanoSplits
- Update hifi, mibi, imc
- Fix imc-2d docs
- Fix imc-2d dir docs
- Add link to OME-Tiff docs
- Remove WGS, CE-MS, GC-MS, and RNAseq (GeoMx)
- Update histology and segmentation mask directory schemas
- Update hifi-slide to hifi-slides
- Fix changelog error
- Fix CI
- Update MIBI and IMC2D directory schemas
- Fix to support display of errors for CEDAR template metadata
- Upate Auto-fluorescence, Confocal, and Light Sheet directory schemas
- Additional updates to next-gen histology directory schema
- Implemented soft assay types/assayclassifier endpoint for canonical assay names and dir structures
- Added mock response test data for offline testing
- Add more assays
- Correct Auto-fluorescence lab_processed/annotations path description
- Add Visium with probes next-gen directory schema
- Update MALDI, SIMS, DESI, Visium no probes, and HiFi-Slide directory schemas
- Fix paths in Histology, MIBI, IMC2D, AF, Confocal, Light Sheet, and Visium with probes directory schemas
- Add CODEX, Thick section Multiphoton MxIF, Second Harmonic Generation, and Enhanced Stimulated Raman Spectroscopy (SRS) next-gen directory schemas
- Move Thick section Multiphoton MxIF next-gen directory schema to placeholder file
- Update file path in Visium no probes, Histology, AF, MxIF, SHG, SRS, Confocal, Light Sheet, MALDI, SIMS, DESI
- Remove Organ CEDAR page
- Draft next-gen directory schema for SNARE-seq2
- Added multi-assay support
- Delete GeoMX
- Update soft typing to use hyphen, not underscore
- Add SNARE-seq2 and RNAseq with probes next-gen directory schema
- Remove the draft tag from SNARE-seq2
- Regenerate docs for SNARE-seq2

## v0.0.15 - 2023-04-04

- Versioned directory structure schema
- Added MxIF directory structure schema.
- Added Lightsheet version 1.
- bump nokogiri -> 1.13.9 (dependabot)
- Add front-matter to exclude HCA from toc
- Updated CODEX version 0 and documentation.
- Provide an iterator over plugin test classes
- Updated CODEX version 0.
- Added Bulk RNA-seq directory structure schema.
- Added SeqFISH directory structure schema.
- Add a reminder that TSV validation is not sufficient.
- Clearer presentation of unit fields in generated docs.
- Make `contributors_path` required for HCA.
- Parallelize tests.
- Use the assay service to describe how assays are represented in the Portal.
- Adding Comma Separated File support for tissue_id.
- Update assay type for Cell DIVE.
- Updated suspension-fields.yaml and associated files in /docs/sample-suspension.
- Created extra_parameter on upload for future dynamic adding.
- Updated ErrorReport class to be backwards compatible with external calls.
- Added geoMX directory structure schema.
- Update `preparation_maldi_matrix` in imaging MS schema to from enum to open string field.
- Expand file types for stained to not be vendor locked to Leica's `.scn`. Include vendor-neutral `.tiff`.
- Replaced enum `Multiplexed Ion Beam Imaging` with `MIBI` in src
- Added `raw` as a potential directory to look for `segmentation.json` file for `CODEX`.
- Updated error messages to be less programmer centric.
- Updated ims-v2 spec to include DESI as an acceptable enumeration for ms_source.
- Upgraded CI python definition to 3.9.
- Update Cell DIVE with CEDAR UUID
- Add Histology directory schemas
- Fix Histology schema
- Modify validation routine to support multi-assay schemas
- Update MALDI, SIMS, and CODEX
- Update DESI and remove NanoDESI
- Support for conditional directory validation

## v0.0.14 - 2022-06-23

- bump tzingo -> 1.2.10 (dependabot)
- Turn validation of enums back on.
- Mods to plugin validator to fix import problems.
- Return directory schema version and refactor.
- Add new data_collection_mode values for MS assays.
- Add "CODEX2" assay type.
- Deprecate older LCMS schemas.
- Updated LC-MS directory structure schema.
- Remove HTML reporting options.
- Updated IMS directory structure schema.
- Add Clinical Imaging schemas.
- Test under both Python 3.6 and Python 3.10
- Cosmetic updates to the Slide-seq directory structure schema.
- Fix rendering bug on CODEX page by adding linebreaks.
- Add type hints.
- Implement versioning for directory schemas.
- After failure, explain how to continue testing from last error.
- Add `pathology_distance_unit` in place.
- Pin transitive dependencies.
- New sample metadata schemas
- Darker shade of blue, to be consistent with portal.
- Dependabot upgrade to Nokogiri.
- Remove reference to old Travis envvar, so post-merge CI run will pass.
- Explain the distinction between the 10X kit versions.
- Updated CODEX directory structure schema.
- Added MIBI directory structure schema.
- add snRNAseq-10xGenomics-v3
- Make backward incompatible changes to ims-v2 in place, without a new version.
- Preserve the key order in generated YAML, for readability.
- Add 'Multiplex Ion Beam Imaging' assay name
- Permanently remove snRNA and scATACseq assay names
- add snRNAseq-10xGenomics-v2 to the scrnaseq assays
- Move "Unique to this type" below the acquisition instrument fields.
- Add CLI option to allow the use of deprecated schemas.
- Allowing trailing slashes on dataset directories in metadata TSV.
- Add acquisition instrument fields to MIBI that were left out by mistake.
- Just use pytest to run doctests
- Headers are no longer properties of fields.
- Remove mention of `extras/thumbnail.jpg`.
- Add release date to schema.
- Add UMI fields to scrnaseq schema.
- Add Excel sheet describing which fields show up in which schemas.
- Add field descriptions to spreadsheet.
- Temporarily disable checking the assay names in schemas against the global list.
  Entries in the global list are now commented out, and Joel will progressively
  uncomment them.
- Moved `dataset.json` to `raw` or `src_*` directory for CODEX datasets.
- Modify IMC docs

## v0.0.13 - 2022-01-07

- Make more fields explicitly numeric
- Add more donor field descriptions.
- Deprecate contributors-v0.
- Add MIBI schema.
- Add fields for LCMS v3.
- Consistent rendering of code blocks in github pages and github preview.
- Warn about trailing slashes in paths.
- Optionally, dump validation report at the top of the upload.
- In the report notes, record the version of the checkout.
- Improve testing of `generate_field_yaml.py`.
- Provides map in docs/ from fields to the entities and assays they are used in.
- Give schema and version in success message.
- Generate `field-types.yaml`.
- Update assay list.
- Added WGS directory structure schema.
- Fixed regex on directory structure schema.
- Check that assay terms match approved list. (Right now, they don't.)
- Level 1 description of assay_category: Updated "3" assay categories to "4". Added imaging mass spec.
- work around mypy importlib type hinting problem
- Cleaned up LC-MS directory structure schema.
- Added links to examples in the portal for 5 assays.
- Make LC fields optional.
- Present directory path examples in same column.
- Updated LC-MS directory structure schema.
- Work around mypy importlib type hinting problem.
- Longer assay description for LCMS, and supporting machinery.
- In CI, pin to older Ubuntu version to avoid SSL problems with Uniprot.
- Level 1 description of assay_category: Updated "3" assay categories to "4".
- Added imaging mass spec.
- Work around mypy importlib type hinting problem.
- Antibodies validation is broken; Move test out the way.
- Make email validation effective.
- Add a test to confirm that backslashes aren't ignored during validation.
- Explain allowed values for booleans.
- Update the lcms schema field "lc_temp_value" optional
- Switch to Github CI.
- `cell_barcode_read` description: comma-delimitted.
- Update the lcms schema field "lc_temp_value" optional.
- Hit a different URL for ORCID, that will not give us soft 404s.
- In bash scripts, make python3 explicit.
- Update the flowchart to reflect the roles of Bill and PK.
- Add pipeline info.
- Hotfix on CellDive directory to reflect changes to dataset.
- Updated CellDive directory structure.
- Updated CODEX directory structure.
- Non-assay schema docs were not be update. Fix that.
- Sample was being skipped in doc generation. Fix that.
- Add to enums for `perfusion_solutions` and `ms_source`.
- Upgrade from dependabot.

## v0.0.12 - 2021-07-23

- Catch unrecognized keys in dir schema.
- Ammend LCMS docs.
- Fix CI: point to right branch.
- Document Donor and Sample Metadata process.
- Make the network cache file JSON, for portability.
- Dependabot update.
- Fix typo.
- Explain acronyms.
- Add kwarg to pass-through to tests.
- Update `validate_upload.py` docs.
- Add new LCMS version, and clean up reused fields.
- Make barcode fields optional.
- User donor as a test-bed for ontology-enums.
- Add a warning on pages where every version has been deprecated.
- Add gcms.
- Make some scatacseq fields optional.
- Create CE-MS.
- New version of IMS.
- Add a warning on pages where every version has been deprecated.
- Doc test for deprecated schemas.
- Add 10X multiome to scatacseq.
- Deprecated flag can now be added to schema.
- CLEANUP rnaseq_assay_method.
- cleanup resolution_z_unit.
- Network problems in report, instead of quitting with stack trace.
- New lightsheet schema, with description of changes.
- Introduced Lightsheet directory schema.
- Ensure that version numbers match the constraint inside the file.
- `maldiims` to `ims`: Only touches URLs; doesn't affect validation.
- Add script to validate any TSV.
- Factor out exit status codes.
- Pull out sc_isolation_tissue_dissociation.
- sequencing_read_format is optional for HCA.
- Disallow N/A values.
- Pull out the fields that have only one variant.
- Cleanup code for reference validations.
- Better section headers.
- Tighter validation of shared fields in assay schemas.
- Another optional field in HCA scrnaseq.
- Cleanup whitespace in yaml.
- Tools to resolve duplicated field definitions.
- Rearrange YAML so static processing works.

## v0.0.11 - 2021-05-18

- Updated AF and stained microscopy structure schema.
- Updated CODEX directory structure schema.
- No Donor and Tissue ID validation needed for HCA.
- Longer description for Q30.
- Setup GH Pages.
- Fix bug with loading non-HCA schemas that have an HCA variant.
- Fix bug in the `maldiims` schema to use correct file name extension
- Update description of the `.ibd` and `.imzML` files in the `maldiims` schema
- Added example `maldiims` folder structure
- Updated README.md to reflect the `examples/...` folder structure
- Use assay names to make titles.
- Add formalin as a Sample perfusion_solution.
- Style the GH Pages like the portal.
- Catch metadata TSVs with non-ASCII characters.
- More general ignore forurl-status-cache.
- Support Windows environments by converting back-slashes for forward slashes.
- Improve navigation and styling of new GH Pages.
- In cleanup_whitespace.py, avoid printing extra newlines on windows.
- Field templates for sequencing fields.
- Missing `data_path` will no longer cause spurious errors when submission is interpretted as dataset.
- README for `examples/` directory.
- Distinct error codes for different situations.
- Field templates for library fields.
- More doctests.
- Loosen sequential items check, and improve error message.
- Replace "submission" with "upload".

## v0.0.10 - 2021-04-21

- Remove inappropriate syntax highlighting from CLI docs.
- Fix bug in report generation.
- Remove contributors_path from HCA.
- Make the codeowners more granular.
- Distinguish v2 and v3 10x.
- Add expected_cell_count.
- Remove the sequence_limit where not appropriate.
- Chuck missed `source_project` in scrnaseq-hca: Added now.
- Distinguish v2 and v3 10x, and add to HCA as well.
- Add 'Belzer MPS/KPS' as an option.
- Remove links to YAML from MD.
- Cleaned up description on 3D IMC directory schema.
- Updated a description on 3D IMC directory schema.
- Updated regular expression on CODEX directory schema.
- Fix the generated TOC for antibodies.
- Apply "units_for": Units only required is value is given.
- Check for auto-incremented fields.
- If it errors, add a note about cleanup_whitespace.py.
- Apply missing constraints to scrnaseq.
- Consistent pattern constraint for sequencing_read_format.
- Diagram of overall repo structure; Explain doc build process.
- Remove vestigial "Level 3".
- Fixed typo in CODEX directory schema.
- Make more fields optional in HCA scrnaseq.
- Make it work with Python 3.6.
- Create subdirectories for `examples` and `tests` to clean up the top level.
- Add v1 for all schemas.
- Introduce scrnaseq-hca.
- Look for a `source_project` field to distinguish schemas.
- Move script docs into subdirectory, and improve coverage.
- Put TOC in blockquote: semantics are't right, but it indents.
- Simplify sample ID regex.
- Cache network responses to disk.
- Add the generated YAML to the output directory.
- Generate a report about the metadata values used in Elasticsearch.

## v0.0.9 - 2021-03-16

- Fix typo in CellDIVE.
- Update CLI usage to highlight sample validation.
- Update lightsheet docs.
- Update IMC docs.
- Add concentration to antibodies.
- Factor out Frictionless to give us more control over table validation.
- Check for CSV instead of TSV.
- Better error message for missing and mis-ordered fields.
- No longer require contributor middle names.
- Make network checks a part of the schema; Skip None values.
- Check for values which Excel has "helpfully" auto-incremented.
- Add 4C as a preservation temperature.
- Add units_for, so unused units aren't needed in the spreadsheet.
- Ivan is primary contact for directory work.
- Make network checks a part of the schema.
- Get rid of special-purpose logic for level-1
- Fix typo in nano enum.
- Clearer error when it can't find matching assay name.
- Downgrade dependency for compatibility with HuBMAP commons.
- Directory structure for scatacseq.
- Add 3D IMC table and directory schemas.
- Link to the yaml for both directory and metadata schemas.
- Directory structure for scatacseq and scrnaseq: They share a symlink.
- Add help document.
- Factor out the checks, make OO, and make error messages configurable.
- Slightly better errors when a directory is found when a TSV is expected.
- Make as_text_list the default output format.
- Script to generate CSV for fields and enums.
- Add version number to schemas.
- Clarify guidelines for direction schemas.

## v0.0.8 - 2021-02-10

- Update CODEX directory structure
- Allow "X" as final character of ORCID.
- Ping the respective services to confirm the ORCIDs, RR IDs, and Uniprot IDs are actually good.
- Add encoding as CLI param.
- Add `--offline` option, and use it internally.
- Fix the CLI parameter parsing: Either `--local_directory` or `--tsv_paths` must be provided.
- Allow examples of path rexes to be provided, and fix bug.
- Use the SciCrunch resolver for RR IDs.
- More helpful message if decoding error.
- State stability policy.
- Show the URL that produced the 404, and unify the code.
- Warning if missing "assay_type".
- Add lightsheet.
- Add a slot for a free-text note.
- Friendlier error if trying to validate Antibodies or Contributors as metadata.
- Update directory description docs.
- Upgrade to latest version of Frictionless. The content of error messages has changed.
- Clarify description of CODEX channelnames_report.csv.
- Add flowchart documenting the consensus submission process.
- cleanup-whitespace.py
- Issue templates to operationalize new process for handling post-release changes.
- Support versioning of metadata schemas.
- Add channel_id description to CellDIVE

## v0.0.7 - 2021-01-13

- Improved error messages in Excel.
- Define donor terms.
- Update MALDI terms.
- Demonstrate that validation of one-line-tsv-in-directory will work.
- Add an include mechanism to reduce duplication in the configs, and use it.
- Add Celldive.
- Add an include mechanism to reduce duplication in the configs.
- New organs will be coming in. Loosen regex.
- Give test.sh an optional argument, to pick-up the test run in the middle.
- Remove wildcards from dir schemas which have not been delivered.
- Update Celldive and CODEX directory schemas.
- Sort file errors for stability.
- Check protocols io DOIs.
- Remove option to validate against directory structure in Globus.
- Loosen ID regex to allow lymph nodes. (Chuck's mistake!)

## v0.0.6 - 2020-12-07

- Add thumbnail to directory schema.
- Add machinery to include regex examples in docs.
- Run mypy, but only on the one file that has type annotations.
- Consolidate TSV reading to avoid inconsistencies in character encoding.
- Remove option for directory schema "subtypes".
- Read type from first line of TSV, instead of from filename.
- Remove vestigial line from flake8 config.
- Instructions for working groups providing descriptions.
- Remove extraneous parts from Sample doc.
- Document contributors.tsv
- Warn if two TSVs are for the same assay type.
- Give example of single TSV validation.
- Add SLIDEseq.
- Add antibodies.tsv.
- Generate Excel files.
- Fix a commandline hint when tests fail.
- Escape RE in directory schema.
- Unify generation of assay and other docs.
- Supply XLSX for non-assays.
- Fix links.
- Unconstrain channel_id and uniprot.
- SLIDEseq dir schema.
- Test validation of antibodies.tsv

## v0.0.5 - 2020-11-09

- Change "mixif" to "mxif".
- Expose sample field descriptions for use in portal.
- Add missing assay type to enum.
- ng/ul to nM.
- Change to flat directory schema structure.
- Dir Schema for MALDI-IMS.
- AF dir schema.
- Update README, and diagram.
- Add extras directory.
- Prettier HTML output.
- Add donor.yaml, where we can explain donor metadata fields, and hook it into field-descriptions.yaml.
- Add ingest-validation-tests submodule.
- nanodesi/pots table schema.
- Add as_text_list option.
- plugin_validator started.
- Add donor.yaml, where we can explain donor metadata fields.
- Fix the build.
- Now that we have agreed on extras/, expose in docs.
- Contributors table schema.
- Add extra validation hooks.
- Add nano docs.
- Run plugin tests only from command line argument
- Add stained imagery directory schema.
- Update CODEX directory schema: Require PDF.
- Get rid of unified.yaml.
- Point at docs on portal.
- Remove missing example.
- Add is_qa_qc to dir schema table.
- Add passing contributors.tsv

## v0.0.4 - 2020-06-26

### Added

- Add Sample field descriptions.
- Change to "validate_samples".
- Get enums in sync, and doctest the logic.
- Add liquid nitrogen
- Revise sample metadata.
- Fix Regexes in MD.
- Sample metadata validation
- ... and fill in draft details.
- ... and fill in headers and add unit columns.
- Fill in TODOs.
- Generate unified description list.
- Links to background docs.
- Pre-fill enums in TSVs
- Generator will stub the Level-1 overrides.
- Units on IMC.
- Submission structure diagram.
- Autogenerate "Leave blank if not applicable".
- Add bulkrnaseq and bulkatacseq.
- Add WGS and IMC.
- Dump unified yaml for each type. (This will be pulled on the portal side.)
- Add enum constraints to unit fields, and replace TODOs.
- Check that directory schemas exist.

### Changed

- Simplified directory validation.
- mass -> mz.
- bulkrnaseq QA is just RIN.
- Add bytes to IMC.
- LCMS capitals.
- Update wgs enum
- More accurate sample ID regex.
- Reorder LCMS fields.
- `atacseq` to `scatacseq`.
- Make sc_isolation_enrichment in scrnaseq optional.
- Free-form cell_barcode_read.
- Add bulkrnaseq, bulkatacseq, and wgs fields.
- mass/charge is unitless in MS: Remove field.
- TSV parsing conforms to excel-tsv: No longer ignoring backslashes.
- More explicit label for patterns in MD.
- TSV filenames match what will be required downstream.
- IMS -> MALDI-IMS

### Removed

- avg_insert_size from bulkatacseq.

## [v0.0.3](https://github.com/hubmapconsortium/ingest-validation-tools/tree/v0.0.3) - 2020-05-04

### Added

- Additional scrnaseq types and columns.
- Add a number of Assay types for Vanderbilt.
- Friendlier error if data_path is missing.
- Add polysaccharides as analyte_class.
- Ignore glob patterns and not just fixed files.
  If other patterns are given, dot-files must be explicitly ignored.

### Changed

- Remove parenthesis from assay type.
- Assume Latin-1 encoding for TSVs rather than UTF-8.
- Update LC-MS fields.
- Separate level-2 schemas in source.
- Separate type and TSV path with space instead of ":" in CLI.
- Make analyte_class optional for some assays.
- Tweak LCMS fields.

## [v0.0.2](https://github.com/hubmapconsortium/ingest-validation-tools/tree/v0.0.2) - 2020-04-25

### Added

- Mirror Globus directory to local cache.
- Fix `--type_metadata` so it still works without a submission directory.
- Add `--optional_fields` to temporarily ignore the given fields.
- Add `--ignore_files` to ignore particular top-level files.
- Ignore dot-files. No command-line option to enable stricter validation, for now.
- Add scrnaseq.
- Open error report in browser.

### Changed

- Make the ATACseq validation more flexible.
- Less confusing representation of enums in docs.
- Allow lower level schemas to override aspects of the Level 1 schema.
- Make DOIs required again: Fields to consider optional can be set on commandline.
- Add more options to atacseq enum.
- Update CODEX directory schema to match what is actually delivered.

## [v0.0.1](https://github.com/hubmapconsortium/ingest-validation-tools/tree/v0.0.1) - 2020-04-13

### Added

- Validate structure of Akoya CODEX submissions.
- Generate submission template.
- Check that fixture-based tests actually ran.
- Check types early, rather than waiting for file-not-found.
- Generate JSON Schema from simpler Table Schema.
- Use schema to check that submission headers are correct, and reference by letter if not.
- Filling in details for CODEX Schema.
- Stanford directory schema.
- Convert column numbers to spreadsheet-style letters.
- Table of contents in generated doc.
- Added number_of_channels
- Added constraints to generated docs.
- Support timezone offset (rather than abbreviation).
- Add ATAC-seq and revise schema; fixed caps; Added descriptions.
- Validate DOIs for protocols.io.
- Added "Paths" section to both.
- Make periods in blank lines optional.
- Make fields required.
- Validate donor and sample IDs.
- Check that CLI docs are up to date.
- Validate the data_path.
- Allow multiple metadata.tsvs.
- Validate against Globus.
- Support multiple TSVs.
- Use <details> in ToC.
- Link to Google doc spec.
- Allow Globus File Browser URL to be used directly.
- Gratuitous Emojis!
- seqfish
- Deeply structured YAML error reports.
- Check for multiply referenced, or unreferenced paths.

### Changed

- CSV -> TSV
- Make the schema validation errors more readable
- Doctests are scanned from directory, rather than read from single file.
- Change the modeling of replicate groups.
- `parent_id` to `tissue_id`
- Link to raw TSV.
- No more UUIDs.
- Ignore blank lines in TSV.
- Tighter numeric constraints on ATAC-seq.
- Generate all docs at once.
- Add more enums.
- Unify Level 1 metadata definitions.
- Revert DOI format.
- No longer checking consistency of donor and sample.
- Remove generic schema.
- python3 in hash-bang.
- Reorganize fixtures.
- Stop generating JSON Schema, for now.
- Define path fields only in one place.
- Remove timezone offset.
- Autogenerate parts of table schema.
- New note to clarify git is required.<|MERGE_RESOLUTION|>--- conflicted
+++ resolved
@@ -12,12 +12,9 @@
 - Update MIBI directory schema
 - Update Visium no probes directory schema
 - Add Cell DIVE to index
-<<<<<<< HEAD
+- Update Segmentation Masks directory schema
 - Update Visium with probes directory schema
 - Update Visium no probes directory schema
-=======
-- Update Segmentation Masks directory schema
->>>>>>> f23c3db8
 
 ## v0.0.23
 - Add token to validation_utils.get_assaytype_data, replace URL string concatenation with urllib
