--- conflicted
+++ resolved
@@ -18,14 +18,11 @@
 - Release new assays with links
 - Fix in place to avoid assay conflicts with new assays
 - Rework wording for CEDAR updates
-<<<<<<< HEAD
 - Updated upload.py to integrate CEDAR validation, replaced walrus operators, removed unused import
 - Updated CEDAR validation routine based on changes to Spreadsheet Validator
 - Updated tests based on changes to error dict structure
 - Tested both CEDAR and local validation paths
-=======
 - Make changes to Histology based on feedback
->>>>>>> f74e9143
 
 ## v0.0.15 - 2023-04-04
 
