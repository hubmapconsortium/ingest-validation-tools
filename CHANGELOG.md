--- conflicted
+++ resolved
@@ -6,12 +6,10 @@
 - Longer description for Q30.
 - Setup GH Pages.
 - Fix bug with loading non-HCA schemas that have an HCA variant.
-<<<<<<< HEAD
 - Fix bug in the `maldiims` schema to use correct file name extension
 - Update description of the `.ibd` and `.imzML` files in the `maldiims` schema
 - Added example `maldiims` folder structure
 - Updated README.md to reflect the `examples/...` folder structure
-=======
 - Use assay names to make titles.
 - Add formalin as a Sample perfusion_solution.
 - Style the GH Pages like the portal.
@@ -23,7 +21,6 @@
 - Field templates for sequencing fields.
 - Missing `data_path` will no longer cause spurious errors when submission is interpretted as dataset.
 - README for `examples/` directory.
->>>>>>> 1db47771
 
 ## v0.0.10 - 2021-04-21
 - Remove inappropriate syntax highlighting from CLI docs.
