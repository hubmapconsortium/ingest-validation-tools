--- conflicted
+++ resolved
@@ -12,12 +12,9 @@
 - Remove extraneous parts from Sample doc.
 - Document contributors.tsv
 - Warn if two TSVs are for the same assay type.
-<<<<<<< HEAD
 - Give example of single TSV validation.
-=======
-- Add SLIDEseq
+- Add SLIDEseq.
 - Add antibodies.tsv.
->>>>>>> 852c6751
 
 ## v0.0.5 - 2020-11-09
 - Change "mixif" to "mxif".
