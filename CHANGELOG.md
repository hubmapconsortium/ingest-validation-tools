# Changelog

## v0.0.37 (in progress)
- Update Xenium directory schema
- Update Publication directory schema
- Update Xenium directory schema
- Update Validator param to refer to SchemaVersion rather than TSV
- Add Stereo-seq directory schema
- Check dataset ancestors to prevent registration against organs of type Other
- Update geomx metadata docs
- Update GeoMx directory schema
- Update GeoMx dir schema
- Update GeoMx directory schema
<<<<<<< HEAD
- Add support for CosMx Transcriptomics/Proteomics
- Update CosMx Transcriptomics directory schema
- Update CosMx Proteomics directory schema
=======
- Update Auto-fluorescence directory schema
- Update Visium directory schema
- Update Visium no probes directory schema
- Update GeoMx NGS directory schema
- Update MERFISH directory schema
- Add FACS passthrough dataset type
- Update FACS directory schema
>>>>>>> 7200d232

## v0.0.36
- Update Xenium directory schema
- Update LC-MS directory schema
- Bugfix table_schema logic for legacy validation
- Remove CyCIF

## v0.0.35
 - Adding support for EPIC's new plugin
 - Update MERFISH directory schema
 - Update Histology directory schema
 - Update 2D Imaging Mass Cytometry directory schema
 - Update DESI directory schema
 - Update MALDI directory schema
 - Update Multiplex Ion Beam Imaging directory schema
 - Update SIMS directory schema
 - Update CODEX directory schema
 - Update Cell DIVE directory schema
 - Update Phenocycler directory schema
 - Update Auto-fluorescence directory schema
 - Update Confocal directory schema
 - Update Enhanced Stimulated Raman Spectroscopy directory schema
 - Update Light Sheet directory schema
 - Update Second Harmonic Generation directory schema
 - Update Thick Section Multiphoton MxIF directory schema
 - Update CosMX directory schema
 - Update GeoMx NGS directory schema
 - Update Visium no probes directory schema
 - Update Visium with probes directory schema
 - Update Xenium directory schema
 - Update Segmentation Mask directory schema
 - Create DBiT-seq directory schema
 - Add G4X directory schema
 - Update docs for g4x & dbit-seq

## v0.0.34
 - Create CyTOF directory schema
 - Update MERFISH directory schema
 - Update Histology directory schema
 - Update 2D Imaging Mass Cytometry directory schema
 - Update DESI directory schema
 - Update MALDI directory schema
 - Update Multiplex Ion Beam Imaging directory schema
 - Update SIMS directory schema
 - Update CODEX directory schema
 - Update Cell DIVE directory schema
 - Update Phenocycler directory schema
 - Update Auto-fluorescence directory schema
 - Update Confocal directory schema
 - Update Enhanced Stimulated Raman Spectroscopy directory schema
 - Update Light Sheet directory schema
 - Update Second Harmonic Generation directory schema
 - Update Thick Section Multiphoton MxIF directory schema
 - Update CosMX directory schema
 - Update GeoMx NGS directory schema
 - Update Visium no probes directory schema
 - Update Visium with probes directory schema
 - Update Xenium directory schema
 - Update Segmentation Mask directory schema
 - Undo version 2.3 updates and keep version 2.4 updates to CosMx directory schema

## v0.0.33
- Update Xenium directory schema
- Update Xenium directory schema
- Update CosMx directory schema

## v0.0.32
- Update Xenium directory schema
- Adding new is_schema_latest_version method to check if provided Cedar spec is the latest
- Fix issue with json response. On row {x}, column {fieldName} should NOT be concatenated with actual error message.

## v0.0.31
- Update Segmentation masks directory schema
- Update Cell DIVE directory schema
- Bugfix shared upload non_global file error reporting

## v0.0.30
- Update Seg Mask documentation
- Update CosMx directory schema
- Constrain file patterns to end of line for all published directory schemas
- Handle null responses for keys from assayclassifier endpoint
- Remove assumption of table_schema and version corresponding to table_schema from SchemaVersion
- Update fixture data with new UBKG responses

## v0.0.29
- Add CosMX directory schema
- Update CosMX directory schema
- Update Segmentation masks directory schema
- Update Auto-fluorescence directory schema
- Update CODEX directory schema
- Update CODEX directory schema

## v0.0.28
- Update Xenium directory schema
- Update GeoMx NGS directory schema
- Add CosMX metadata schema

## v0.0.27
- Update Visium with probes directory schema pt 3
- Update Segmentation masks directory schema
- Updating tests based on new dir schema major versions and assayclassifier responses
- Removing references to deprecated Search API endpoint 'assayname'
- Update Phenocycler directory schema
- Update GeoMx NGS directory schema
- Update shared upload check
- Release Xenium
- Create Xenium directory schema
- Error reporting changes, addition of summarized counts
- Update Segmentation Mask link

## v0.0.26
- Update GeoMx NGS directory schema
- Update MERFISH directory schema
- Update LC-MS directory schema
- Update Visium with probes directory schema
- Update Visium with probes directory schema pt 2

## v0.0.25
- Update GeoMx NGS directory schema
- Added EPIC dataset field derived_dataset_type to UNIQUE_FIELDS_MAP

## v0.0.24
- Release MERFISH
- Add MERFISH directory schema
- Fix documentation issue for MERFISH
- Add CEDAR link for MERFISH
- Update MERFISH directory schema
- Update Phenocycler docs
- Update MERFISH directory schema
- Add next-gen Cell DIVE directory schema
- Update MIBI directory schema
- Update Visium no probes directory schema
- Add Cell DIVE to index
- Update Segmentation Masks directory schema
- Update Visium with probes directory schema
- Update Visium no probes directory schema
- Update Visium with probes directory schema
- Update Visium no probes directory schema
- Change to EntityTypeInfo constraint format to support constraints endpoint

## v0.0.23
- Add token to validation_utils.get_assaytype_data, replace URL string concatenation with urllib

## v0.0.22
- Fix logging length issue in Upload.multi_parent
- Minor change to Visium with probes directory schema
- Minor change to Visium no probes directory schema
- Update docs for Visium directories

## v0.0.21
- Fix the changelog to reflect the current version.
- Fix row number mismatch between validation and spreadsheet validator response

## v0.0.20
- Fix row number mismatch between validation and spreadsheet validator response

## v0.0.19
- Directory validation changes for "shared" uploads
- Update Phenocycler directory schema
- Remove bad paths from LC-MS directory schema
- Allow multiple comma-separated parent_sample_id values
- Accommodate dir schema minor versions
- Fix ORCID URL checking
- Add MUSIC next-gen directory schema
- Updating documentation
- Change Upload error output to dataclass
- Revert deprecation of field YAML files
- Update MUSIC directory schema
- Add semantic version to plugin test base class
- Fix row number mismatch between validation and spreadsheet validator response
- Adding entity constraints check
- Adding ability to report names of successfully run plugins

## v0.0.18

- Update PhenoCycler directory schema
- Update to prevent standalone child datasets in multi-assay upload
- Update to prevent multiple dataset types in a non-multi-assay upload
- Update MIBI directory schema
- Update Visium (with probes) directory schema
- Update Auto-fluorescence directory schema
- Update Confocal directory schema
- Update Enhanced SRS directory schema
- Update Light Sheet directory schema
- Update Second Harmonic Generation directory schema
- Update Thick Section Multiphoton MxIF directory schema
- Integrate SenNet app_context
- Updating testing
- Change to error messaging related to get_assaytype_data failures
- Update Lightsheet directory schema
- Update Histology to include description on OME-TIFFs
- Update Histology with links
- Update GeoMx NGS directory schema
- Ported murine from SenNet
- Update Histology directory schema
- Bugfix stripping trailing slash in ingest api url
- Converted upload `_url_checks` to use `_get_method` for SenNet compatibility
- Add CEDAR template for murine-source
- Add donor field descriptions back, remove murine-source descriptions
- Temporarily exclude certain assays from the documentation

## v0.0.17

- Update atacseq cedar link
- Add Phenocycler next-gen directory schema
- Update Histology next-gen directory schema
- Add LC-MS next-gen directory schema
- Add GeoMx NGS next-gen directory schema
- Update PhenoCycler and Histology to 2.2.0
- Update CEDAR links for PhenoCycler & Histology
- Refactor Upload to avoid validating the same contributors.tsv multiple times / running plugins over files multiple times
- Add entry for segmentation-mask
- Modify directory schema validation such that it takes empty directories into account
- Add Publication next-gen directory schema
- Update ATAC/RNA/10X documentation
- Update Cell Dive documentation
- Update to support passing list of data_paths to ingest-validation-tests plugins
- Adding linting/formatting GitHub actions

## v0.0.16

- add support for Publication type
- updated issue templates.
- removed donor metadata spec (had not been in use)
- Added examples for fields with pattern constraint
- Replaced `preparation_temperature` with `preparation_condition` and updated associated enumerations in the sample-section, sample-block, and sample-suspension schemas
- Replaced `storage_temperature` with `storage_method` and updated associated enumerations in the sample-section, sample-block, and sample-suspension schemas
- Updated enum 'bulk RNA' assay type to be 'bulk-RNA' across tools
- Adding organ v2 schema
- Added publication docs
- Removed double publication enum (P/p)
- Updated publication directory schema 20230616
- Changes for CEDAR docs
- Tweaks for CEDAR release
- Release new assays with links
- Fix in place to avoid assay conflicts with new assays
- Rework wording for CEDAR updates
- Updated upload.py to integrate CEDAR validation, replaced walrus operators, removed unused import
- Updated CEDAR validation routine based on changes to Spreadsheet Validator
- Updated tests based on changes to error dict structure
- Tested both CEDAR and local validation paths
- Make changes to Histology based on feedback
- Update documentation based on feedback
- Addtional changes to Histology
- Adding SenNet display changes
- Add contributor TSV CEDAR checking
- Add CEDAR examples
- Update CEDAR links for set of assays
- Split docs into current and deprecated
- Update Visium CEDAR template link
- Remove Visium draft attribute
- Bugfix datetime constraint in library_creation_date.yaml
- Update LCMS and add NanoSplits
- Update descriptions for segmentation masks
- Add description to codex doc page
- Bail earlier in validation if there are errors in metadata/dir/refs
- Update Antibodies
- Remove NanoSplits
- Update hifi, mibi, imc
- Fix imc-2d docs
- Fix imc-2d dir docs
- Add link to OME-Tiff docs
- Remove WGS, CE-MS, GC-MS, and RNAseq (GeoMx)
- Update histology and segmentation mask directory schemas
- Update hifi-slide to hifi-slides
- Fix changelog error
- Fix CI
- Update MIBI and IMC2D directory schemas
- Fix to support display of errors for CEDAR template metadata
- Upate Auto-fluorescence, Confocal, and Light Sheet directory schemas
- Additional updates to next-gen histology directory schema
- Implemented soft assay types/assayclassifier endpoint for canonical assay names and dir structures
- Added mock response test data for offline testing
- Add more assays
- Correct Auto-fluorescence lab_processed/annotations path description
- Add Visium with probes next-gen directory schema
- Update MALDI, SIMS, DESI, Visium no probes, and HiFi-Slide directory schemas
- Fix paths in Histology, MIBI, IMC2D, AF, Confocal, Light Sheet, and Visium with probes directory schemas
- Add CODEX, Thick section Multiphoton MxIF, Second Harmonic Generation, and Enhanced Stimulated Raman Spectroscopy (SRS) next-gen directory schemas
- Move Thick section Multiphoton MxIF next-gen directory schema to placeholder file
- Update file path in Visium no probes, Histology, AF, MxIF, SHG, SRS, Confocal, Light Sheet, MALDI, SIMS, DESI
- Remove Organ CEDAR page
- Draft next-gen directory schema for SNARE-seq2
- Added multi-assay support
- Delete GeoMX
- Update soft typing to use hyphen, not underscore
- Add SNARE-seq2 and RNAseq with probes next-gen directory schema
- Remove the draft tag from SNARE-seq2
- Regenerate docs for SNARE-seq2

## v0.0.15 - 2023-04-04

- Versioned directory structure schema
- Added MxIF directory structure schema.
- Added Lightsheet version 1.
- bump nokogiri -> 1.13.9 (dependabot)
- Add front-matter to exclude HCA from toc
- Updated CODEX version 0 and documentation.
- Provide an iterator over plugin test classes
- Updated CODEX version 0.
- Added Bulk RNA-seq directory structure schema.
- Added SeqFISH directory structure schema.
- Add a reminder that TSV validation is not sufficient.
- Clearer presentation of unit fields in generated docs.
- Make `contributors_path` required for HCA.
- Parallelize tests.
- Use the assay service to describe how assays are represented in the Portal.
- Adding Comma Separated File support for tissue_id.
- Update assay type for Cell DIVE.
- Updated suspension-fields.yaml and associated files in /docs/sample-suspension.
- Created extra_parameter on upload for future dynamic adding.
- Updated ErrorReport class to be backwards compatible with external calls.
- Added geoMX directory structure schema.
- Update `preparation_maldi_matrix` in imaging MS schema to from enum to open string field.
- Expand file types for stained to not be vendor locked to Leica's `.scn`. Include vendor-neutral `.tiff`.
- Replaced enum `Multiplexed Ion Beam Imaging` with `MIBI` in src
- Added `raw` as a potential directory to look for `segmentation.json` file for `CODEX`.
- Updated error messages to be less programmer centric.
- Updated ims-v2 spec to include DESI as an acceptable enumeration for ms_source.
- Upgraded CI python definition to 3.9.
- Update Cell DIVE with CEDAR UUID
- Add Histology directory schemas
- Fix Histology schema
- Modify validation routine to support multi-assay schemas
- Update MALDI, SIMS, and CODEX
- Update DESI and remove NanoDESI
- Support for conditional directory validation

## v0.0.14 - 2022-06-23

- bump tzingo -> 1.2.10 (dependabot)
- Turn validation of enums back on.
- Mods to plugin validator to fix import problems.
- Return directory schema version and refactor.
- Add new data_collection_mode values for MS assays.
- Add "CODEX2" assay type.
- Deprecate older LCMS schemas.
- Updated LC-MS directory structure schema.
- Remove HTML reporting options.
- Updated IMS directory structure schema.
- Add Clinical Imaging schemas.
- Test under both Python 3.6 and Python 3.10
- Cosmetic updates to the Slide-seq directory structure schema.
- Fix rendering bug on CODEX page by adding linebreaks.
- Add type hints.
- Implement versioning for directory schemas.
- After failure, explain how to continue testing from last error.
- Add `pathology_distance_unit` in place.
- Pin transitive dependencies.
- New sample metadata schemas
- Darker shade of blue, to be consistent with portal.
- Dependabot upgrade to Nokogiri.
- Remove reference to old Travis envvar, so post-merge CI run will pass.
- Explain the distinction between the 10X kit versions.
- Updated CODEX directory structure schema.
- Added MIBI directory structure schema.
- add snRNAseq-10xGenomics-v3
- Make backward incompatible changes to ims-v2 in place, without a new version.
- Preserve the key order in generated YAML, for readability.
- Add 'Multiplex Ion Beam Imaging' assay name
- Permanently remove snRNA and scATACseq assay names
- add snRNAseq-10xGenomics-v2 to the scrnaseq assays
- Move "Unique to this type" below the acquisition instrument fields.
- Add CLI option to allow the use of deprecated schemas.
- Allowing trailing slashes on dataset directories in metadata TSV.
- Add acquisition instrument fields to MIBI that were left out by mistake.
- Just use pytest to run doctests
- Headers are no longer properties of fields.
- Remove mention of `extras/thumbnail.jpg`.
- Add release date to schema.
- Add UMI fields to scrnaseq schema.
- Add Excel sheet describing which fields show up in which schemas.
- Add field descriptions to spreadsheet.
- Temporarily disable checking the assay names in schemas against the global list.
  Entries in the global list are now commented out, and Joel will progressively
  uncomment them.
- Moved `dataset.json` to `raw` or `src_*` directory for CODEX datasets.
- Modify IMC docs

## v0.0.13 - 2022-01-07

- Make more fields explicitly numeric
- Add more donor field descriptions.
- Deprecate contributors-v0.
- Add MIBI schema.
- Add fields for LCMS v3.
- Consistent rendering of code blocks in github pages and github preview.
- Warn about trailing slashes in paths.
- Optionally, dump validation report at the top of the upload.
- In the report notes, record the version of the checkout.
- Improve testing of `generate_field_yaml.py`.
- Provides map in docs/ from fields to the entities and assays they are used in.
- Give schema and version in success message.
- Generate `field-types.yaml`.
- Update assay list.
- Added WGS directory structure schema.
- Fixed regex on directory structure schema.
- Check that assay terms match approved list. (Right now, they don't.)
- Level 1 description of assay_category: Updated "3" assay categories to "4". Added imaging mass spec.
- work around mypy importlib type hinting problem
- Cleaned up LC-MS directory structure schema.
- Added links to examples in the portal for 5 assays.
- Make LC fields optional.
- Present directory path examples in same column.
- Updated LC-MS directory structure schema.
- Work around mypy importlib type hinting problem.
- Longer assay description for LCMS, and supporting machinery.
- In CI, pin to older Ubuntu version to avoid SSL problems with Uniprot.
- Level 1 description of assay_category: Updated "3" assay categories to "4".
- Added imaging mass spec.
- Work around mypy importlib type hinting problem.
- Antibodies validation is broken; Move test out the way.
- Make email validation effective.
- Add a test to confirm that backslashes aren't ignored during validation.
- Explain allowed values for booleans.
- Update the lcms schema field "lc_temp_value" optional
- Switch to Github CI.
- `cell_barcode_read` description: comma-delimitted.
- Update the lcms schema field "lc_temp_value" optional.
- Hit a different URL for ORCID, that will not give us soft 404s.
- In bash scripts, make python3 explicit.
- Update the flowchart to reflect the roles of Bill and PK.
- Add pipeline info.
- Hotfix on CellDive directory to reflect changes to dataset.
- Updated CellDive directory structure.
- Updated CODEX directory structure.
- Non-assay schema docs were not be update. Fix that.
- Sample was being skipped in doc generation. Fix that.
- Add to enums for `perfusion_solutions` and `ms_source`.
- Upgrade from dependabot.

## v0.0.12 - 2021-07-23

- Catch unrecognized keys in dir schema.
- Ammend LCMS docs.
- Fix CI: point to right branch.
- Document Donor and Sample Metadata process.
- Make the network cache file JSON, for portability.
- Dependabot update.
- Fix typo.
- Explain acronyms.
- Add kwarg to pass-through to tests.
- Update `validate_upload.py` docs.
- Add new LCMS version, and clean up reused fields.
- Make barcode fields optional.
- User donor as a test-bed for ontology-enums.
- Add a warning on pages where every version has been deprecated.
- Add gcms.
- Make some scatacseq fields optional.
- Create CE-MS.
- New version of IMS.
- Add a warning on pages where every version has been deprecated.
- Doc test for deprecated schemas.
- Add 10X multiome to scatacseq.
- Deprecated flag can now be added to schema.
- CLEANUP rnaseq_assay_method.
- cleanup resolution_z_unit.
- Network problems in report, instead of quitting with stack trace.
- New lightsheet schema, with description of changes.
- Introduced Lightsheet directory schema.
- Ensure that version numbers match the constraint inside the file.
- `maldiims` to `ims`: Only touches URLs; doesn't affect validation.
- Add script to validate any TSV.
- Factor out exit status codes.
- Pull out sc_isolation_tissue_dissociation.
- sequencing_read_format is optional for HCA.
- Disallow N/A values.
- Pull out the fields that have only one variant.
- Cleanup code for reference validations.
- Better section headers.
- Tighter validation of shared fields in assay schemas.
- Another optional field in HCA scrnaseq.
- Cleanup whitespace in yaml.
- Tools to resolve duplicated field definitions.
- Rearrange YAML so static processing works.

## v0.0.11 - 2021-05-18

- Updated AF and stained microscopy structure schema.
- Updated CODEX directory structure schema.
- No Donor and Tissue ID validation needed for HCA.
- Longer description for Q30.
- Setup GH Pages.
- Fix bug with loading non-HCA schemas that have an HCA variant.
- Fix bug in the `maldiims` schema to use correct file name extension
- Update description of the `.ibd` and `.imzML` files in the `maldiims` schema
- Added example `maldiims` folder structure
- Updated README.md to reflect the `examples/...` folder structure
- Use assay names to make titles.
- Add formalin as a Sample perfusion_solution.
- Style the GH Pages like the portal.
- Catch metadata TSVs with non-ASCII characters.
- More general ignore forurl-status-cache.
- Support Windows environments by converting back-slashes for forward slashes.
- Improve navigation and styling of new GH Pages.
- In cleanup_whitespace.py, avoid printing extra newlines on windows.
- Field templates for sequencing fields.
- Missing `data_path` will no longer cause spurious errors when submission is interpretted as dataset.
- README for `examples/` directory.
- Distinct error codes for different situations.
- Field templates for library fields.
- More doctests.
- Loosen sequential items check, and improve error message.
- Replace "submission" with "upload".

## v0.0.10 - 2021-04-21

- Remove inappropriate syntax highlighting from CLI docs.
- Fix bug in report generation.
- Remove contributors_path from HCA.
- Make the codeowners more granular.
- Distinguish v2 and v3 10x.
- Add expected_cell_count.
- Remove the sequence_limit where not appropriate.
- Chuck missed `source_project` in scrnaseq-hca: Added now.
- Distinguish v2 and v3 10x, and add to HCA as well.
- Add 'Belzer MPS/KPS' as an option.
- Remove links to YAML from MD.
- Cleaned up description on 3D IMC directory schema.
- Updated a description on 3D IMC directory schema.
- Updated regular expression on CODEX directory schema.
- Fix the generated TOC for antibodies.
- Apply "units_for": Units only required is value is given.
- Check for auto-incremented fields.
- If it errors, add a note about cleanup_whitespace.py.
- Apply missing constraints to scrnaseq.
- Consistent pattern constraint for sequencing_read_format.
- Diagram of overall repo structure; Explain doc build process.
- Remove vestigial "Level 3".
- Fixed typo in CODEX directory schema.
- Make more fields optional in HCA scrnaseq.
- Make it work with Python 3.6.
- Create subdirectories for `examples` and `tests` to clean up the top level.
- Add v1 for all schemas.
- Introduce scrnaseq-hca.
- Look for a `source_project` field to distinguish schemas.
- Move script docs into subdirectory, and improve coverage.
- Put TOC in blockquote: semantics are't right, but it indents.
- Simplify sample ID regex.
- Cache network responses to disk.
- Add the generated YAML to the output directory.
- Generate a report about the metadata values used in Elasticsearch.

## v0.0.9 - 2021-03-16

- Fix typo in CellDIVE.
- Update CLI usage to highlight sample validation.
- Update lightsheet docs.
- Update IMC docs.
- Add concentration to antibodies.
- Factor out Frictionless to give us more control over table validation.
- Check for CSV instead of TSV.
- Better error message for missing and mis-ordered fields.
- No longer require contributor middle names.
- Make network checks a part of the schema; Skip None values.
- Check for values which Excel has "helpfully" auto-incremented.
- Add 4C as a preservation temperature.
- Add units_for, so unused units aren't needed in the spreadsheet.
- Ivan is primary contact for directory work.
- Make network checks a part of the schema.
- Get rid of special-purpose logic for level-1
- Fix typo in nano enum.
- Clearer error when it can't find matching assay name.
- Downgrade dependency for compatibility with HuBMAP commons.
- Directory structure for scatacseq.
- Add 3D IMC table and directory schemas.
- Link to the yaml for both directory and metadata schemas.
- Directory structure for scatacseq and scrnaseq: They share a symlink.
- Add help document.
- Factor out the checks, make OO, and make error messages configurable.
- Slightly better errors when a directory is found when a TSV is expected.
- Make as_text_list the default output format.
- Script to generate CSV for fields and enums.
- Add version number to schemas.
- Clarify guidelines for direction schemas.

## v0.0.8 - 2021-02-10

- Update CODEX directory structure
- Allow "X" as final character of ORCID.
- Ping the respective services to confirm the ORCIDs, RR IDs, and Uniprot IDs are actually good.
- Add encoding as CLI param.
- Add `--offline` option, and use it internally.
- Fix the CLI parameter parsing: Either `--local_directory` or `--tsv_paths` must be provided.
- Allow examples of path rexes to be provided, and fix bug.
- Use the SciCrunch resolver for RR IDs.
- More helpful message if decoding error.
- State stability policy.
- Show the URL that produced the 404, and unify the code.
- Warning if missing "assay_type".
- Add lightsheet.
- Add a slot for a free-text note.
- Friendlier error if trying to validate Antibodies or Contributors as metadata.
- Update directory description docs.
- Upgrade to latest version of Frictionless. The content of error messages has changed.
- Clarify description of CODEX channelnames_report.csv.
- Add flowchart documenting the consensus submission process.
- cleanup-whitespace.py
- Issue templates to operationalize new process for handling post-release changes.
- Support versioning of metadata schemas.
- Add channel_id description to CellDIVE

## v0.0.7 - 2021-01-13

- Improved error messages in Excel.
- Define donor terms.
- Update MALDI terms.
- Demonstrate that validation of one-line-tsv-in-directory will work.
- Add an include mechanism to reduce duplication in the configs, and use it.
- Add Celldive.
- Add an include mechanism to reduce duplication in the configs.
- New organs will be coming in. Loosen regex.
- Give test.sh an optional argument, to pick-up the test run in the middle.
- Remove wildcards from dir schemas which have not been delivered.
- Update Celldive and CODEX directory schemas.
- Sort file errors for stability.
- Check protocols io DOIs.
- Remove option to validate against directory structure in Globus.
- Loosen ID regex to allow lymph nodes. (Chuck's mistake!)

## v0.0.6 - 2020-12-07

- Add thumbnail to directory schema.
- Add machinery to include regex examples in docs.
- Run mypy, but only on the one file that has type annotations.
- Consolidate TSV reading to avoid inconsistencies in character encoding.
- Remove option for directory schema "subtypes".
- Read type from first line of TSV, instead of from filename.
- Remove vestigial line from flake8 config.
- Instructions for working groups providing descriptions.
- Remove extraneous parts from Sample doc.
- Document contributors.tsv
- Warn if two TSVs are for the same assay type.
- Give example of single TSV validation.
- Add SLIDEseq.
- Add antibodies.tsv.
- Generate Excel files.
- Fix a commandline hint when tests fail.
- Escape RE in directory schema.
- Unify generation of assay and other docs.
- Supply XLSX for non-assays.
- Fix links.
- Unconstrain channel_id and uniprot.
- SLIDEseq dir schema.
- Test validation of antibodies.tsv

## v0.0.5 - 2020-11-09

- Change "mixif" to "mxif".
- Expose sample field descriptions for use in portal.
- Add missing assay type to enum.
- ng/ul to nM.
- Change to flat directory schema structure.
- Dir Schema for MALDI-IMS.
- AF dir schema.
- Update README, and diagram.
- Add extras directory.
- Prettier HTML output.
- Add donor.yaml, where we can explain donor metadata fields, and hook it into field-descriptions.yaml.
- Add ingest-validation-tests submodule.
- nanodesi/pots table schema.
- Add as_text_list option.
- plugin_validator started.
- Add donor.yaml, where we can explain donor metadata fields.
- Fix the build.
- Now that we have agreed on extras/, expose in docs.
- Contributors table schema.
- Add extra validation hooks.
- Add nano docs.
- Run plugin tests only from command line argument
- Add stained imagery directory schema.
- Update CODEX directory schema: Require PDF.
- Get rid of unified.yaml.
- Point at docs on portal.
- Remove missing example.
- Add is_qa_qc to dir schema table.
- Add passing contributors.tsv

## v0.0.4 - 2020-06-26

### Added

- Add Sample field descriptions.
- Change to "validate_samples".
- Get enums in sync, and doctest the logic.
- Add liquid nitrogen
- Revise sample metadata.
- Fix Regexes in MD.
- Sample metadata validation
- ... and fill in draft details.
- ... and fill in headers and add unit columns.
- Fill in TODOs.
- Generate unified description list.
- Links to background docs.
- Pre-fill enums in TSVs
- Generator will stub the Level-1 overrides.
- Units on IMC.
- Submission structure diagram.
- Autogenerate "Leave blank if not applicable".
- Add bulkrnaseq and bulkatacseq.
- Add WGS and IMC.
- Dump unified yaml for each type. (This will be pulled on the portal side.)
- Add enum constraints to unit fields, and replace TODOs.
- Check that directory schemas exist.

### Changed

- Simplified directory validation.
- mass -> mz.
- bulkrnaseq QA is just RIN.
- Add bytes to IMC.
- LCMS capitals.
- Update wgs enum
- More accurate sample ID regex.
- Reorder LCMS fields.
- `atacseq` to `scatacseq`.
- Make sc_isolation_enrichment in scrnaseq optional.
- Free-form cell_barcode_read.
- Add bulkrnaseq, bulkatacseq, and wgs fields.
- mass/charge is unitless in MS: Remove field.
- TSV parsing conforms to excel-tsv: No longer ignoring backslashes.
- More explicit label for patterns in MD.
- TSV filenames match what will be required downstream.
- IMS -> MALDI-IMS

### Removed

- avg_insert_size from bulkatacseq.

## [v0.0.3](https://github.com/hubmapconsortium/ingest-validation-tools/tree/v0.0.3) - 2020-05-04

### Added

- Additional scrnaseq types and columns.
- Add a number of Assay types for Vanderbilt.
- Friendlier error if data_path is missing.
- Add polysaccharides as analyte_class.
- Ignore glob patterns and not just fixed files.
  If other patterns are given, dot-files must be explicitly ignored.

### Changed

- Remove parenthesis from assay type.
- Assume Latin-1 encoding for TSVs rather than UTF-8.
- Update LC-MS fields.
- Separate level-2 schemas in source.
- Separate type and TSV path with space instead of ":" in CLI.
- Make analyte_class optional for some assays.
- Tweak LCMS fields.

## [v0.0.2](https://github.com/hubmapconsortium/ingest-validation-tools/tree/v0.0.2) - 2020-04-25

### Added

- Mirror Globus directory to local cache.
- Fix `--type_metadata` so it still works without a submission directory.
- Add `--optional_fields` to temporarily ignore the given fields.
- Add `--ignore_files` to ignore particular top-level files.
- Ignore dot-files. No command-line option to enable stricter validation, for now.
- Add scrnaseq.
- Open error report in browser.

### Changed

- Make the ATACseq validation more flexible.
- Less confusing representation of enums in docs.
- Allow lower level schemas to override aspects of the Level 1 schema.
- Make DOIs required again: Fields to consider optional can be set on commandline.
- Add more options to atacseq enum.
- Update CODEX directory schema to match what is actually delivered.

## [v0.0.1](https://github.com/hubmapconsortium/ingest-validation-tools/tree/v0.0.1) - 2020-04-13

### Added

- Validate structure of Akoya CODEX submissions.
- Generate submission template.
- Check that fixture-based tests actually ran.
- Check types early, rather than waiting for file-not-found.
- Generate JSON Schema from simpler Table Schema.
- Use schema to check that submission headers are correct, and reference by letter if not.
- Filling in details for CODEX Schema.
- Stanford directory schema.
- Convert column numbers to spreadsheet-style letters.
- Table of contents in generated doc.
- Added number_of_channels
- Added constraints to generated docs.
- Support timezone offset (rather than abbreviation).
- Add ATAC-seq and revise schema; fixed caps; Added descriptions.
- Validate DOIs for protocols.io.
- Added "Paths" section to both.
- Make periods in blank lines optional.
- Make fields required.
- Validate donor and sample IDs.
- Check that CLI docs are up to date.
- Validate the data_path.
- Allow multiple metadata.tsvs.
- Validate against Globus.
- Support multiple TSVs.
- Use <details> in ToC.
- Link to Google doc spec.
- Allow Globus File Browser URL to be used directly.
- Gratuitous Emojis!
- seqfish
- Deeply structured YAML error reports.
- Check for multiply referenced, or unreferenced paths.

### Changed

- CSV -> TSV
- Make the schema validation errors more readable
- Doctests are scanned from directory, rather than read from single file.
- Change the modeling of replicate groups.
- `parent_id` to `tissue_id`
- Link to raw TSV.
- No more UUIDs.
- Ignore blank lines in TSV.
- Tighter numeric constraints on ATAC-seq.
- Generate all docs at once.
- Add more enums.
- Unify Level 1 metadata definitions.
- Revert DOI format.
- No longer checking consistency of donor and sample.
- Remove generic schema.
- python3 in hash-bang.
- Reorganize fixtures.
- Stop generating JSON Schema, for now.
- Define path fields only in one place.
- Remove timezone offset.
- Autogenerate parts of table schema.
- New note to clarify git is required.<|MERGE_RESOLUTION|>--- conflicted
+++ resolved
@@ -11,11 +11,6 @@
 - Update GeoMx directory schema
 - Update GeoMx dir schema
 - Update GeoMx directory schema
-<<<<<<< HEAD
-- Add support for CosMx Transcriptomics/Proteomics
-- Update CosMx Transcriptomics directory schema
-- Update CosMx Proteomics directory schema
-=======
 - Update Auto-fluorescence directory schema
 - Update Visium directory schema
 - Update Visium no probes directory schema
@@ -23,7 +18,9 @@
 - Update MERFISH directory schema
 - Add FACS passthrough dataset type
 - Update FACS directory schema
->>>>>>> 7200d232
+- Add support for CosMx Transcriptomics/Proteomics
+- Update CosMx Transcriptomics directory schema
+- Update CosMx Proteomics directory schema
 
 ## v0.0.36
 - Update Xenium directory schema
