--- conflicted
+++ resolved
@@ -10,12 +10,9 @@
 - Check for CSV instead of TSV.
 - Better error message for missing and mis-ordered fields.
 - No longer require contributor middle names.
-<<<<<<< HEAD
 - Ivan is primary contact for directory work.
-=======
 - Make network checks a part of the schema.
 - Fix typo in nano enum.
->>>>>>> 25cc9947
 
 ## v0.0.8 - 2021-02-10
 - Update CODEX directory structure
