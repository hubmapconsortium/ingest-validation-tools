# Changelog

## v0.0.8 - In progress
- Update CODEX directory structure
- Allow "X" as final character of ORCID.
- Ping the respective services to confirm the ORCIDs, RR IDs, and Uniprot IDs are actually good.
- Add encoding as CLI param.
- Add `--offline` option, and use it internally.
- Fix the CLI parameter parsing: Either `--local_directory` or `--tsv_paths` must be provided.
- Allow examples of path rexes to be provided, and fix bug.
- Use the SciCrunch resolver for RR IDs.
- More helpful message if decoding error.
- State stability policy.
- Show the URL that produced the 404, and unify the code.
- Warning if missing "assay_type".
- Add lightsheet.
- Add a slot for a free-text note.
- Friendlier error if trying to validate Antibodies or Contributors as metadata.
<<<<<<< HEAD
- Update directory description docs.
=======
- Upgrade to latest version of Frictionless. The content of error messages has changed.
- Clarify description of CODEX channelnames_report.csv.
- Add flowchart documenting the consensus submission process.
- cleanup-whitespace.py
- Issue templates to operationalize new process for handling post-release changes.
- Support versioning of metadata schemas.
- Add channel_id description to CellDIVE
>>>>>>> c3d1379c

## v0.0.7 - 2021-01-13
- Improved error messages in Excel.
- Define donor terms.
- Update MALDI terms.
- Demonstrate that validation of one-line-tsv-in-directory will work.
- Add an include mechanism to reduce duplication in the configs, and use it.
- Add Celldive.
- Add an include mechanism to reduce duplication in the configs.
- New organs will be coming in. Loosen regex.
- Give test.sh an optional argument, to pick-up the test run in the middle.
- Remove wildcards from dir schemas which have not been delivered.
- Update Celldive and CODEX directory schemas.
- Sort file errors for stability.
- Check protocols io DOIs.
- Remove option to validate against directory structure in Globus.
- Loosen ID regex to allow lymph nodes. (Chuck's mistake!)

## v0.0.6 - 2020-12-07
- Add thumbnail to directory schema.
- Add machinery to include regex examples in docs.
- Run mypy, but only on the one file that has type annotations.
- Consolidate TSV reading to avoid inconsistencies in character encoding.
- Remove option for directory schema "subtypes".
- Read type from first line of TSV, instead of from filename.
- Remove vestigial line from flake8 config.
- Instructions for working groups providing descriptions.
- Remove extraneous parts from Sample doc.
- Document contributors.tsv
- Warn if two TSVs are for the same assay type.
- Give example of single TSV validation.
- Add SLIDEseq.
- Add antibodies.tsv.
- Generate Excel files.
- Fix a commandline hint when tests fail.
- Escape RE in directory schema.
- Unify generation of assay and other docs.
- Supply XLSX for non-assays.
- Fix links.
- Unconstrain channel_id and uniprot.
- SLIDEseq dir schema.
- Test validation of antibodies.tsv

## v0.0.5 - 2020-11-09
- Change "mixif" to "mxif".
- Expose sample field descriptions for use in portal.
- Add missing assay type to enum.
- ng/ul to nM.
- Change to flat directory schema structure.
- Dir Schema for MALDI-IMS.
- AF dir schema.
- Update README, and diagram.
- Add extras directory.
- Prettier HTML output.
- Add donor.yaml, where we can explain donor metadata fields, and hook it into field-descriptions.yaml.
- Add ingest-validation-tests submodule.
- nanodesi/pots table schema.
- Add as_text_list option.
- plugin_validator started.
- Add donor.yaml, where we can explain donor metadata fields.
- Fix the build.
- Now that we have agreed on extras/, expose in docs.
- Contributors table schema.
- Add extra validation hooks.
- Add nano docs.
- Run plugin tests only from command line argument
- Add stained imagery directory schema.
- Update CODEX directory schema: Require PDF.
- Get rid of unified.yaml.
- Point at docs on portal.
- Remove missing example.
- Add is_qa_qc to dir schema table.
- Add passing contributors.tsv

## v0.0.4 - 2020-06-26
### Added
- Add Sample field descriptions.
- Change to "validate_samples".
- Get enums in sync, and doctest the logic.
- Add liquid nitrogen
- Revise sample metadata.
- Fix Regexes in MD.
- Sample metadata validation
- ... and fill in draft details.
- ... and fill in headers and add unit columns.
- Fill in TODOs.
- Generate unified description list.
- Links to background docs.
- Pre-fill enums in TSVs
- Generator will stub the Level-1 overrides.
- Units on IMC.
- Submission structure diagram.
- Autogenerate "Leave blank if not applicable".
- Add bulkrnaseq and bulkatacseq.
- Add WGS and IMC.
- Dump unified yaml for each type. (This will be pulled on the portal side.)
- Add enum constraints to unit fields, and replace TODOs.
- Check that directory schemas exist.
### Changed
- Simplified directory validation.
- mass -> mz.
- bulkrnaseq QA is just RIN.
- Add bytes to IMC.
- LCMS capitals.
- Update wgs enum
- More accurate sample ID regex.
- Reorder LCMS fields.
- `atacseq` to `scatacseq`.
- Make sc_isolation_enrichment in scrnaseq optional.
- Free-form cell_barcode_read.
- Add bulkrnaseq, bulkatacseq, and wgs fields.
- mass/charge is unitless in MS: Remove field.
- TSV parsing conforms to excel-tsv: No longer ignoring backslashes.
- More explicit label for patterns in MD.
- TSV filenames match what will be required downstream.
- IMS -> MALDI-IMS
### Removed
- avg_insert_size from bulkatacseq.

## [v0.0.3](https://github.com/hubmapconsortium/ingest-validation-tools/tree/v0.0.3) - 2020-05-04
### Added
- Additional scrnaseq types and columns.
- Add a number of Assay types for Vanderbilt.
- Friendlier error if data_path is missing.
- Add polysaccharides as analyte_class.
- Ignore glob patterns and not just fixed files.
If other patterns are given, dot-files must be explicitly ignored.
### Changed
- Remove parenthesis from assay type.
- Assume Latin-1 encoding for TSVs rather than UTF-8.
- Update LC-MS fields.
- Separate level-2 schemas in source.
- Separate type and TSV path with space instead of ":" in CLI.
- Make analyte_class optional for some assays.
- Tweak LCMS fields.

## [v0.0.2](https://github.com/hubmapconsortium/ingest-validation-tools/tree/v0.0.2) - 2020-04-25
### Added
- Mirror Globus directory to local cache.
- Fix `--type_metadata` so it still works without a submission directory.
- Add `--optional_fields` to temporarily ignore the given fields.
- Add `--ignore_files` to ignore particular top-level files.
- Ignore dot-files. No command-line option to enable stricter validation, for now.
- Add scrnaseq.
- Open error report in browser.
### Changed
- Make the ATACseq validation more flexible.
- Less confusing representation of enums in docs.
- Allow lower level schemas to override aspects of the Level 1 schema.
- Make DOIs required again: Fields to consider optional can be set on commandline.
- Add more options to atacseq enum.
- Update CODEX directory schema to match what is actually delivered.

## [v0.0.1](https://github.com/hubmapconsortium/ingest-validation-tools/tree/v0.0.1) - 2020-04-13
### Added
- Validate structure of Akoya CODEX submissions.
- Generate submission template.
- Check that fixture-based tests actually ran.
- Check types early, rather than waiting for file-not-found.
- Generate JSON Schema from simpler Table Schema.
- Use schema to check that submission headers are correct, and reference by letter if not.
- Filling in details for CODEX Schema.
- Stanford directory schema.
- Convert column numbers to spreadsheet-style letters.
- Table of contents in generated doc.
- Added number_of_channels
- Added constraints to generated docs.
- Support timezone offset (rather than abbreviation).
- Add ATAC-seq and revise schema; fixed caps; Added descriptions.
- Validate DOIs for protocols.io.
- Added "Paths" section to both.
- Make periods in blank lines optional.
- Make fields required.
- Validate donor and sample IDs.
- Check that CLI docs are up to date.
- Validate the data_path.
- Allow multiple metadata.tsvs.
- Validate against Globus.
- Support multiple TSVs.
- Use <details> in ToC.
- Link to Google doc spec.
- Allow Globus File Browser URL to be used directly.
- Gratuitous Emojis!
- seqfish
- Deeply structured YAML error reports.
- Check for multiply referenced, or unreferenced paths.
### Changed
- CSV -> TSV
- Make the schema validation errors more readable
- Doctests are scanned from directory, rather than read from single file.
- Change the modeling of replicate groups.
- `parent_id` to `tissue_id`
- Link to raw TSV.
- No more UUIDs.
- Ignore blank lines in TSV.
- Tighter numeric constraints on ATAC-seq.
- Generate all docs at once.
- Add more enums.
- Unify Level 1 metadata definitions.
- Revert DOI format.
- No longer checking consistency of donor and sample.
- Remove generic schema.
- python3 in hash-bang.
- Reorganize fixtures.
- Stop generating JSON Schema, for now.
- Define path fields only in one place.
- Remove timezone offset.
- Autogenerate parts of table schema.<|MERGE_RESOLUTION|>--- conflicted
+++ resolved
@@ -16,9 +16,7 @@
 - Add lightsheet.
 - Add a slot for a free-text note.
 - Friendlier error if trying to validate Antibodies or Contributors as metadata.
-<<<<<<< HEAD
 - Update directory description docs.
-=======
 - Upgrade to latest version of Frictionless. The content of error messages has changed.
 - Clarify description of CODEX channelnames_report.csv.
 - Add flowchart documenting the consensus submission process.
@@ -26,7 +24,6 @@
 - Issue templates to operationalize new process for handling post-release changes.
 - Support versioning of metadata schemas.
 - Add channel_id description to CellDIVE
->>>>>>> c3d1379c
 
 ## v0.0.7 - 2021-01-13
 - Improved error messages in Excel.
