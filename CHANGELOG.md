# Changelog

## v0.0.11 - in progress
- No Donor and Tissue ID validation needed for HCA.
- Longer description for Q30.
- Setup GH Pages.
- Fix bug with loading non-HCA schemas that have an HCA variant.
<<<<<<< HEAD
- Add formalin as a Sample perfusion_solution.
=======
- Style the GH Pages like the portal.
>>>>>>> 09da26de

## v0.0.10 - 2021-04-21
- Remove inappropriate syntax highlighting from CLI docs.
- Fix bug in report generation.
- Remove contributors_path from HCA.
- Make the codeowners more granular.
- Distinguish v2 and v3 10x.
- Add expected_cell_count.
- Remove the sequence_limit where not appropriate.
- Chuck missed `source_project` in scrnaseq-hca: Added now.
- Distinguish v2 and v3 10x, and add to HCA as well.
- Add 'Belzer MPS/KPS' as an option.
- Remove links to YAML from MD.
- Cleaned up description on 3D IMC directory schema.
- Updated a description on 3D IMC directory schema.
- Updated regular expression on CODEX directory schema.
- Fix the generated TOC for antibodies.
- Apply "units_for": Units only required is value is given.
- Check for auto-incremented fields.
- If it errors, add a note about cleanup_whitespace.py.
- Apply missing constraints to scrnaseq.
- Consistent pattern constraint for sequencing_read_format.
- Diagram of overall repo structure; Explain doc build process.
- Remove vestigial "Level 3".
- Fixed typo in CODEX directory schema.
- Make more fields optional in HCA scrnaseq.
- Make it work with Python 3.6.
- Create subdirectories for `examples` and `tests` to clean up the top level.
- Add v1 for all schemas.
- Introduce scrnaseq-hca.
- Look for a `source_project` field to distinguish schemas.
- Move script docs into subdirectory, and improve coverage.
- Put TOC in blockquote: semantics are't right, but it indents.
- Simplify sample ID regex.
- Cache network responses to disk.
- Add the generated YAML to the output directory.
- Generate a report about the metadata values used in Elasticsearch.

## v0.0.9 - 2021-03-16
- Fix typo in CellDIVE.
- Update CLI usage to highlight sample validation.
- Update lightsheet docs.
- Update IMC docs.
- Add concentration to antibodies.
- Factor out Frictionless to give us more control over table validation.
- Check for CSV instead of TSV.
- Better error message for missing and mis-ordered fields.
- No longer require contributor middle names.
- Make network checks a part of the schema; Skip None values.
- Check for values which Excel has "helpfully" auto-incremented.
- Add 4C as a preservation temperature.
- Add units_for, so unused units aren't needed in the spreadsheet.
- Ivan is primary contact for directory work.
- Make network checks a part of the schema.
- Get rid of special-purpose logic for level-1
- Fix typo in nano enum.
- Clearer error when it can't find matching assay name.
- Downgrade dependency for compatibility with HuBMAP commons.
- Directory structure for scatacseq.
- Add 3D IMC table and directory schemas.
- Link to the yaml for both directory and metadata schemas.
- Directory structure for scatacseq and scrnaseq: They share a symlink.
- Add help document.
- Factor out the checks, make OO, and make error messages configurable.
- Slightly better errors when a directory is found when a TSV is expected.
- Make as_text_list the default output format.
- Script to generate CSV for fields and enums.
- Add version number to schemas.
- Clarify guidelines for direction schemas.

## v0.0.8 - 2021-02-10
- Update CODEX directory structure
- Allow "X" as final character of ORCID.
- Ping the respective services to confirm the ORCIDs, RR IDs, and Uniprot IDs are actually good.
- Add encoding as CLI param.
- Add `--offline` option, and use it internally.
- Fix the CLI parameter parsing: Either `--local_directory` or `--tsv_paths` must be provided.
- Allow examples of path rexes to be provided, and fix bug.
- Use the SciCrunch resolver for RR IDs.
- More helpful message if decoding error.
- State stability policy.
- Show the URL that produced the 404, and unify the code.
- Warning if missing "assay_type".
- Add lightsheet.
- Add a slot for a free-text note.
- Friendlier error if trying to validate Antibodies or Contributors as metadata.
- Update directory description docs.
- Upgrade to latest version of Frictionless. The content of error messages has changed.
- Clarify description of CODEX channelnames_report.csv.
- Add flowchart documenting the consensus submission process.
- cleanup-whitespace.py
- Issue templates to operationalize new process for handling post-release changes.
- Support versioning of metadata schemas.
- Add channel_id description to CellDIVE

## v0.0.7 - 2021-01-13
- Improved error messages in Excel.
- Define donor terms.
- Update MALDI terms.
- Demonstrate that validation of one-line-tsv-in-directory will work.
- Add an include mechanism to reduce duplication in the configs, and use it.
- Add Celldive.
- Add an include mechanism to reduce duplication in the configs.
- New organs will be coming in. Loosen regex.
- Give test.sh an optional argument, to pick-up the test run in the middle.
- Remove wildcards from dir schemas which have not been delivered.
- Update Celldive and CODEX directory schemas.
- Sort file errors for stability.
- Check protocols io DOIs.
- Remove option to validate against directory structure in Globus.
- Loosen ID regex to allow lymph nodes. (Chuck's mistake!)

## v0.0.6 - 2020-12-07
- Add thumbnail to directory schema.
- Add machinery to include regex examples in docs.
- Run mypy, but only on the one file that has type annotations.
- Consolidate TSV reading to avoid inconsistencies in character encoding.
- Remove option for directory schema "subtypes".
- Read type from first line of TSV, instead of from filename.
- Remove vestigial line from flake8 config.
- Instructions for working groups providing descriptions.
- Remove extraneous parts from Sample doc.
- Document contributors.tsv
- Warn if two TSVs are for the same assay type.
- Give example of single TSV validation.
- Add SLIDEseq.
- Add antibodies.tsv.
- Generate Excel files.
- Fix a commandline hint when tests fail.
- Escape RE in directory schema.
- Unify generation of assay and other docs.
- Supply XLSX for non-assays.
- Fix links.
- Unconstrain channel_id and uniprot.
- SLIDEseq dir schema.
- Test validation of antibodies.tsv

## v0.0.5 - 2020-11-09
- Change "mixif" to "mxif".
- Expose sample field descriptions for use in portal.
- Add missing assay type to enum.
- ng/ul to nM.
- Change to flat directory schema structure.
- Dir Schema for MALDI-IMS.
- AF dir schema.
- Update README, and diagram.
- Add extras directory.
- Prettier HTML output.
- Add donor.yaml, where we can explain donor metadata fields, and hook it into field-descriptions.yaml.
- Add ingest-validation-tests submodule.
- nanodesi/pots table schema.
- Add as_text_list option.
- plugin_validator started.
- Add donor.yaml, where we can explain donor metadata fields.
- Fix the build.
- Now that we have agreed on extras/, expose in docs.
- Contributors table schema.
- Add extra validation hooks.
- Add nano docs.
- Run plugin tests only from command line argument
- Add stained imagery directory schema.
- Update CODEX directory schema: Require PDF.
- Get rid of unified.yaml.
- Point at docs on portal.
- Remove missing example.
- Add is_qa_qc to dir schema table.
- Add passing contributors.tsv

## v0.0.4 - 2020-06-26
### Added
- Add Sample field descriptions.
- Change to "validate_samples".
- Get enums in sync, and doctest the logic.
- Add liquid nitrogen
- Revise sample metadata.
- Fix Regexes in MD.
- Sample metadata validation
- ... and fill in draft details.
- ... and fill in headers and add unit columns.
- Fill in TODOs.
- Generate unified description list.
- Links to background docs.
- Pre-fill enums in TSVs
- Generator will stub the Level-1 overrides.
- Units on IMC.
- Submission structure diagram.
- Autogenerate "Leave blank if not applicable".
- Add bulkrnaseq and bulkatacseq.
- Add WGS and IMC.
- Dump unified yaml for each type. (This will be pulled on the portal side.)
- Add enum constraints to unit fields, and replace TODOs.
- Check that directory schemas exist.
### Changed
- Simplified directory validation.
- mass -> mz.
- bulkrnaseq QA is just RIN.
- Add bytes to IMC.
- LCMS capitals.
- Update wgs enum
- More accurate sample ID regex.
- Reorder LCMS fields.
- `atacseq` to `scatacseq`.
- Make sc_isolation_enrichment in scrnaseq optional.
- Free-form cell_barcode_read.
- Add bulkrnaseq, bulkatacseq, and wgs fields.
- mass/charge is unitless in MS: Remove field.
- TSV parsing conforms to excel-tsv: No longer ignoring backslashes.
- More explicit label for patterns in MD.
- TSV filenames match what will be required downstream.
- IMS -> MALDI-IMS
### Removed
- avg_insert_size from bulkatacseq.

## [v0.0.3](https://github.com/hubmapconsortium/ingest-validation-tools/tree/v0.0.3) - 2020-05-04
### Added
- Additional scrnaseq types and columns.
- Add a number of Assay types for Vanderbilt.
- Friendlier error if data_path is missing.
- Add polysaccharides as analyte_class.
- Ignore glob patterns and not just fixed files.
If other patterns are given, dot-files must be explicitly ignored.
### Changed
- Remove parenthesis from assay type.
- Assume Latin-1 encoding for TSVs rather than UTF-8.
- Update LC-MS fields.
- Separate level-2 schemas in source.
- Separate type and TSV path with space instead of ":" in CLI.
- Make analyte_class optional for some assays.
- Tweak LCMS fields.

## [v0.0.2](https://github.com/hubmapconsortium/ingest-validation-tools/tree/v0.0.2) - 2020-04-25
### Added
- Mirror Globus directory to local cache.
- Fix `--type_metadata` so it still works without a submission directory.
- Add `--optional_fields` to temporarily ignore the given fields.
- Add `--ignore_files` to ignore particular top-level files.
- Ignore dot-files. No command-line option to enable stricter validation, for now.
- Add scrnaseq.
- Open error report in browser.
### Changed
- Make the ATACseq validation more flexible.
- Less confusing representation of enums in docs.
- Allow lower level schemas to override aspects of the Level 1 schema.
- Make DOIs required again: Fields to consider optional can be set on commandline.
- Add more options to atacseq enum.
- Update CODEX directory schema to match what is actually delivered.

## [v0.0.1](https://github.com/hubmapconsortium/ingest-validation-tools/tree/v0.0.1) - 2020-04-13
### Added
- Validate structure of Akoya CODEX submissions.
- Generate submission template.
- Check that fixture-based tests actually ran.
- Check types early, rather than waiting for file-not-found.
- Generate JSON Schema from simpler Table Schema.
- Use schema to check that submission headers are correct, and reference by letter if not.
- Filling in details for CODEX Schema.
- Stanford directory schema.
- Convert column numbers to spreadsheet-style letters.
- Table of contents in generated doc.
- Added number_of_channels
- Added constraints to generated docs.
- Support timezone offset (rather than abbreviation).
- Add ATAC-seq and revise schema; fixed caps; Added descriptions.
- Validate DOIs for protocols.io.
- Added "Paths" section to both.
- Make periods in blank lines optional.
- Make fields required.
- Validate donor and sample IDs.
- Check that CLI docs are up to date.
- Validate the data_path.
- Allow multiple metadata.tsvs.
- Validate against Globus.
- Support multiple TSVs.
- Use <details> in ToC.
- Link to Google doc spec.
- Allow Globus File Browser URL to be used directly.
- Gratuitous Emojis!
- seqfish
- Deeply structured YAML error reports.
- Check for multiply referenced, or unreferenced paths.
### Changed
- CSV -> TSV
- Make the schema validation errors more readable
- Doctests are scanned from directory, rather than read from single file.
- Change the modeling of replicate groups.
- `parent_id` to `tissue_id`
- Link to raw TSV.
- No more UUIDs.
- Ignore blank lines in TSV.
- Tighter numeric constraints on ATAC-seq.
- Generate all docs at once.
- Add more enums.
- Unify Level 1 metadata definitions.
- Revert DOI format.
- No longer checking consistency of donor and sample.
- Remove generic schema.
- python3 in hash-bang.
- Reorganize fixtures.
- Stop generating JSON Schema, for now.
- Define path fields only in one place.
- Remove timezone offset.
- Autogenerate parts of table schema.<|MERGE_RESOLUTION|>--- conflicted
+++ resolved
@@ -5,11 +5,8 @@
 - Longer description for Q30.
 - Setup GH Pages.
 - Fix bug with loading non-HCA schemas that have an HCA variant.
-<<<<<<< HEAD
 - Add formalin as a Sample perfusion_solution.
-=======
 - Style the GH Pages like the portal.
->>>>>>> 09da26de
 
 ## v0.0.10 - 2021-04-21
 - Remove inappropriate syntax highlighting from CLI docs.
