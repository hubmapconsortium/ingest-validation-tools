# Changelog

## v0.0.13 - in progress
<<<<<<< HEAD
- Make email validation effective.
- Add a test to confirm that backslashes aren't ignored during validation.
=======
- Explain allowed values for booleans.
>>>>>>> 58a44738
- Update the lcms schema field "lc_temp_value" optional
- Switch to Github CI.
- `cell_barcode_read` description: comma-delimitted. 
- Update the lcms schema field "lc_temp_value" optional.
- Hit a different URL for ORCID, that will not give us soft 404s.
- In bash scripts, make python3 explicit.
- Update the flowchart to reflect the roles of Bill and PK.
- Add pipeline info.
- Hotfix on CellDive directory to reflect changes to dataset.
- Updated CellDive directory structure.
- Updated CODEX directory structure.
- Non-assay schema docs were not be update. Fix that.
- Sample was being skipped in doc generation. Fix that.
- Add to enums for `perfusion_solutions` and `ms_source`.
- Upgrade from dependabot.

## v0.0.12 - 2021-07-23
- Catch unrecognized keys in dir schema.
- Ammend LCMS docs.
- Fix CI: point to right branch.
- Document Donor and Sample Metadata process.
- Make the network cache file JSON, for portability.
- Dependabot update.
- Fix typo.
- Explain acronyms.
- Add kwarg to pass-through to tests.
- Update `validate_upload.py` docs.
- Add new LCMS version, and clean up reused fields.
- Make barcode fields optional.
- User donor as a test-bed for ontology-enums.
- Add a warning on pages where every version has been deprecated.
- Add gcms.
- Make some scatacseq fields optional.
- Create CE-MS.
- New version of IMS.
- Add a warning on pages where every version has been deprecated.
- Doc test for deprecated schemas.
- Add 10X multiome to scatacseq.
- Deprecated flag can now be added to schema.
- CLEANUP rnaseq_assay_method.
- cleanup resolution_z_unit.
- Network problems in report, instead of quitting with stack trace.
- New lightsheet schema, with description of changes.
- Introduced Lightsheet directory schema.
- Ensure that version numbers match the constraint inside the file.
- `maldiims` to `ims`: Only touches URLs; doesn't affect validation.
- Add script to validate any TSV.
- Factor out exit status codes.
- Pull out sc_isolation_tissue_dissociation.
- sequencing_read_format is optional for HCA.
- Disallow N/A values.
- Pull out the fields that have only one variant.
- Cleanup code for reference validations.
- Better section headers.
- Tighter validation of shared fields in assay schemas.
- Another optional field in HCA scrnaseq.
- Cleanup whitespace in yaml.
- Tools to resolve duplicated field definitions.
- Rearrange YAML so static processing works.

## v0.0.11 - 2021-05-18
- Updated AF and stained microscopy structure schema.
- Updated CODEX directory structure schema.
- No Donor and Tissue ID validation needed for HCA.
- Longer description for Q30.
- Setup GH Pages.
- Fix bug with loading non-HCA schemas that have an HCA variant.
- Fix bug in the `maldiims` schema to use correct file name extension
- Update description of the `.ibd` and `.imzML` files in the `maldiims` schema
- Added example `maldiims` folder structure
- Updated README.md to reflect the `examples/...` folder structure
- Use assay names to make titles.
- Add formalin as a Sample perfusion_solution.
- Style the GH Pages like the portal.
- Catch metadata TSVs with non-ASCII characters.
- More general ignore forurl-status-cache.
- Support Windows environments by converting back-slashes for forward slashes.
- Improve navigation and styling of new GH Pages.
- In cleanup_whitespace.py, avoid printing extra newlines on windows.
- Field templates for sequencing fields.
- Missing `data_path` will no longer cause spurious errors when submission is interpretted as dataset.
- README for `examples/` directory.
- Distinct error codes for different situations.
- Field templates for library fields.
- More doctests.
- Loosen sequential items check, and improve error message.
- Replace "submission" with "upload".

## v0.0.10 - 2021-04-21
- Remove inappropriate syntax highlighting from CLI docs.
- Fix bug in report generation.
- Remove contributors_path from HCA.
- Make the codeowners more granular.
- Distinguish v2 and v3 10x.
- Add expected_cell_count.
- Remove the sequence_limit where not appropriate.
- Chuck missed `source_project` in scrnaseq-hca: Added now.
- Distinguish v2 and v3 10x, and add to HCA as well.
- Add 'Belzer MPS/KPS' as an option.
- Remove links to YAML from MD.
- Cleaned up description on 3D IMC directory schema.
- Updated a description on 3D IMC directory schema.
- Updated regular expression on CODEX directory schema.
- Fix the generated TOC for antibodies.
- Apply "units_for": Units only required is value is given.
- Check for auto-incremented fields.
- If it errors, add a note about cleanup_whitespace.py.
- Apply missing constraints to scrnaseq.
- Consistent pattern constraint for sequencing_read_format.
- Diagram of overall repo structure; Explain doc build process.
- Remove vestigial "Level 3".
- Fixed typo in CODEX directory schema.
- Make more fields optional in HCA scrnaseq.
- Make it work with Python 3.6.
- Create subdirectories for `examples` and `tests` to clean up the top level.
- Add v1 for all schemas.
- Introduce scrnaseq-hca.
- Look for a `source_project` field to distinguish schemas.
- Move script docs into subdirectory, and improve coverage.
- Put TOC in blockquote: semantics are't right, but it indents.
- Simplify sample ID regex.
- Cache network responses to disk.
- Add the generated YAML to the output directory.
- Generate a report about the metadata values used in Elasticsearch.

## v0.0.9 - 2021-03-16
- Fix typo in CellDIVE.
- Update CLI usage to highlight sample validation.
- Update lightsheet docs.
- Update IMC docs.
- Add concentration to antibodies.
- Factor out Frictionless to give us more control over table validation.
- Check for CSV instead of TSV.
- Better error message for missing and mis-ordered fields.
- No longer require contributor middle names.
- Make network checks a part of the schema; Skip None values.
- Check for values which Excel has "helpfully" auto-incremented.
- Add 4C as a preservation temperature.
- Add units_for, so unused units aren't needed in the spreadsheet.
- Ivan is primary contact for directory work.
- Make network checks a part of the schema.
- Get rid of special-purpose logic for level-1
- Fix typo in nano enum.
- Clearer error when it can't find matching assay name.
- Downgrade dependency for compatibility with HuBMAP commons.
- Directory structure for scatacseq.
- Add 3D IMC table and directory schemas.
- Link to the yaml for both directory and metadata schemas.
- Directory structure for scatacseq and scrnaseq: They share a symlink.
- Add help document.
- Factor out the checks, make OO, and make error messages configurable.
- Slightly better errors when a directory is found when a TSV is expected.
- Make as_text_list the default output format.
- Script to generate CSV for fields and enums.
- Add version number to schemas.
- Clarify guidelines for direction schemas.

## v0.0.8 - 2021-02-10
- Update CODEX directory structure
- Allow "X" as final character of ORCID.
- Ping the respective services to confirm the ORCIDs, RR IDs, and Uniprot IDs are actually good.
- Add encoding as CLI param.
- Add `--offline` option, and use it internally.
- Fix the CLI parameter parsing: Either `--local_directory` or `--tsv_paths` must be provided.
- Allow examples of path rexes to be provided, and fix bug.
- Use the SciCrunch resolver for RR IDs.
- More helpful message if decoding error.
- State stability policy.
- Show the URL that produced the 404, and unify the code.
- Warning if missing "assay_type".
- Add lightsheet.
- Add a slot for a free-text note.
- Friendlier error if trying to validate Antibodies or Contributors as metadata.
- Update directory description docs.
- Upgrade to latest version of Frictionless. The content of error messages has changed.
- Clarify description of CODEX channelnames_report.csv.
- Add flowchart documenting the consensus submission process.
- cleanup-whitespace.py
- Issue templates to operationalize new process for handling post-release changes.
- Support versioning of metadata schemas.
- Add channel_id description to CellDIVE

## v0.0.7 - 2021-01-13
- Improved error messages in Excel.
- Define donor terms.
- Update MALDI terms.
- Demonstrate that validation of one-line-tsv-in-directory will work.
- Add an include mechanism to reduce duplication in the configs, and use it.
- Add Celldive.
- Add an include mechanism to reduce duplication in the configs.
- New organs will be coming in. Loosen regex.
- Give test.sh an optional argument, to pick-up the test run in the middle.
- Remove wildcards from dir schemas which have not been delivered.
- Update Celldive and CODEX directory schemas.
- Sort file errors for stability.
- Check protocols io DOIs.
- Remove option to validate against directory structure in Globus.
- Loosen ID regex to allow lymph nodes. (Chuck's mistake!)

## v0.0.6 - 2020-12-07
- Add thumbnail to directory schema.
- Add machinery to include regex examples in docs.
- Run mypy, but only on the one file that has type annotations.
- Consolidate TSV reading to avoid inconsistencies in character encoding.
- Remove option for directory schema "subtypes".
- Read type from first line of TSV, instead of from filename.
- Remove vestigial line from flake8 config.
- Instructions for working groups providing descriptions.
- Remove extraneous parts from Sample doc.
- Document contributors.tsv
- Warn if two TSVs are for the same assay type.
- Give example of single TSV validation.
- Add SLIDEseq.
- Add antibodies.tsv.
- Generate Excel files.
- Fix a commandline hint when tests fail.
- Escape RE in directory schema.
- Unify generation of assay and other docs.
- Supply XLSX for non-assays.
- Fix links.
- Unconstrain channel_id and uniprot.
- SLIDEseq dir schema.
- Test validation of antibodies.tsv

## v0.0.5 - 2020-11-09
- Change "mixif" to "mxif".
- Expose sample field descriptions for use in portal.
- Add missing assay type to enum.
- ng/ul to nM.
- Change to flat directory schema structure.
- Dir Schema for MALDI-IMS.
- AF dir schema.
- Update README, and diagram.
- Add extras directory.
- Prettier HTML output.
- Add donor.yaml, where we can explain donor metadata fields, and hook it into field-descriptions.yaml.
- Add ingest-validation-tests submodule.
- nanodesi/pots table schema.
- Add as_text_list option.
- plugin_validator started.
- Add donor.yaml, where we can explain donor metadata fields.
- Fix the build.
- Now that we have agreed on extras/, expose in docs.
- Contributors table schema.
- Add extra validation hooks.
- Add nano docs.
- Run plugin tests only from command line argument
- Add stained imagery directory schema.
- Update CODEX directory schema: Require PDF.
- Get rid of unified.yaml.
- Point at docs on portal.
- Remove missing example.
- Add is_qa_qc to dir schema table.
- Add passing contributors.tsv

## v0.0.4 - 2020-06-26
### Added
- Add Sample field descriptions.
- Change to "validate_samples".
- Get enums in sync, and doctest the logic.
- Add liquid nitrogen
- Revise sample metadata.
- Fix Regexes in MD.
- Sample metadata validation
- ... and fill in draft details.
- ... and fill in headers and add unit columns.
- Fill in TODOs.
- Generate unified description list.
- Links to background docs.
- Pre-fill enums in TSVs
- Generator will stub the Level-1 overrides.
- Units on IMC.
- Submission structure diagram.
- Autogenerate "Leave blank if not applicable".
- Add bulkrnaseq and bulkatacseq.
- Add WGS and IMC.
- Dump unified yaml for each type. (This will be pulled on the portal side.)
- Add enum constraints to unit fields, and replace TODOs.
- Check that directory schemas exist.
### Changed
- Simplified directory validation.
- mass -> mz.
- bulkrnaseq QA is just RIN.
- Add bytes to IMC.
- LCMS capitals.
- Update wgs enum
- More accurate sample ID regex.
- Reorder LCMS fields.
- `atacseq` to `scatacseq`.
- Make sc_isolation_enrichment in scrnaseq optional.
- Free-form cell_barcode_read.
- Add bulkrnaseq, bulkatacseq, and wgs fields.
- mass/charge is unitless in MS: Remove field.
- TSV parsing conforms to excel-tsv: No longer ignoring backslashes.
- More explicit label for patterns in MD.
- TSV filenames match what will be required downstream.
- IMS -> MALDI-IMS
### Removed
- avg_insert_size from bulkatacseq.

## [v0.0.3](https://github.com/hubmapconsortium/ingest-validation-tools/tree/v0.0.3) - 2020-05-04
### Added
- Additional scrnaseq types and columns.
- Add a number of Assay types for Vanderbilt.
- Friendlier error if data_path is missing.
- Add polysaccharides as analyte_class.
- Ignore glob patterns and not just fixed files.
If other patterns are given, dot-files must be explicitly ignored.
### Changed
- Remove parenthesis from assay type.
- Assume Latin-1 encoding for TSVs rather than UTF-8.
- Update LC-MS fields.
- Separate level-2 schemas in source.
- Separate type and TSV path with space instead of ":" in CLI.
- Make analyte_class optional for some assays.
- Tweak LCMS fields.

## [v0.0.2](https://github.com/hubmapconsortium/ingest-validation-tools/tree/v0.0.2) - 2020-04-25
### Added
- Mirror Globus directory to local cache.
- Fix `--type_metadata` so it still works without a submission directory.
- Add `--optional_fields` to temporarily ignore the given fields.
- Add `--ignore_files` to ignore particular top-level files.
- Ignore dot-files. No command-line option to enable stricter validation, for now.
- Add scrnaseq.
- Open error report in browser.
### Changed
- Make the ATACseq validation more flexible.
- Less confusing representation of enums in docs.
- Allow lower level schemas to override aspects of the Level 1 schema.
- Make DOIs required again: Fields to consider optional can be set on commandline.
- Add more options to atacseq enum.
- Update CODEX directory schema to match what is actually delivered.

## [v0.0.1](https://github.com/hubmapconsortium/ingest-validation-tools/tree/v0.0.1) - 2020-04-13
### Added
- Validate structure of Akoya CODEX submissions.
- Generate submission template.
- Check that fixture-based tests actually ran.
- Check types early, rather than waiting for file-not-found.
- Generate JSON Schema from simpler Table Schema.
- Use schema to check that submission headers are correct, and reference by letter if not.
- Filling in details for CODEX Schema.
- Stanford directory schema.
- Convert column numbers to spreadsheet-style letters.
- Table of contents in generated doc.
- Added number_of_channels
- Added constraints to generated docs.
- Support timezone offset (rather than abbreviation).
- Add ATAC-seq and revise schema; fixed caps; Added descriptions.
- Validate DOIs for protocols.io.
- Added "Paths" section to both.
- Make periods in blank lines optional.
- Make fields required.
- Validate donor and sample IDs.
- Check that CLI docs are up to date.
- Validate the data_path.
- Allow multiple metadata.tsvs.
- Validate against Globus.
- Support multiple TSVs.
- Use <details> in ToC.
- Link to Google doc spec.
- Allow Globus File Browser URL to be used directly.
- Gratuitous Emojis!
- seqfish
- Deeply structured YAML error reports.
- Check for multiply referenced, or unreferenced paths.
### Changed
- CSV -> TSV
- Make the schema validation errors more readable
- Doctests are scanned from directory, rather than read from single file.
- Change the modeling of replicate groups.
- `parent_id` to `tissue_id`
- Link to raw TSV.
- No more UUIDs.
- Ignore blank lines in TSV.
- Tighter numeric constraints on ATAC-seq.
- Generate all docs at once.
- Add more enums.
- Unify Level 1 metadata definitions.
- Revert DOI format.
- No longer checking consistency of donor and sample.
- Remove generic schema.
- python3 in hash-bang.
- Reorganize fixtures.
- Stop generating JSON Schema, for now.
- Define path fields only in one place.
- Remove timezone offset.
- Autogenerate parts of table schema.<|MERGE_RESOLUTION|>--- conflicted
+++ resolved
@@ -1,12 +1,9 @@
 # Changelog
 
 ## v0.0.13 - in progress
-<<<<<<< HEAD
 - Make email validation effective.
 - Add a test to confirm that backslashes aren't ignored during validation.
-=======
 - Explain allowed values for booleans.
->>>>>>> 58a44738
 - Update the lcms schema field "lc_temp_value" optional
 - Switch to Github CI.
 - `cell_barcode_read` description: comma-delimitted. 
