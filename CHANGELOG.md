# Changelog

## v0.0.27 (in progress)
- Update Visium with probes directory schema pt 3
- Update Segmentation masks directory schema
- Updating tests based on new dir schema major versions and assayclassifier responses
- Removing references to deprecated Search API endpoint 'assayname'
<<<<<<< HEAD
- Error reporting changes, addition of summarized counts
=======
- Update Phenocycler directory schema
- Update GeoMx NGS directory schema
- Update shared upload check
- Release Xenium
- Create Xenium directory schema
>>>>>>> af328807

## v0.0.26
- Update GeoMx NGS directory schema
- Update MERFISH directory schema
- Update LC-MS directory schema
- Update Visium with probes directory schema
- Update Visium with probes directory schema pt 2

## v0.0.25
- Update GeoMx NGS directory schema
- Added EPIC dataset field derived_dataset_type to UNIQUE_FIELDS_MAP

## v0.0.24
- Release MERFISH
- Add MERFISH directory schema
- Fix documentation issue for MERFISH
- Add CEDAR link for MERFISH
- Update MERFISH directory schema
- Update Phenocycler docs
- Update MERFISH directory schema
- Add next-gen Cell DIVE directory schema
- Update MIBI directory schema
- Update Visium no probes directory schema
- Add Cell DIVE to index
- Update Segmentation Masks directory schema
- Update Visium with probes directory schema
- Update Visium no probes directory schema
- Update Visium with probes directory schema
- Update Visium no probes directory schema
- Change to EntityTypeInfo constraint format to support constraints endpoint

## v0.0.23
- Add token to validation_utils.get_assaytype_data, replace URL string concatenation with urllib

## v0.0.22
- Fix logging length issue in Upload.multi_parent
- Minor change to Visium with probes directory schema
- Minor change to Visium no probes directory schema
- Update docs for Visium directories

## v0.0.21
- Fix the changelog to reflect the current version.
- Fix row number mismatch between validation and spreadsheet validator response

## v0.0.20
- Fix row number mismatch between validation and spreadsheet validator response

## v0.0.19
- Directory validation changes for "shared" uploads
- Update Phenocycler directory schema
- Remove bad paths from LC-MS directory schema
- Allow multiple comma-separated parent_sample_id values
- Accommodate dir schema minor versions
- Fix ORCID URL checking
- Add MUSIC next-gen directory schema
- Updating documentation
- Change Upload error output to dataclass
- Revert deprecation of field YAML files
- Update MUSIC directory schema
- Add semantic version to plugin test base class
- Fix row number mismatch between validation and spreadsheet validator response
- Adding entity constraints check
- Adding ability to report names of successfully run plugins

## v0.0.18

- Update PhenoCycler directory schema
- Update to prevent standalone child datasets in multi-assay upload
- Update to prevent multiple dataset types in a non-multi-assay upload
- Update MIBI directory schema
- Update Visium (with probes) directory schema
- Update Auto-fluorescence directory schema
- Update Confocal directory schema
- Update Enhanced SRS directory schema
- Update Light Sheet directory schema
- Update Second Harmonic Generation directory schema
- Update Thick Section Multiphoton MxIF directory schema
- Integrate SenNet app_context
- Updating testing
- Change to error messaging related to get_assaytype_data failures
- Update Lightsheet directory schema
- Update Histology to include description on OME-TIFFs
- Update Histology with links
- Update GeoMx NGS directory schema
- Ported murine from SenNet
- Update Histology directory schema
- Bugfix stripping trailing slash in ingest api url
- Converted upload `_url_checks` to use `_get_method` for SenNet compatibility
- Add CEDAR template for murine-source
- Add donor field descriptions back, remove murine-source descriptions
- Temporarily exclude certain assays from the documentation

## v0.0.17

- Update atacseq cedar link
- Add Phenocycler next-gen directory schema
- Update Histology next-gen directory schema
- Add LC-MS next-gen directory schema
- Add GeoMx NGS next-gen directory schema
- Update PhenoCycler and Histology to 2.2.0
- Update CEDAR links for PhenoCycler & Histology
- Refactor Upload to avoid validating the same contributors.tsv multiple times / running plugins over files multiple times
- Add entry for segmentation-mask
- Modify directory schema validation such that it takes empty directories into account
- Add Publication next-gen directory schema
- Update ATAC/RNA/10X documentation
- Update Cell Dive documentation
- Update to support passing list of data_paths to ingest-validation-tests plugins
- Adding linting/formatting GitHub actions

## v0.0.16

- add support for Publication type
- updated issue templates.
- removed donor metadata spec (had not been in use)
- Added examples for fields with pattern constraint
- Replaced `preparation_temperature` with `preparation_condition` and updated associated enumerations in the sample-section, sample-block, and sample-suspension schemas
- Replaced `storage_temperature` with `storage_method` and updated associated enumerations in the sample-section, sample-block, and sample-suspension schemas
- Updated enum 'bulk RNA' assay type to be 'bulk-RNA' across tools
- Adding organ v2 schema
- Added publication docs
- Removed double publication enum (P/p)
- Updated publication directory schema 20230616
- Changes for CEDAR docs
- Tweaks for CEDAR release
- Release new assays with links
- Fix in place to avoid assay conflicts with new assays
- Rework wording for CEDAR updates
- Updated upload.py to integrate CEDAR validation, replaced walrus operators, removed unused import
- Updated CEDAR validation routine based on changes to Spreadsheet Validator
- Updated tests based on changes to error dict structure
- Tested both CEDAR and local validation paths
- Make changes to Histology based on feedback
- Update documentation based on feedback
- Addtional changes to Histology
- Adding SenNet display changes
- Add contributor TSV CEDAR checking
- Add CEDAR examples
- Update CEDAR links for set of assays
- Split docs into current and deprecated
- Update Visium CEDAR template link
- Remove Visium draft attribute
- Bugfix datetime constraint in library_creation_date.yaml
- Update LCMS and add NanoSplits
- Update descriptions for segmentation masks
- Add description to codex doc page
- Bail earlier in validation if there are errors in metadata/dir/refs
- Update Antibodies
- Remove NanoSplits
- Update hifi, mibi, imc
- Fix imc-2d docs
- Fix imc-2d dir docs
- Add link to OME-Tiff docs
- Remove WGS, CE-MS, GC-MS, and RNAseq (GeoMx)
- Update histology and segmentation mask directory schemas
- Update hifi-slide to hifi-slides
- Fix changelog error
- Fix CI
- Update MIBI and IMC2D directory schemas
- Fix to support display of errors for CEDAR template metadata
- Upate Auto-fluorescence, Confocal, and Light Sheet directory schemas
- Additional updates to next-gen histology directory schema
- Implemented soft assay types/assayclassifier endpoint for canonical assay names and dir structures
- Added mock response test data for offline testing
- Add more assays
- Correct Auto-fluorescence lab_processed/annotations path description
- Add Visium with probes next-gen directory schema
- Update MALDI, SIMS, DESI, Visium no probes, and HiFi-Slide directory schemas
- Fix paths in Histology, MIBI, IMC2D, AF, Confocal, Light Sheet, and Visium with probes directory schemas
- Add CODEX, Thick section Multiphoton MxIF, Second Harmonic Generation, and Enhanced Stimulated Raman Spectroscopy (SRS) next-gen directory schemas
- Move Thick section Multiphoton MxIF next-gen directory schema to placeholder file
- Update file path in Visium no probes, Histology, AF, MxIF, SHG, SRS, Confocal, Light Sheet, MALDI, SIMS, DESI
- Remove Organ CEDAR page
- Draft next-gen directory schema for SNARE-seq2
- Added multi-assay support
- Delete GeoMX
- Update soft typing to use hyphen, not underscore
- Add SNARE-seq2 and RNAseq with probes next-gen directory schema
- Remove the draft tag from SNARE-seq2
- Regenerate docs for SNARE-seq2

## v0.0.15 - 2023-04-04

- Versioned directory structure schema
- Added MxIF directory structure schema.
- Added Lightsheet version 1.
- bump nokogiri -> 1.13.9 (dependabot)
- Add front-matter to exclude HCA from toc
- Updated CODEX version 0 and documentation.
- Provide an iterator over plugin test classes
- Updated CODEX version 0.
- Added Bulk RNA-seq directory structure schema.
- Added SeqFISH directory structure schema.
- Add a reminder that TSV validation is not sufficient.
- Clearer presentation of unit fields in generated docs.
- Make `contributors_path` required for HCA.
- Parallelize tests.
- Use the assay service to describe how assays are represented in the Portal.
- Adding Comma Separated File support for tissue_id.
- Update assay type for Cell DIVE.
- Updated suspension-fields.yaml and associated files in /docs/sample-suspension.
- Created extra_parameter on upload for future dynamic adding.
- Updated ErrorReport class to be backwards compatible with external calls.
- Added geoMX directory structure schema.
- Update `preparation_maldi_matrix` in imaging MS schema to from enum to open string field.
- Expand file types for stained to not be vendor locked to Leica's `.scn`. Include vendor-neutral `.tiff`.
- Replaced enum `Multiplexed Ion Beam Imaging` with `MIBI` in src
- Added `raw` as a potential directory to look for `segmentation.json` file for `CODEX`.
- Updated error messages to be less programmer centric.
- Updated ims-v2 spec to include DESI as an acceptable enumeration for ms_source.
- Upgraded CI python definition to 3.9.
- Update Cell DIVE with CEDAR UUID
- Add Histology directory schemas
- Fix Histology schema
- Modify validation routine to support multi-assay schemas
- Update MALDI, SIMS, and CODEX
- Update DESI and remove NanoDESI
- Support for conditional directory validation

## v0.0.14 - 2022-06-23

- bump tzingo -> 1.2.10 (dependabot)
- Turn validation of enums back on.
- Mods to plugin validator to fix import problems.
- Return directory schema version and refactor.
- Add new data_collection_mode values for MS assays.
- Add "CODEX2" assay type.
- Deprecate older LCMS schemas.
- Updated LC-MS directory structure schema.
- Remove HTML reporting options.
- Updated IMS directory structure schema.
- Add Clinical Imaging schemas.
- Test under both Python 3.6 and Python 3.10
- Cosmetic updates to the Slide-seq directory structure schema.
- Fix rendering bug on CODEX page by adding linebreaks.
- Add type hints.
- Implement versioning for directory schemas.
- After failure, explain how to continue testing from last error.
- Add `pathology_distance_unit` in place.
- Pin transitive dependencies.
- New sample metadata schemas
- Darker shade of blue, to be consistent with portal.
- Dependabot upgrade to Nokogiri.
- Remove reference to old Travis envvar, so post-merge CI run will pass.
- Explain the distinction between the 10X kit versions.
- Updated CODEX directory structure schema.
- Added MIBI directory structure schema.
- add snRNAseq-10xGenomics-v3
- Make backward incompatible changes to ims-v2 in place, without a new version.
- Preserve the key order in generated YAML, for readability.
- Add 'Multiplex Ion Beam Imaging' assay name
- Permanently remove snRNA and scATACseq assay names
- add snRNAseq-10xGenomics-v2 to the scrnaseq assays
- Move "Unique to this type" below the acquisition instrument fields.
- Add CLI option to allow the use of deprecated schemas.
- Allowing trailing slashes on dataset directories in metadata TSV.
- Add acquisition instrument fields to MIBI that were left out by mistake.
- Just use pytest to run doctests
- Headers are no longer properties of fields.
- Remove mention of `extras/thumbnail.jpg`.
- Add release date to schema.
- Add UMI fields to scrnaseq schema.
- Add Excel sheet describing which fields show up in which schemas.
- Add field descriptions to spreadsheet.
- Temporarily disable checking the assay names in schemas against the global list.
  Entries in the global list are now commented out, and Joel will progressively
  uncomment them.
- Moved `dataset.json` to `raw` or `src_*` directory for CODEX datasets.
- Modify IMC docs

## v0.0.13 - 2022-01-07

- Make more fields explicitly numeric
- Add more donor field descriptions.
- Deprecate contributors-v0.
- Add MIBI schema.
- Add fields for LCMS v3.
- Consistent rendering of code blocks in github pages and github preview.
- Warn about trailing slashes in paths.
- Optionally, dump validation report at the top of the upload.
- In the report notes, record the version of the checkout.
- Improve testing of `generate_field_yaml.py`.
- Provides map in docs/ from fields to the entities and assays they are used in.
- Give schema and version in success message.
- Generate `field-types.yaml`.
- Update assay list.
- Added WGS directory structure schema.
- Fixed regex on directory structure schema.
- Check that assay terms match approved list. (Right now, they don't.)
- Level 1 description of assay_category: Updated "3" assay categories to "4". Added imaging mass spec.
- work around mypy importlib type hinting problem
- Cleaned up LC-MS directory structure schema.
- Added links to examples in the portal for 5 assays.
- Make LC fields optional.
- Present directory path examples in same column.
- Updated LC-MS directory structure schema.
- Work around mypy importlib type hinting problem.
- Longer assay description for LCMS, and supporting machinery.
- In CI, pin to older Ubuntu version to avoid SSL problems with Uniprot.
- Level 1 description of assay_category: Updated "3" assay categories to "4".
- Added imaging mass spec.
- Work around mypy importlib type hinting problem.
- Antibodies validation is broken; Move test out the way.
- Make email validation effective.
- Add a test to confirm that backslashes aren't ignored during validation.
- Explain allowed values for booleans.
- Update the lcms schema field "lc_temp_value" optional
- Switch to Github CI.
- `cell_barcode_read` description: comma-delimitted.
- Update the lcms schema field "lc_temp_value" optional.
- Hit a different URL for ORCID, that will not give us soft 404s.
- In bash scripts, make python3 explicit.
- Update the flowchart to reflect the roles of Bill and PK.
- Add pipeline info.
- Hotfix on CellDive directory to reflect changes to dataset.
- Updated CellDive directory structure.
- Updated CODEX directory structure.
- Non-assay schema docs were not be update. Fix that.
- Sample was being skipped in doc generation. Fix that.
- Add to enums for `perfusion_solutions` and `ms_source`.
- Upgrade from dependabot.

## v0.0.12 - 2021-07-23

- Catch unrecognized keys in dir schema.
- Ammend LCMS docs.
- Fix CI: point to right branch.
- Document Donor and Sample Metadata process.
- Make the network cache file JSON, for portability.
- Dependabot update.
- Fix typo.
- Explain acronyms.
- Add kwarg to pass-through to tests.
- Update `validate_upload.py` docs.
- Add new LCMS version, and clean up reused fields.
- Make barcode fields optional.
- User donor as a test-bed for ontology-enums.
- Add a warning on pages where every version has been deprecated.
- Add gcms.
- Make some scatacseq fields optional.
- Create CE-MS.
- New version of IMS.
- Add a warning on pages where every version has been deprecated.
- Doc test for deprecated schemas.
- Add 10X multiome to scatacseq.
- Deprecated flag can now be added to schema.
- CLEANUP rnaseq_assay_method.
- cleanup resolution_z_unit.
- Network problems in report, instead of quitting with stack trace.
- New lightsheet schema, with description of changes.
- Introduced Lightsheet directory schema.
- Ensure that version numbers match the constraint inside the file.
- `maldiims` to `ims`: Only touches URLs; doesn't affect validation.
- Add script to validate any TSV.
- Factor out exit status codes.
- Pull out sc_isolation_tissue_dissociation.
- sequencing_read_format is optional for HCA.
- Disallow N/A values.
- Pull out the fields that have only one variant.
- Cleanup code for reference validations.
- Better section headers.
- Tighter validation of shared fields in assay schemas.
- Another optional field in HCA scrnaseq.
- Cleanup whitespace in yaml.
- Tools to resolve duplicated field definitions.
- Rearrange YAML so static processing works.

## v0.0.11 - 2021-05-18

- Updated AF and stained microscopy structure schema.
- Updated CODEX directory structure schema.
- No Donor and Tissue ID validation needed for HCA.
- Longer description for Q30.
- Setup GH Pages.
- Fix bug with loading non-HCA schemas that have an HCA variant.
- Fix bug in the `maldiims` schema to use correct file name extension
- Update description of the `.ibd` and `.imzML` files in the `maldiims` schema
- Added example `maldiims` folder structure
- Updated README.md to reflect the `examples/...` folder structure
- Use assay names to make titles.
- Add formalin as a Sample perfusion_solution.
- Style the GH Pages like the portal.
- Catch metadata TSVs with non-ASCII characters.
- More general ignore forurl-status-cache.
- Support Windows environments by converting back-slashes for forward slashes.
- Improve navigation and styling of new GH Pages.
- In cleanup_whitespace.py, avoid printing extra newlines on windows.
- Field templates for sequencing fields.
- Missing `data_path` will no longer cause spurious errors when submission is interpretted as dataset.
- README for `examples/` directory.
- Distinct error codes for different situations.
- Field templates for library fields.
- More doctests.
- Loosen sequential items check, and improve error message.
- Replace "submission" with "upload".

## v0.0.10 - 2021-04-21

- Remove inappropriate syntax highlighting from CLI docs.
- Fix bug in report generation.
- Remove contributors_path from HCA.
- Make the codeowners more granular.
- Distinguish v2 and v3 10x.
- Add expected_cell_count.
- Remove the sequence_limit where not appropriate.
- Chuck missed `source_project` in scrnaseq-hca: Added now.
- Distinguish v2 and v3 10x, and add to HCA as well.
- Add 'Belzer MPS/KPS' as an option.
- Remove links to YAML from MD.
- Cleaned up description on 3D IMC directory schema.
- Updated a description on 3D IMC directory schema.
- Updated regular expression on CODEX directory schema.
- Fix the generated TOC for antibodies.
- Apply "units_for": Units only required is value is given.
- Check for auto-incremented fields.
- If it errors, add a note about cleanup_whitespace.py.
- Apply missing constraints to scrnaseq.
- Consistent pattern constraint for sequencing_read_format.
- Diagram of overall repo structure; Explain doc build process.
- Remove vestigial "Level 3".
- Fixed typo in CODEX directory schema.
- Make more fields optional in HCA scrnaseq.
- Make it work with Python 3.6.
- Create subdirectories for `examples` and `tests` to clean up the top level.
- Add v1 for all schemas.
- Introduce scrnaseq-hca.
- Look for a `source_project` field to distinguish schemas.
- Move script docs into subdirectory, and improve coverage.
- Put TOC in blockquote: semantics are't right, but it indents.
- Simplify sample ID regex.
- Cache network responses to disk.
- Add the generated YAML to the output directory.
- Generate a report about the metadata values used in Elasticsearch.

## v0.0.9 - 2021-03-16

- Fix typo in CellDIVE.
- Update CLI usage to highlight sample validation.
- Update lightsheet docs.
- Update IMC docs.
- Add concentration to antibodies.
- Factor out Frictionless to give us more control over table validation.
- Check for CSV instead of TSV.
- Better error message for missing and mis-ordered fields.
- No longer require contributor middle names.
- Make network checks a part of the schema; Skip None values.
- Check for values which Excel has "helpfully" auto-incremented.
- Add 4C as a preservation temperature.
- Add units_for, so unused units aren't needed in the spreadsheet.
- Ivan is primary contact for directory work.
- Make network checks a part of the schema.
- Get rid of special-purpose logic for level-1
- Fix typo in nano enum.
- Clearer error when it can't find matching assay name.
- Downgrade dependency for compatibility with HuBMAP commons.
- Directory structure for scatacseq.
- Add 3D IMC table and directory schemas.
- Link to the yaml for both directory and metadata schemas.
- Directory structure for scatacseq and scrnaseq: They share a symlink.
- Add help document.
- Factor out the checks, make OO, and make error messages configurable.
- Slightly better errors when a directory is found when a TSV is expected.
- Make as_text_list the default output format.
- Script to generate CSV for fields and enums.
- Add version number to schemas.
- Clarify guidelines for direction schemas.

## v0.0.8 - 2021-02-10

- Update CODEX directory structure
- Allow "X" as final character of ORCID.
- Ping the respective services to confirm the ORCIDs, RR IDs, and Uniprot IDs are actually good.
- Add encoding as CLI param.
- Add `--offline` option, and use it internally.
- Fix the CLI parameter parsing: Either `--local_directory` or `--tsv_paths` must be provided.
- Allow examples of path rexes to be provided, and fix bug.
- Use the SciCrunch resolver for RR IDs.
- More helpful message if decoding error.
- State stability policy.
- Show the URL that produced the 404, and unify the code.
- Warning if missing "assay_type".
- Add lightsheet.
- Add a slot for a free-text note.
- Friendlier error if trying to validate Antibodies or Contributors as metadata.
- Update directory description docs.
- Upgrade to latest version of Frictionless. The content of error messages has changed.
- Clarify description of CODEX channelnames_report.csv.
- Add flowchart documenting the consensus submission process.
- cleanup-whitespace.py
- Issue templates to operationalize new process for handling post-release changes.
- Support versioning of metadata schemas.
- Add channel_id description to CellDIVE

## v0.0.7 - 2021-01-13

- Improved error messages in Excel.
- Define donor terms.
- Update MALDI terms.
- Demonstrate that validation of one-line-tsv-in-directory will work.
- Add an include mechanism to reduce duplication in the configs, and use it.
- Add Celldive.
- Add an include mechanism to reduce duplication in the configs.
- New organs will be coming in. Loosen regex.
- Give test.sh an optional argument, to pick-up the test run in the middle.
- Remove wildcards from dir schemas which have not been delivered.
- Update Celldive and CODEX directory schemas.
- Sort file errors for stability.
- Check protocols io DOIs.
- Remove option to validate against directory structure in Globus.
- Loosen ID regex to allow lymph nodes. (Chuck's mistake!)

## v0.0.6 - 2020-12-07

- Add thumbnail to directory schema.
- Add machinery to include regex examples in docs.
- Run mypy, but only on the one file that has type annotations.
- Consolidate TSV reading to avoid inconsistencies in character encoding.
- Remove option for directory schema "subtypes".
- Read type from first line of TSV, instead of from filename.
- Remove vestigial line from flake8 config.
- Instructions for working groups providing descriptions.
- Remove extraneous parts from Sample doc.
- Document contributors.tsv
- Warn if two TSVs are for the same assay type.
- Give example of single TSV validation.
- Add SLIDEseq.
- Add antibodies.tsv.
- Generate Excel files.
- Fix a commandline hint when tests fail.
- Escape RE in directory schema.
- Unify generation of assay and other docs.
- Supply XLSX for non-assays.
- Fix links.
- Unconstrain channel_id and uniprot.
- SLIDEseq dir schema.
- Test validation of antibodies.tsv

## v0.0.5 - 2020-11-09

- Change "mixif" to "mxif".
- Expose sample field descriptions for use in portal.
- Add missing assay type to enum.
- ng/ul to nM.
- Change to flat directory schema structure.
- Dir Schema for MALDI-IMS.
- AF dir schema.
- Update README, and diagram.
- Add extras directory.
- Prettier HTML output.
- Add donor.yaml, where we can explain donor metadata fields, and hook it into field-descriptions.yaml.
- Add ingest-validation-tests submodule.
- nanodesi/pots table schema.
- Add as_text_list option.
- plugin_validator started.
- Add donor.yaml, where we can explain donor metadata fields.
- Fix the build.
- Now that we have agreed on extras/, expose in docs.
- Contributors table schema.
- Add extra validation hooks.
- Add nano docs.
- Run plugin tests only from command line argument
- Add stained imagery directory schema.
- Update CODEX directory schema: Require PDF.
- Get rid of unified.yaml.
- Point at docs on portal.
- Remove missing example.
- Add is_qa_qc to dir schema table.
- Add passing contributors.tsv

## v0.0.4 - 2020-06-26

### Added

- Add Sample field descriptions.
- Change to "validate_samples".
- Get enums in sync, and doctest the logic.
- Add liquid nitrogen
- Revise sample metadata.
- Fix Regexes in MD.
- Sample metadata validation
- ... and fill in draft details.
- ... and fill in headers and add unit columns.
- Fill in TODOs.
- Generate unified description list.
- Links to background docs.
- Pre-fill enums in TSVs
- Generator will stub the Level-1 overrides.
- Units on IMC.
- Submission structure diagram.
- Autogenerate "Leave blank if not applicable".
- Add bulkrnaseq and bulkatacseq.
- Add WGS and IMC.
- Dump unified yaml for each type. (This will be pulled on the portal side.)
- Add enum constraints to unit fields, and replace TODOs.
- Check that directory schemas exist.

### Changed

- Simplified directory validation.
- mass -> mz.
- bulkrnaseq QA is just RIN.
- Add bytes to IMC.
- LCMS capitals.
- Update wgs enum
- More accurate sample ID regex.
- Reorder LCMS fields.
- `atacseq` to `scatacseq`.
- Make sc_isolation_enrichment in scrnaseq optional.
- Free-form cell_barcode_read.
- Add bulkrnaseq, bulkatacseq, and wgs fields.
- mass/charge is unitless in MS: Remove field.
- TSV parsing conforms to excel-tsv: No longer ignoring backslashes.
- More explicit label for patterns in MD.
- TSV filenames match what will be required downstream.
- IMS -> MALDI-IMS

### Removed

- avg_insert_size from bulkatacseq.

## [v0.0.3](https://github.com/hubmapconsortium/ingest-validation-tools/tree/v0.0.3) - 2020-05-04

### Added

- Additional scrnaseq types and columns.
- Add a number of Assay types for Vanderbilt.
- Friendlier error if data_path is missing.
- Add polysaccharides as analyte_class.
- Ignore glob patterns and not just fixed files.
  If other patterns are given, dot-files must be explicitly ignored.

### Changed

- Remove parenthesis from assay type.
- Assume Latin-1 encoding for TSVs rather than UTF-8.
- Update LC-MS fields.
- Separate level-2 schemas in source.
- Separate type and TSV path with space instead of ":" in CLI.
- Make analyte_class optional for some assays.
- Tweak LCMS fields.

## [v0.0.2](https://github.com/hubmapconsortium/ingest-validation-tools/tree/v0.0.2) - 2020-04-25

### Added

- Mirror Globus directory to local cache.
- Fix `--type_metadata` so it still works without a submission directory.
- Add `--optional_fields` to temporarily ignore the given fields.
- Add `--ignore_files` to ignore particular top-level files.
- Ignore dot-files. No command-line option to enable stricter validation, for now.
- Add scrnaseq.
- Open error report in browser.

### Changed

- Make the ATACseq validation more flexible.
- Less confusing representation of enums in docs.
- Allow lower level schemas to override aspects of the Level 1 schema.
- Make DOIs required again: Fields to consider optional can be set on commandline.
- Add more options to atacseq enum.
- Update CODEX directory schema to match what is actually delivered.

## [v0.0.1](https://github.com/hubmapconsortium/ingest-validation-tools/tree/v0.0.1) - 2020-04-13

### Added

- Validate structure of Akoya CODEX submissions.
- Generate submission template.
- Check that fixture-based tests actually ran.
- Check types early, rather than waiting for file-not-found.
- Generate JSON Schema from simpler Table Schema.
- Use schema to check that submission headers are correct, and reference by letter if not.
- Filling in details for CODEX Schema.
- Stanford directory schema.
- Convert column numbers to spreadsheet-style letters.
- Table of contents in generated doc.
- Added number_of_channels
- Added constraints to generated docs.
- Support timezone offset (rather than abbreviation).
- Add ATAC-seq and revise schema; fixed caps; Added descriptions.
- Validate DOIs for protocols.io.
- Added "Paths" section to both.
- Make periods in blank lines optional.
- Make fields required.
- Validate donor and sample IDs.
- Check that CLI docs are up to date.
- Validate the data_path.
- Allow multiple metadata.tsvs.
- Validate against Globus.
- Support multiple TSVs.
- Use <details> in ToC.
- Link to Google doc spec.
- Allow Globus File Browser URL to be used directly.
- Gratuitous Emojis!
- seqfish
- Deeply structured YAML error reports.
- Check for multiply referenced, or unreferenced paths.

### Changed

- CSV -> TSV
- Make the schema validation errors more readable
- Doctests are scanned from directory, rather than read from single file.
- Change the modeling of replicate groups.
- `parent_id` to `tissue_id`
- Link to raw TSV.
- No more UUIDs.
- Ignore blank lines in TSV.
- Tighter numeric constraints on ATAC-seq.
- Generate all docs at once.
- Add more enums.
- Unify Level 1 metadata definitions.
- Revert DOI format.
- No longer checking consistency of donor and sample.
- Remove generic schema.
- python3 in hash-bang.
- Reorganize fixtures.
- Stop generating JSON Schema, for now.
- Define path fields only in one place.
- Remove timezone offset.
- Autogenerate parts of table schema.
- New note to clarify git is required.<|MERGE_RESOLUTION|>--- conflicted
+++ resolved
@@ -5,15 +5,12 @@
 - Update Segmentation masks directory schema
 - Updating tests based on new dir schema major versions and assayclassifier responses
 - Removing references to deprecated Search API endpoint 'assayname'
-<<<<<<< HEAD
-- Error reporting changes, addition of summarized counts
-=======
 - Update Phenocycler directory schema
 - Update GeoMx NGS directory schema
 - Update shared upload check
 - Release Xenium
 - Create Xenium directory schema
->>>>>>> af328807
+- Error reporting changes, addition of summarized counts
 
 ## v0.0.26
 - Update GeoMx NGS directory schema
