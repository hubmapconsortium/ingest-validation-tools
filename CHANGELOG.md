# Changelog

## v0.0.8 - In progress
- Update CODEX directory structure
- Allow "X" as final character of ORCID.
- Ping the respective services to confirm the ORCIDs, RR IDs, and Uniprot IDs are actually good.
- Add encoding as CLI param.
- Add `--offline` option, and use it internally.
- Fix the CLI parameter parsing: Either `--local_directory` or `--tsv_paths` must be provided.
- Allow examples of path rexes to be provided, and fix bug.
- Use the SciCrunch resolver for RR IDs.
- More helpful message if decoding error.
<<<<<<< HEAD
- State stability policy.
=======
- Show the URL that produced the 404, and unify the code.
- Warning if missing "assay_type".
- Friendlier error if trying to validate Antibodies or Contributors as metadata.
- cleanup-whitespace.py
- Issue templates to operationalize new process for handling post-release changes.
>>>>>>> ea72b8be

## v0.0.7 - 2021-01-13
- Improved error messages in Excel.
- Define donor terms.
- Update MALDI terms.
- Demonstrate that validation of one-line-tsv-in-directory will work.
- Add an include mechanism to reduce duplication in the configs, and use it.
- Add Celldive.
- Add an include mechanism to reduce duplication in the configs.
- New organs will be coming in. Loosen regex.
- Give test.sh an optional argument, to pick-up the test run in the middle.
- Remove wildcards from dir schemas which have not been delivered.
- Update Celldive and CODEX directory schemas.
- Sort file errors for stability.
- Check protocols io DOIs.
- Remove option to validate against directory structure in Globus.
- Loosen ID regex to allow lymph nodes. (Chuck's mistake!)

## v0.0.6 - 2020-12-07
- Add thumbnail to directory schema.
- Add machinery to include regex examples in docs.
- Run mypy, but only on the one file that has type annotations.
- Consolidate TSV reading to avoid inconsistencies in character encoding.
- Remove option for directory schema "subtypes".
- Read type from first line of TSV, instead of from filename.
- Remove vestigial line from flake8 config.
- Instructions for working groups providing descriptions.
- Remove extraneous parts from Sample doc.
- Document contributors.tsv
- Warn if two TSVs are for the same assay type.
- Give example of single TSV validation.
- Add SLIDEseq.
- Add antibodies.tsv.
- Generate Excel files.
- Fix a commandline hint when tests fail.
- Escape RE in directory schema.
- Unify generation of assay and other docs.
- Supply XLSX for non-assays.
- Fix links.
- Unconstrain channel_id and uniprot.
- SLIDEseq dir schema.
- Test validation of antibodies.tsv

## v0.0.5 - 2020-11-09
- Change "mixif" to "mxif".
- Expose sample field descriptions for use in portal.
- Add missing assay type to enum.
- ng/ul to nM.
- Change to flat directory schema structure.
- Dir Schema for MALDI-IMS.
- AF dir schema.
- Update README, and diagram.
- Add extras directory.
- Prettier HTML output.
- Add donor.yaml, where we can explain donor metadata fields, and hook it into field-descriptions.yaml.
- Add ingest-validation-tests submodule.
- nanodesi/pots table schema.
- Add as_text_list option.
- plugin_validator started.
- Add donor.yaml, where we can explain donor metadata fields.
- Fix the build.
- Now that we have agreed on extras/, expose in docs.
- Contributors table schema.
- Add extra validation hooks.
- Add nano docs.
- Run plugin tests only from command line argument
- Add stained imagery directory schema.
- Update CODEX directory schema: Require PDF.
- Get rid of unified.yaml.
- Point at docs on portal.
- Remove missing example.
- Add is_qa_qc to dir schema table.
- Add passing contributors.tsv

## v0.0.4 - 2020-06-26
### Added
- Add Sample field descriptions.
- Change to "validate_samples".
- Get enums in sync, and doctest the logic.
- Add liquid nitrogen
- Revise sample metadata.
- Fix Regexes in MD.
- Sample metadata validation
- ... and fill in draft details.
- ... and fill in headers and add unit columns.
- Fill in TODOs.
- Generate unified description list.
- Links to background docs.
- Pre-fill enums in TSVs
- Generator will stub the Level-1 overrides.
- Units on IMC.
- Submission structure diagram.
- Autogenerate "Leave blank if not applicable".
- Add bulkrnaseq and bulkatacseq.
- Add WGS and IMC.
- Dump unified yaml for each type. (This will be pulled on the portal side.)
- Add enum constraints to unit fields, and replace TODOs.
- Check that directory schemas exist.
### Changed
- Simplified directory validation.
- mass -> mz.
- bulkrnaseq QA is just RIN.
- Add bytes to IMC.
- LCMS capitals.
- Update wgs enum
- More accurate sample ID regex.
- Reorder LCMS fields.
- `atacseq` to `scatacseq`.
- Make sc_isolation_enrichment in scrnaseq optional.
- Free-form cell_barcode_read.
- Add bulkrnaseq, bulkatacseq, and wgs fields.
- mass/charge is unitless in MS: Remove field.
- TSV parsing conforms to excel-tsv: No longer ignoring backslashes.
- More explicit label for patterns in MD.
- TSV filenames match what will be required downstream.
- IMS -> MALDI-IMS
### Removed
- avg_insert_size from bulkatacseq.

## [v0.0.3](https://github.com/hubmapconsortium/ingest-validation-tools/tree/v0.0.3) - 2020-05-04
### Added
- Additional scrnaseq types and columns.
- Add a number of Assay types for Vanderbilt.
- Friendlier error if data_path is missing.
- Add polysaccharides as analyte_class.
- Ignore glob patterns and not just fixed files.
If other patterns are given, dot-files must be explicitly ignored.
### Changed
- Remove parenthesis from assay type.
- Assume Latin-1 encoding for TSVs rather than UTF-8.
- Update LC-MS fields.
- Separate level-2 schemas in source.
- Separate type and TSV path with space instead of ":" in CLI.
- Make analyte_class optional for some assays.
- Tweak LCMS fields.

## [v0.0.2](https://github.com/hubmapconsortium/ingest-validation-tools/tree/v0.0.2) - 2020-04-25
### Added
- Mirror Globus directory to local cache.
- Fix `--type_metadata` so it still works without a submission directory.
- Add `--optional_fields` to temporarily ignore the given fields.
- Add `--ignore_files` to ignore particular top-level files.
- Ignore dot-files. No command-line option to enable stricter validation, for now.
- Add scrnaseq.
- Open error report in browser.
### Changed
- Make the ATACseq validation more flexible.
- Less confusing representation of enums in docs.
- Allow lower level schemas to override aspects of the Level 1 schema.
- Make DOIs required again: Fields to consider optional can be set on commandline.
- Add more options to atacseq enum.
- Update CODEX directory schema to match what is actually delivered.

## [v0.0.1](https://github.com/hubmapconsortium/ingest-validation-tools/tree/v0.0.1) - 2020-04-13
### Added
- Validate structure of Akoya CODEX submissions.
- Generate submission template.
- Check that fixture-based tests actually ran.
- Check types early, rather than waiting for file-not-found.
- Generate JSON Schema from simpler Table Schema.
- Use schema to check that submission headers are correct, and reference by letter if not.
- Filling in details for CODEX Schema.
- Stanford directory schema.
- Convert column numbers to spreadsheet-style letters.
- Table of contents in generated doc.
- Added number_of_channels
- Added constraints to generated docs.
- Support timezone offset (rather than abbreviation).
- Add ATAC-seq and revise schema; fixed caps; Added descriptions.
- Validate DOIs for protocols.io.
- Added "Paths" section to both.
- Make periods in blank lines optional.
- Make fields required.
- Validate donor and sample IDs.
- Check that CLI docs are up to date.
- Validate the data_path.
- Allow multiple metadata.tsvs.
- Validate against Globus.
- Support multiple TSVs.
- Use <details> in ToC.
- Link to Google doc spec.
- Allow Globus File Browser URL to be used directly.
- Gratuitous Emojis!
- seqfish
- Deeply structured YAML error reports.
- Check for multiply referenced, or unreferenced paths.
### Changed
- CSV -> TSV
- Make the schema validation errors more readable
- Doctests are scanned from directory, rather than read from single file.
- Change the modeling of replicate groups.
- `parent_id` to `tissue_id`
- Link to raw TSV.
- No more UUIDs.
- Ignore blank lines in TSV.
- Tighter numeric constraints on ATAC-seq.
- Generate all docs at once.
- Add more enums.
- Unify Level 1 metadata definitions.
- Revert DOI format.
- No longer checking consistency of donor and sample.
- Remove generic schema.
- python3 in hash-bang.
- Reorganize fixtures.
- Stop generating JSON Schema, for now.
- Define path fields only in one place.
- Remove timezone offset.
- Autogenerate parts of table schema.<|MERGE_RESOLUTION|>--- conflicted
+++ resolved
@@ -10,15 +10,12 @@
 - Allow examples of path rexes to be provided, and fix bug.
 - Use the SciCrunch resolver for RR IDs.
 - More helpful message if decoding error.
-<<<<<<< HEAD
 - State stability policy.
-=======
 - Show the URL that produced the 404, and unify the code.
 - Warning if missing "assay_type".
 - Friendlier error if trying to validate Antibodies or Contributors as metadata.
 - cleanup-whitespace.py
 - Issue templates to operationalize new process for handling post-release changes.
->>>>>>> ea72b8be
 
 ## v0.0.7 - 2021-01-13
 - Improved error messages in Excel.
