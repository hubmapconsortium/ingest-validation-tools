# Changelog

## v0.0.11 - in progress
- Updated AF and stained microscopy structure schema.
- Updated CODEX directory structure schema.
- No Donor and Tissue ID validation needed for HCA.
- Longer description for Q30.
- Setup GH Pages.
- Fix bug with loading non-HCA schemas that have an HCA variant.
- Fix bug in the `maldiims` schema to use correct file name extension
- Update description of the `.ibd` and `.imzML` files in the `maldiims` schema
- Added example `maldiims` folder structure
- Updated README.md to reflect the `examples/...` folder structure
- Use assay names to make titles.
- Add formalin as a Sample perfusion_solution.
- Style the GH Pages like the portal.
- Catch metadata TSVs with non-ASCII characters.
- More general ignore forurl-status-cache.
- Support Windows environments by converting back-slashes for forward slashes.
- Improve navigation and styling of new GH Pages.
- In cleanup_whitespace.py, avoid printing extra newlines on windows.
- Field templates for sequencing fields.
- Missing `data_path` will no longer cause spurious errors when submission is interpretted as dataset.
- README for `examples/` directory.
<<<<<<< HEAD
- Distinct error codes for different situations.
=======
- Field templates for library fields.
>>>>>>> 7eb82859
- More doctests.
- Loosen sequential items check, and improve error message.

## v0.0.10 - 2021-04-21
- Remove inappropriate syntax highlighting from CLI docs.
- Fix bug in report generation.
- Remove contributors_path from HCA.
- Make the codeowners more granular.
- Distinguish v2 and v3 10x.
- Add expected_cell_count.
- Remove the sequence_limit where not appropriate.
- Chuck missed `source_project` in scrnaseq-hca: Added now.
- Distinguish v2 and v3 10x, and add to HCA as well.
- Add 'Belzer MPS/KPS' as an option.
- Remove links to YAML from MD.
- Cleaned up description on 3D IMC directory schema.
- Updated a description on 3D IMC directory schema.
- Updated regular expression on CODEX directory schema.
- Fix the generated TOC for antibodies.
- Apply "units_for": Units only required is value is given.
- Check for auto-incremented fields.
- If it errors, add a note about cleanup_whitespace.py.
- Apply missing constraints to scrnaseq.
- Consistent pattern constraint for sequencing_read_format.
- Diagram of overall repo structure; Explain doc build process.
- Remove vestigial "Level 3".
- Fixed typo in CODEX directory schema.
- Make more fields optional in HCA scrnaseq.
- Make it work with Python 3.6.
- Create subdirectories for `examples` and `tests` to clean up the top level.
- Add v1 for all schemas.
- Introduce scrnaseq-hca.
- Look for a `source_project` field to distinguish schemas.
- Move script docs into subdirectory, and improve coverage.
- Put TOC in blockquote: semantics are't right, but it indents.
- Simplify sample ID regex.
- Cache network responses to disk.
- Add the generated YAML to the output directory.
- Generate a report about the metadata values used in Elasticsearch.

## v0.0.9 - 2021-03-16
- Fix typo in CellDIVE.
- Update CLI usage to highlight sample validation.
- Update lightsheet docs.
- Update IMC docs.
- Add concentration to antibodies.
- Factor out Frictionless to give us more control over table validation.
- Check for CSV instead of TSV.
- Better error message for missing and mis-ordered fields.
- No longer require contributor middle names.
- Make network checks a part of the schema; Skip None values.
- Check for values which Excel has "helpfully" auto-incremented.
- Add 4C as a preservation temperature.
- Add units_for, so unused units aren't needed in the spreadsheet.
- Ivan is primary contact for directory work.
- Make network checks a part of the schema.
- Get rid of special-purpose logic for level-1
- Fix typo in nano enum.
- Clearer error when it can't find matching assay name.
- Downgrade dependency for compatibility with HuBMAP commons.
- Directory structure for scatacseq.
- Add 3D IMC table and directory schemas.
- Link to the yaml for both directory and metadata schemas.
- Directory structure for scatacseq and scrnaseq: They share a symlink.
- Add help document.
- Factor out the checks, make OO, and make error messages configurable.
- Slightly better errors when a directory is found when a TSV is expected.
- Make as_text_list the default output format.
- Script to generate CSV for fields and enums.
- Add version number to schemas.
- Clarify guidelines for direction schemas.

## v0.0.8 - 2021-02-10
- Update CODEX directory structure
- Allow "X" as final character of ORCID.
- Ping the respective services to confirm the ORCIDs, RR IDs, and Uniprot IDs are actually good.
- Add encoding as CLI param.
- Add `--offline` option, and use it internally.
- Fix the CLI parameter parsing: Either `--local_directory` or `--tsv_paths` must be provided.
- Allow examples of path rexes to be provided, and fix bug.
- Use the SciCrunch resolver for RR IDs.
- More helpful message if decoding error.
- State stability policy.
- Show the URL that produced the 404, and unify the code.
- Warning if missing "assay_type".
- Add lightsheet.
- Add a slot for a free-text note.
- Friendlier error if trying to validate Antibodies or Contributors as metadata.
- Update directory description docs.
- Upgrade to latest version of Frictionless. The content of error messages has changed.
- Clarify description of CODEX channelnames_report.csv.
- Add flowchart documenting the consensus submission process.
- cleanup-whitespace.py
- Issue templates to operationalize new process for handling post-release changes.
- Support versioning of metadata schemas.
- Add channel_id description to CellDIVE

## v0.0.7 - 2021-01-13
- Improved error messages in Excel.
- Define donor terms.
- Update MALDI terms.
- Demonstrate that validation of one-line-tsv-in-directory will work.
- Add an include mechanism to reduce duplication in the configs, and use it.
- Add Celldive.
- Add an include mechanism to reduce duplication in the configs.
- New organs will be coming in. Loosen regex.
- Give test.sh an optional argument, to pick-up the test run in the middle.
- Remove wildcards from dir schemas which have not been delivered.
- Update Celldive and CODEX directory schemas.
- Sort file errors for stability.
- Check protocols io DOIs.
- Remove option to validate against directory structure in Globus.
- Loosen ID regex to allow lymph nodes. (Chuck's mistake!)

## v0.0.6 - 2020-12-07
- Add thumbnail to directory schema.
- Add machinery to include regex examples in docs.
- Run mypy, but only on the one file that has type annotations.
- Consolidate TSV reading to avoid inconsistencies in character encoding.
- Remove option for directory schema "subtypes".
- Read type from first line of TSV, instead of from filename.
- Remove vestigial line from flake8 config.
- Instructions for working groups providing descriptions.
- Remove extraneous parts from Sample doc.
- Document contributors.tsv
- Warn if two TSVs are for the same assay type.
- Give example of single TSV validation.
- Add SLIDEseq.
- Add antibodies.tsv.
- Generate Excel files.
- Fix a commandline hint when tests fail.
- Escape RE in directory schema.
- Unify generation of assay and other docs.
- Supply XLSX for non-assays.
- Fix links.
- Unconstrain channel_id and uniprot.
- SLIDEseq dir schema.
- Test validation of antibodies.tsv

## v0.0.5 - 2020-11-09
- Change "mixif" to "mxif".
- Expose sample field descriptions for use in portal.
- Add missing assay type to enum.
- ng/ul to nM.
- Change to flat directory schema structure.
- Dir Schema for MALDI-IMS.
- AF dir schema.
- Update README, and diagram.
- Add extras directory.
- Prettier HTML output.
- Add donor.yaml, where we can explain donor metadata fields, and hook it into field-descriptions.yaml.
- Add ingest-validation-tests submodule.
- nanodesi/pots table schema.
- Add as_text_list option.
- plugin_validator started.
- Add donor.yaml, where we can explain donor metadata fields.
- Fix the build.
- Now that we have agreed on extras/, expose in docs.
- Contributors table schema.
- Add extra validation hooks.
- Add nano docs.
- Run plugin tests only from command line argument
- Add stained imagery directory schema.
- Update CODEX directory schema: Require PDF.
- Get rid of unified.yaml.
- Point at docs on portal.
- Remove missing example.
- Add is_qa_qc to dir schema table.
- Add passing contributors.tsv

## v0.0.4 - 2020-06-26
### Added
- Add Sample field descriptions.
- Change to "validate_samples".
- Get enums in sync, and doctest the logic.
- Add liquid nitrogen
- Revise sample metadata.
- Fix Regexes in MD.
- Sample metadata validation
- ... and fill in draft details.
- ... and fill in headers and add unit columns.
- Fill in TODOs.
- Generate unified description list.
- Links to background docs.
- Pre-fill enums in TSVs
- Generator will stub the Level-1 overrides.
- Units on IMC.
- Submission structure diagram.
- Autogenerate "Leave blank if not applicable".
- Add bulkrnaseq and bulkatacseq.
- Add WGS and IMC.
- Dump unified yaml for each type. (This will be pulled on the portal side.)
- Add enum constraints to unit fields, and replace TODOs.
- Check that directory schemas exist.
### Changed
- Simplified directory validation.
- mass -> mz.
- bulkrnaseq QA is just RIN.
- Add bytes to IMC.
- LCMS capitals.
- Update wgs enum
- More accurate sample ID regex.
- Reorder LCMS fields.
- `atacseq` to `scatacseq`.
- Make sc_isolation_enrichment in scrnaseq optional.
- Free-form cell_barcode_read.
- Add bulkrnaseq, bulkatacseq, and wgs fields.
- mass/charge is unitless in MS: Remove field.
- TSV parsing conforms to excel-tsv: No longer ignoring backslashes.
- More explicit label for patterns in MD.
- TSV filenames match what will be required downstream.
- IMS -> MALDI-IMS
### Removed
- avg_insert_size from bulkatacseq.

## [v0.0.3](https://github.com/hubmapconsortium/ingest-validation-tools/tree/v0.0.3) - 2020-05-04
### Added
- Additional scrnaseq types and columns.
- Add a number of Assay types for Vanderbilt.
- Friendlier error if data_path is missing.
- Add polysaccharides as analyte_class.
- Ignore glob patterns and not just fixed files.
If other patterns are given, dot-files must be explicitly ignored.
### Changed
- Remove parenthesis from assay type.
- Assume Latin-1 encoding for TSVs rather than UTF-8.
- Update LC-MS fields.
- Separate level-2 schemas in source.
- Separate type and TSV path with space instead of ":" in CLI.
- Make analyte_class optional for some assays.
- Tweak LCMS fields.

## [v0.0.2](https://github.com/hubmapconsortium/ingest-validation-tools/tree/v0.0.2) - 2020-04-25
### Added
- Mirror Globus directory to local cache.
- Fix `--type_metadata` so it still works without a submission directory.
- Add `--optional_fields` to temporarily ignore the given fields.
- Add `--ignore_files` to ignore particular top-level files.
- Ignore dot-files. No command-line option to enable stricter validation, for now.
- Add scrnaseq.
- Open error report in browser.
### Changed
- Make the ATACseq validation more flexible.
- Less confusing representation of enums in docs.
- Allow lower level schemas to override aspects of the Level 1 schema.
- Make DOIs required again: Fields to consider optional can be set on commandline.
- Add more options to atacseq enum.
- Update CODEX directory schema to match what is actually delivered.

## [v0.0.1](https://github.com/hubmapconsortium/ingest-validation-tools/tree/v0.0.1) - 2020-04-13
### Added
- Validate structure of Akoya CODEX submissions.
- Generate submission template.
- Check that fixture-based tests actually ran.
- Check types early, rather than waiting for file-not-found.
- Generate JSON Schema from simpler Table Schema.
- Use schema to check that submission headers are correct, and reference by letter if not.
- Filling in details for CODEX Schema.
- Stanford directory schema.
- Convert column numbers to spreadsheet-style letters.
- Table of contents in generated doc.
- Added number_of_channels
- Added constraints to generated docs.
- Support timezone offset (rather than abbreviation).
- Add ATAC-seq and revise schema; fixed caps; Added descriptions.
- Validate DOIs for protocols.io.
- Added "Paths" section to both.
- Make periods in blank lines optional.
- Make fields required.
- Validate donor and sample IDs.
- Check that CLI docs are up to date.
- Validate the data_path.
- Allow multiple metadata.tsvs.
- Validate against Globus.
- Support multiple TSVs.
- Use <details> in ToC.
- Link to Google doc spec.
- Allow Globus File Browser URL to be used directly.
- Gratuitous Emojis!
- seqfish
- Deeply structured YAML error reports.
- Check for multiply referenced, or unreferenced paths.
### Changed
- CSV -> TSV
- Make the schema validation errors more readable
- Doctests are scanned from directory, rather than read from single file.
- Change the modeling of replicate groups.
- `parent_id` to `tissue_id`
- Link to raw TSV.
- No more UUIDs.
- Ignore blank lines in TSV.
- Tighter numeric constraints on ATAC-seq.
- Generate all docs at once.
- Add more enums.
- Unify Level 1 metadata definitions.
- Revert DOI format.
- No longer checking consistency of donor and sample.
- Remove generic schema.
- python3 in hash-bang.
- Reorganize fixtures.
- Stop generating JSON Schema, for now.
- Define path fields only in one place.
- Remove timezone offset.
- Autogenerate parts of table schema.<|MERGE_RESOLUTION|>--- conflicted
+++ resolved
@@ -22,11 +22,8 @@
 - Field templates for sequencing fields.
 - Missing `data_path` will no longer cause spurious errors when submission is interpretted as dataset.
 - README for `examples/` directory.
-<<<<<<< HEAD
 - Distinct error codes for different situations.
-=======
 - Field templates for library fields.
->>>>>>> 7eb82859
 - More doctests.
 - Loosen sequential items check, and improve error message.
 
