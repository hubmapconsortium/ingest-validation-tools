--- conflicted
+++ resolved
@@ -1,16 +1,12 @@
 # Changelog
 ## v0.0.32 (in progress)
-
+- Adding new is_schema_latest_version method to check if provided Cedar spec is the latest
+- Fix issue with json response. On row {x}, column {fieldName} should NOT be concatenated with actual error message.
 
 ## v0.0.31
 - Update Segmentation masks directory schema
 - Update Cell DIVE directory schema
-<<<<<<< HEAD
-- Adding new is_schema_latest_version method to check if provided Cedar spec is the latest
-- Fix issue with json response. On row {x}, column {fieldName} should NOT be concatenated with actual error message.
-=======
 - Bugfix shared upload non_global file error reporting
->>>>>>> 21df00dd
 
 ## v0.0.30
 - Update Seg Mask documentation
