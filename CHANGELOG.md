--- conflicted
+++ resolved
@@ -61,13 +61,10 @@
 - Fix paths in Histology, MIBI, IMC2D, AF, Confocal, Light Sheet, and Visium with probes directory schemas
 - Add CODEX, Thick section Multiphoton MxIF, Second Harmonic Generation, and Enhanced Stimulated Raman Spectroscopy (SRS) next-gen directory schemas
 - Move Thick section Multiphoton MxIF next-gen directory schema to placeholder file
-<<<<<<< HEAD
-- Added multi-assay support
-=======
 - Update file path in Visium no probes, Histology, AF, MxIF, SHG, SRS, Confocal, Light Sheet, MALDI, SIMS, DESI
 - Remove Organ CEDAR page
 - Draft next-gen directory schema for SNARE-seq2
->>>>>>> d99fa564
+- Added multi-assay support
 
 ## v0.0.15 - 2023-04-04
 
