# Changelog

## v0.0.24 (in progress)
- Release MERFISH
- Add MERFISH directory schema
- Fix documentation issue for MERFISH
- Add CEDAR link for MERFISH
- Update MERFISH directory schema
- Update Phenocycler docs
- Update MERFISH directory schema
- Add next-gen Cell DIVE directory schema
<<<<<<< HEAD
=======
- Update MIBI directory schema
- Update Visium no probes directory schema
>>>>>>> 38863a32

## v0.0.23
- Add token to validation_utils.get_assaytype_data, replace URL string concatenation with urllib

## v0.0.22
- Fix logging length issue in Upload.multi_parent
- Minor change to Visium with probes directory schema
- Minor change to Visium no probes directory schema
- Update docs for Visium directories

## v0.0.21
- Fix the changelog to reflect the current version.
- Fix row number mismatch between validation and spreadsheet validator response

## v0.0.20
- Fix row number mismatch between validation and spreadsheet validator response

## v0.0.19
- Directory validation changes for "shared" uploads
- Update Phenocycler directory schema
- Remove bad paths from LC-MS directory schema
- Allow multiple comma-separated parent_sample_id values
- Accommodate dir schema minor versions
- Fix ORCID URL checking
- Add MUSIC next-gen directory schema
- Updating documentation
- Change Upload error output to dataclass
- Revert deprecation of field YAML files
- Update MUSIC directory schema
- Add semantic version to plugin test base class
- Fix row number mismatch between validation and spreadsheet validator response
- Adding entity constraints check
- Adding ability to report names of successfully run plugins

## v0.0.18

- Update PhenoCycler directory schema
- Update to prevent standalone child datasets in multi-assay upload
- Update to prevent multiple dataset types in a non-multi-assay upload
- Update MIBI directory schema
- Update Visium (with probes) directory schema
- Update Auto-fluorescence directory schema
- Update Confocal directory schema
- Update Enhanced SRS directory schema
- Update Light Sheet directory schema
- Update Second Harmonic Generation directory schema
- Update Thick Section Multiphoton MxIF directory schema
- Integrate SenNet app_context
- Updating testing
- Change to error messaging related to get_assaytype_data failures
- Update Lightsheet directory schema
- Update Histology to include description on OME-TIFFs
- Update Histology with links
- Update GeoMx NGS directory schema
- Ported murine from SenNet
- Update Histology directory schema
- Bugfix stripping trailing slash in ingest api url
- Converted upload `_url_checks` to use `_get_method` for SenNet compatibility
- Add CEDAR template for murine-source
- Add donor field descriptions back, remove murine-source descriptions
- Temporarily exclude certain assays from the documentation

## v0.0.17

- Update atacseq cedar link
- Add Phenocycler next-gen directory schema
- Update Histology next-gen directory schema
- Add LC-MS next-gen directory schema
- Add GeoMx NGS next-gen directory schema
- Update PhenoCycler and Histology to 2.2.0
- Update CEDAR links for PhenoCycler & Histology
- Refactor Upload to avoid validating the same contributors.tsv multiple times / running plugins over files multiple times
- Add entry for segmentation-mask
- Modify directory schema validation such that it takes empty directories into account
- Add Publication next-gen directory schema
- Update ATAC/RNA/10X documentation
- Update Cell Dive documentation
- Update to support passing list of data_paths to ingest-validation-tests plugins
- Adding linting/formatting GitHub actions

## v0.0.16

- add support for Publication type
- updated issue templates.
- removed donor metadata spec (had not been in use)
- Added examples for fields with pattern constraint
- Replaced `preparation_temperature` with `preparation_condition` and updated associated enumerations in the sample-section, sample-block, and sample-suspension schemas
- Replaced `storage_temperature` with `storage_method` and updated associated enumerations in the sample-section, sample-block, and sample-suspension schemas
- Updated enum 'bulk RNA' assay type to be 'bulk-RNA' across tools
- Adding organ v2 schema
- Added publication docs
- Removed double publication enum (P/p)
- Updated publication directory schema 20230616
- Changes for CEDAR docs
- Tweaks for CEDAR release
- Release new assays with links
- Fix in place to avoid assay conflicts with new assays
- Rework wording for CEDAR updates
- Updated upload.py to integrate CEDAR validation, replaced walrus operators, removed unused import
- Updated CEDAR validation routine based on changes to Spreadsheet Validator
- Updated tests based on changes to error dict structure
- Tested both CEDAR and local validation paths
- Make changes to Histology based on feedback
- Update documentation based on feedback
- Addtional changes to Histology
- Adding SenNet display changes
- Add contributor TSV CEDAR checking
- Add CEDAR examples
- Update CEDAR links for set of assays
- Split docs into current and deprecated
- Update Visium CEDAR template link
- Remove Visium draft attribute
- Bugfix datetime constraint in library_creation_date.yaml
- Update LCMS and add NanoSplits
- Update descriptions for segmentation masks
- Add description to codex doc page
- Bail earlier in validation if there are errors in metadata/dir/refs
- Update Antibodies
- Remove NanoSplits
- Update hifi, mibi, imc
- Fix imc-2d docs
- Fix imc-2d dir docs
- Add link to OME-Tiff docs
- Remove WGS, CE-MS, GC-MS, and RNAseq (GeoMx)
- Update histology and segmentation mask directory schemas
- Update hifi-slide to hifi-slides
- Fix changelog error
- Fix CI
- Update MIBI and IMC2D directory schemas
- Fix to support display of errors for CEDAR template metadata
- Upate Auto-fluorescence, Confocal, and Light Sheet directory schemas
- Additional updates to next-gen histology directory schema
- Implemented soft assay types/assayclassifier endpoint for canonical assay names and dir structures
- Added mock response test data for offline testing
- Add more assays
- Correct Auto-fluorescence lab_processed/annotations path description
- Add Visium with probes next-gen directory schema
- Update MALDI, SIMS, DESI, Visium no probes, and HiFi-Slide directory schemas
- Fix paths in Histology, MIBI, IMC2D, AF, Confocal, Light Sheet, and Visium with probes directory schemas
- Add CODEX, Thick section Multiphoton MxIF, Second Harmonic Generation, and Enhanced Stimulated Raman Spectroscopy (SRS) next-gen directory schemas
- Move Thick section Multiphoton MxIF next-gen directory schema to placeholder file
- Update file path in Visium no probes, Histology, AF, MxIF, SHG, SRS, Confocal, Light Sheet, MALDI, SIMS, DESI
- Remove Organ CEDAR page
- Draft next-gen directory schema for SNARE-seq2
- Added multi-assay support
- Delete GeoMX
- Update soft typing to use hyphen, not underscore
- Add SNARE-seq2 and RNAseq with probes next-gen directory schema
- Remove the draft tag from SNARE-seq2
- Regenerate docs for SNARE-seq2

## v0.0.15 - 2023-04-04

- Versioned directory structure schema
- Added MxIF directory structure schema.
- Added Lightsheet version 1.
- bump nokogiri -> 1.13.9 (dependabot)
- Add front-matter to exclude HCA from toc
- Updated CODEX version 0 and documentation.
- Provide an iterator over plugin test classes
- Updated CODEX version 0.
- Added Bulk RNA-seq directory structure schema.
- Added SeqFISH directory structure schema.
- Add a reminder that TSV validation is not sufficient.
- Clearer presentation of unit fields in generated docs.
- Make `contributors_path` required for HCA.
- Parallelize tests.
- Use the assay service to describe how assays are represented in the Portal.
- Adding Comma Separated File support for tissue_id.
- Update assay type for Cell DIVE.
- Updated suspension-fields.yaml and associated files in /docs/sample-suspension.
- Created extra_parameter on upload for future dynamic adding.
- Updated ErrorReport class to be backwards compatible with external calls.
- Added geoMX directory structure schema.
- Update `preparation_maldi_matrix` in imaging MS schema to from enum to open string field.
- Expand file types for stained to not be vendor locked to Leica's `.scn`. Include vendor-neutral `.tiff`.
- Replaced enum `Multiplexed Ion Beam Imaging` with `MIBI` in src
- Added `raw` as a potential directory to look for `segmentation.json` file for `CODEX`.
- Updated error messages to be less programmer centric.
- Updated ims-v2 spec to include DESI as an acceptable enumeration for ms_source.
- Upgraded CI python definition to 3.9.
- Update Cell DIVE with CEDAR UUID
- Add Histology directory schemas
- Fix Histology schema
- Modify validation routine to support multi-assay schemas
- Update MALDI, SIMS, and CODEX
- Update DESI and remove NanoDESI
- Support for conditional directory validation

## v0.0.14 - 2022-06-23

- bump tzingo -> 1.2.10 (dependabot)
- Turn validation of enums back on.
- Mods to plugin validator to fix import problems.
- Return directory schema version and refactor.
- Add new data_collection_mode values for MS assays.
- Add "CODEX2" assay type.
- Deprecate older LCMS schemas.
- Updated LC-MS directory structure schema.
- Remove HTML reporting options.
- Updated IMS directory structure schema.
- Add Clinical Imaging schemas.
- Test under both Python 3.6 and Python 3.10
- Cosmetic updates to the Slide-seq directory structure schema.
- Fix rendering bug on CODEX page by adding linebreaks.
- Add type hints.
- Implement versioning for directory schemas.
- After failure, explain how to continue testing from last error.
- Add `pathology_distance_unit` in place.
- Pin transitive dependencies.
- New sample metadata schemas
- Darker shade of blue, to be consistent with portal.
- Dependabot upgrade to Nokogiri.
- Remove reference to old Travis envvar, so post-merge CI run will pass.
- Explain the distinction between the 10X kit versions.
- Updated CODEX directory structure schema.
- Added MIBI directory structure schema.
- add snRNAseq-10xGenomics-v3
- Make backward incompatible changes to ims-v2 in place, without a new version.
- Preserve the key order in generated YAML, for readability.
- Add 'Multiplex Ion Beam Imaging' assay name
- Permanently remove snRNA and scATACseq assay names
- add snRNAseq-10xGenomics-v2 to the scrnaseq assays
- Move "Unique to this type" below the acquisition instrument fields.
- Add CLI option to allow the use of deprecated schemas.
- Allowing trailing slashes on dataset directories in metadata TSV.
- Add acquisition instrument fields to MIBI that were left out by mistake.
- Just use pytest to run doctests
- Headers are no longer properties of fields.
- Remove mention of `extras/thumbnail.jpg`.
- Add release date to schema.
- Add UMI fields to scrnaseq schema.
- Add Excel sheet describing which fields show up in which schemas.
- Add field descriptions to spreadsheet.
- Temporarily disable checking the assay names in schemas against the global list.
  Entries in the global list are now commented out, and Joel will progressively
  uncomment them.
- Moved `dataset.json` to `raw` or `src_*` directory for CODEX datasets.
- Modify IMC docs

## v0.0.13 - 2022-01-07

- Make more fields explicitly numeric
- Add more donor field descriptions.
- Deprecate contributors-v0.
- Add MIBI schema.
- Add fields for LCMS v3.
- Consistent rendering of code blocks in github pages and github preview.
- Warn about trailing slashes in paths.
- Optionally, dump validation report at the top of the upload.
- In the report notes, record the version of the checkout.
- Improve testing of `generate_field_yaml.py`.
- Provides map in docs/ from fields to the entities and assays they are used in.
- Give schema and version in success message.
- Generate `field-types.yaml`.
- Update assay list.
- Added WGS directory structure schema.
- Fixed regex on directory structure schema.
- Check that assay terms match approved list. (Right now, they don't.)
- Level 1 description of assay_category: Updated "3" assay categories to "4". Added imaging mass spec.
- work around mypy importlib type hinting problem
- Cleaned up LC-MS directory structure schema.
- Added links to examples in the portal for 5 assays.
- Make LC fields optional.
- Present directory path examples in same column.
- Updated LC-MS directory structure schema.
- Work around mypy importlib type hinting problem.
- Longer assay description for LCMS, and supporting machinery.
- In CI, pin to older Ubuntu version to avoid SSL problems with Uniprot.
- Level 1 description of assay_category: Updated "3" assay categories to "4".
- Added imaging mass spec.
- Work around mypy importlib type hinting problem.
- Antibodies validation is broken; Move test out the way.
- Make email validation effective.
- Add a test to confirm that backslashes aren't ignored during validation.
- Explain allowed values for booleans.
- Update the lcms schema field "lc_temp_value" optional
- Switch to Github CI.
- `cell_barcode_read` description: comma-delimitted.
- Update the lcms schema field "lc_temp_value" optional.
- Hit a different URL for ORCID, that will not give us soft 404s.
- In bash scripts, make python3 explicit.
- Update the flowchart to reflect the roles of Bill and PK.
- Add pipeline info.
- Hotfix on CellDive directory to reflect changes to dataset.
- Updated CellDive directory structure.
- Updated CODEX directory structure.
- Non-assay schema docs were not be update. Fix that.
- Sample was being skipped in doc generation. Fix that.
- Add to enums for `perfusion_solutions` and `ms_source`.
- Upgrade from dependabot.

## v0.0.12 - 2021-07-23

- Catch unrecognized keys in dir schema.
- Ammend LCMS docs.
- Fix CI: point to right branch.
- Document Donor and Sample Metadata process.
- Make the network cache file JSON, for portability.
- Dependabot update.
- Fix typo.
- Explain acronyms.
- Add kwarg to pass-through to tests.
- Update `validate_upload.py` docs.
- Add new LCMS version, and clean up reused fields.
- Make barcode fields optional.
- User donor as a test-bed for ontology-enums.
- Add a warning on pages where every version has been deprecated.
- Add gcms.
- Make some scatacseq fields optional.
- Create CE-MS.
- New version of IMS.
- Add a warning on pages where every version has been deprecated.
- Doc test for deprecated schemas.
- Add 10X multiome to scatacseq.
- Deprecated flag can now be added to schema.
- CLEANUP rnaseq_assay_method.
- cleanup resolution_z_unit.
- Network problems in report, instead of quitting with stack trace.
- New lightsheet schema, with description of changes.
- Introduced Lightsheet directory schema.
- Ensure that version numbers match the constraint inside the file.
- `maldiims` to `ims`: Only touches URLs; doesn't affect validation.
- Add script to validate any TSV.
- Factor out exit status codes.
- Pull out sc_isolation_tissue_dissociation.
- sequencing_read_format is optional for HCA.
- Disallow N/A values.
- Pull out the fields that have only one variant.
- Cleanup code for reference validations.
- Better section headers.
- Tighter validation of shared fields in assay schemas.
- Another optional field in HCA scrnaseq.
- Cleanup whitespace in yaml.
- Tools to resolve duplicated field definitions.
- Rearrange YAML so static processing works.

## v0.0.11 - 2021-05-18

- Updated AF and stained microscopy structure schema.
- Updated CODEX directory structure schema.
- No Donor and Tissue ID validation needed for HCA.
- Longer description for Q30.
- Setup GH Pages.
- Fix bug with loading non-HCA schemas that have an HCA variant.
- Fix bug in the `maldiims` schema to use correct file name extension
- Update description of the `.ibd` and `.imzML` files in the `maldiims` schema
- Added example `maldiims` folder structure
- Updated README.md to reflect the `examples/...` folder structure
- Use assay names to make titles.
- Add formalin as a Sample perfusion_solution.
- Style the GH Pages like the portal.
- Catch metadata TSVs with non-ASCII characters.
- More general ignore forurl-status-cache.
- Support Windows environments by converting back-slashes for forward slashes.
- Improve navigation and styling of new GH Pages.
- In cleanup_whitespace.py, avoid printing extra newlines on windows.
- Field templates for sequencing fields.
- Missing `data_path` will no longer cause spurious errors when submission is interpretted as dataset.
- README for `examples/` directory.
- Distinct error codes for different situations.
- Field templates for library fields.
- More doctests.
- Loosen sequential items check, and improve error message.
- Replace "submission" with "upload".

## v0.0.10 - 2021-04-21

- Remove inappropriate syntax highlighting from CLI docs.
- Fix bug in report generation.
- Remove contributors_path from HCA.
- Make the codeowners more granular.
- Distinguish v2 and v3 10x.
- Add expected_cell_count.
- Remove the sequence_limit where not appropriate.
- Chuck missed `source_project` in scrnaseq-hca: Added now.
- Distinguish v2 and v3 10x, and add to HCA as well.
- Add 'Belzer MPS/KPS' as an option.
- Remove links to YAML from MD.
- Cleaned up description on 3D IMC directory schema.
- Updated a description on 3D IMC directory schema.
- Updated regular expression on CODEX directory schema.
- Fix the generated TOC for antibodies.
- Apply "units_for": Units only required is value is given.
- Check for auto-incremented fields.
- If it errors, add a note about cleanup_whitespace.py.
- Apply missing constraints to scrnaseq.
- Consistent pattern constraint for sequencing_read_format.
- Diagram of overall repo structure; Explain doc build process.
- Remove vestigial "Level 3".
- Fixed typo in CODEX directory schema.
- Make more fields optional in HCA scrnaseq.
- Make it work with Python 3.6.
- Create subdirectories for `examples` and `tests` to clean up the top level.
- Add v1 for all schemas.
- Introduce scrnaseq-hca.
- Look for a `source_project` field to distinguish schemas.
- Move script docs into subdirectory, and improve coverage.
- Put TOC in blockquote: semantics are't right, but it indents.
- Simplify sample ID regex.
- Cache network responses to disk.
- Add the generated YAML to the output directory.
- Generate a report about the metadata values used in Elasticsearch.

## v0.0.9 - 2021-03-16

- Fix typo in CellDIVE.
- Update CLI usage to highlight sample validation.
- Update lightsheet docs.
- Update IMC docs.
- Add concentration to antibodies.
- Factor out Frictionless to give us more control over table validation.
- Check for CSV instead of TSV.
- Better error message for missing and mis-ordered fields.
- No longer require contributor middle names.
- Make network checks a part of the schema; Skip None values.
- Check for values which Excel has "helpfully" auto-incremented.
- Add 4C as a preservation temperature.
- Add units_for, so unused units aren't needed in the spreadsheet.
- Ivan is primary contact for directory work.
- Make network checks a part of the schema.
- Get rid of special-purpose logic for level-1
- Fix typo in nano enum.
- Clearer error when it can't find matching assay name.
- Downgrade dependency for compatibility with HuBMAP commons.
- Directory structure for scatacseq.
- Add 3D IMC table and directory schemas.
- Link to the yaml for both directory and metadata schemas.
- Directory structure for scatacseq and scrnaseq: They share a symlink.
- Add help document.
- Factor out the checks, make OO, and make error messages configurable.
- Slightly better errors when a directory is found when a TSV is expected.
- Make as_text_list the default output format.
- Script to generate CSV for fields and enums.
- Add version number to schemas.
- Clarify guidelines for direction schemas.

## v0.0.8 - 2021-02-10

- Update CODEX directory structure
- Allow "X" as final character of ORCID.
- Ping the respective services to confirm the ORCIDs, RR IDs, and Uniprot IDs are actually good.
- Add encoding as CLI param.
- Add `--offline` option, and use it internally.
- Fix the CLI parameter parsing: Either `--local_directory` or `--tsv_paths` must be provided.
- Allow examples of path rexes to be provided, and fix bug.
- Use the SciCrunch resolver for RR IDs.
- More helpful message if decoding error.
- State stability policy.
- Show the URL that produced the 404, and unify the code.
- Warning if missing "assay_type".
- Add lightsheet.
- Add a slot for a free-text note.
- Friendlier error if trying to validate Antibodies or Contributors as metadata.
- Update directory description docs.
- Upgrade to latest version of Frictionless. The content of error messages has changed.
- Clarify description of CODEX channelnames_report.csv.
- Add flowchart documenting the consensus submission process.
- cleanup-whitespace.py
- Issue templates to operationalize new process for handling post-release changes.
- Support versioning of metadata schemas.
- Add channel_id description to CellDIVE

## v0.0.7 - 2021-01-13

- Improved error messages in Excel.
- Define donor terms.
- Update MALDI terms.
- Demonstrate that validation of one-line-tsv-in-directory will work.
- Add an include mechanism to reduce duplication in the configs, and use it.
- Add Celldive.
- Add an include mechanism to reduce duplication in the configs.
- New organs will be coming in. Loosen regex.
- Give test.sh an optional argument, to pick-up the test run in the middle.
- Remove wildcards from dir schemas which have not been delivered.
- Update Celldive and CODEX directory schemas.
- Sort file errors for stability.
- Check protocols io DOIs.
- Remove option to validate against directory structure in Globus.
- Loosen ID regex to allow lymph nodes. (Chuck's mistake!)

## v0.0.6 - 2020-12-07

- Add thumbnail to directory schema.
- Add machinery to include regex examples in docs.
- Run mypy, but only on the one file that has type annotations.
- Consolidate TSV reading to avoid inconsistencies in character encoding.
- Remove option for directory schema "subtypes".
- Read type from first line of TSV, instead of from filename.
- Remove vestigial line from flake8 config.
- Instructions for working groups providing descriptions.
- Remove extraneous parts from Sample doc.
- Document contributors.tsv
- Warn if two TSVs are for the same assay type.
- Give example of single TSV validation.
- Add SLIDEseq.
- Add antibodies.tsv.
- Generate Excel files.
- Fix a commandline hint when tests fail.
- Escape RE in directory schema.
- Unify generation of assay and other docs.
- Supply XLSX for non-assays.
- Fix links.
- Unconstrain channel_id and uniprot.
- SLIDEseq dir schema.
- Test validation of antibodies.tsv

## v0.0.5 - 2020-11-09

- Change "mixif" to "mxif".
- Expose sample field descriptions for use in portal.
- Add missing assay type to enum.
- ng/ul to nM.
- Change to flat directory schema structure.
- Dir Schema for MALDI-IMS.
- AF dir schema.
- Update README, and diagram.
- Add extras directory.
- Prettier HTML output.
- Add donor.yaml, where we can explain donor metadata fields, and hook it into field-descriptions.yaml.
- Add ingest-validation-tests submodule.
- nanodesi/pots table schema.
- Add as_text_list option.
- plugin_validator started.
- Add donor.yaml, where we can explain donor metadata fields.
- Fix the build.
- Now that we have agreed on extras/, expose in docs.
- Contributors table schema.
- Add extra validation hooks.
- Add nano docs.
- Run plugin tests only from command line argument
- Add stained imagery directory schema.
- Update CODEX directory schema: Require PDF.
- Get rid of unified.yaml.
- Point at docs on portal.
- Remove missing example.
- Add is_qa_qc to dir schema table.
- Add passing contributors.tsv

## v0.0.4 - 2020-06-26

### Added

- Add Sample field descriptions.
- Change to "validate_samples".
- Get enums in sync, and doctest the logic.
- Add liquid nitrogen
- Revise sample metadata.
- Fix Regexes in MD.
- Sample metadata validation
- ... and fill in draft details.
- ... and fill in headers and add unit columns.
- Fill in TODOs.
- Generate unified description list.
- Links to background docs.
- Pre-fill enums in TSVs
- Generator will stub the Level-1 overrides.
- Units on IMC.
- Submission structure diagram.
- Autogenerate "Leave blank if not applicable".
- Add bulkrnaseq and bulkatacseq.
- Add WGS and IMC.
- Dump unified yaml for each type. (This will be pulled on the portal side.)
- Add enum constraints to unit fields, and replace TODOs.
- Check that directory schemas exist.

### Changed

- Simplified directory validation.
- mass -> mz.
- bulkrnaseq QA is just RIN.
- Add bytes to IMC.
- LCMS capitals.
- Update wgs enum
- More accurate sample ID regex.
- Reorder LCMS fields.
- `atacseq` to `scatacseq`.
- Make sc_isolation_enrichment in scrnaseq optional.
- Free-form cell_barcode_read.
- Add bulkrnaseq, bulkatacseq, and wgs fields.
- mass/charge is unitless in MS: Remove field.
- TSV parsing conforms to excel-tsv: No longer ignoring backslashes.
- More explicit label for patterns in MD.
- TSV filenames match what will be required downstream.
- IMS -> MALDI-IMS

### Removed

- avg_insert_size from bulkatacseq.

## [v0.0.3](https://github.com/hubmapconsortium/ingest-validation-tools/tree/v0.0.3) - 2020-05-04

### Added

- Additional scrnaseq types and columns.
- Add a number of Assay types for Vanderbilt.
- Friendlier error if data_path is missing.
- Add polysaccharides as analyte_class.
- Ignore glob patterns and not just fixed files.
  If other patterns are given, dot-files must be explicitly ignored.

### Changed

- Remove parenthesis from assay type.
- Assume Latin-1 encoding for TSVs rather than UTF-8.
- Update LC-MS fields.
- Separate level-2 schemas in source.
- Separate type and TSV path with space instead of ":" in CLI.
- Make analyte_class optional for some assays.
- Tweak LCMS fields.

## [v0.0.2](https://github.com/hubmapconsortium/ingest-validation-tools/tree/v0.0.2) - 2020-04-25

### Added

- Mirror Globus directory to local cache.
- Fix `--type_metadata` so it still works without a submission directory.
- Add `--optional_fields` to temporarily ignore the given fields.
- Add `--ignore_files` to ignore particular top-level files.
- Ignore dot-files. No command-line option to enable stricter validation, for now.
- Add scrnaseq.
- Open error report in browser.

### Changed

- Make the ATACseq validation more flexible.
- Less confusing representation of enums in docs.
- Allow lower level schemas to override aspects of the Level 1 schema.
- Make DOIs required again: Fields to consider optional can be set on commandline.
- Add more options to atacseq enum.
- Update CODEX directory schema to match what is actually delivered.

## [v0.0.1](https://github.com/hubmapconsortium/ingest-validation-tools/tree/v0.0.1) - 2020-04-13

### Added

- Validate structure of Akoya CODEX submissions.
- Generate submission template.
- Check that fixture-based tests actually ran.
- Check types early, rather than waiting for file-not-found.
- Generate JSON Schema from simpler Table Schema.
- Use schema to check that submission headers are correct, and reference by letter if not.
- Filling in details for CODEX Schema.
- Stanford directory schema.
- Convert column numbers to spreadsheet-style letters.
- Table of contents in generated doc.
- Added number_of_channels
- Added constraints to generated docs.
- Support timezone offset (rather than abbreviation).
- Add ATAC-seq and revise schema; fixed caps; Added descriptions.
- Validate DOIs for protocols.io.
- Added "Paths" section to both.
- Make periods in blank lines optional.
- Make fields required.
- Validate donor and sample IDs.
- Check that CLI docs are up to date.
- Validate the data_path.
- Allow multiple metadata.tsvs.
- Validate against Globus.
- Support multiple TSVs.
- Use <details> in ToC.
- Link to Google doc spec.
- Allow Globus File Browser URL to be used directly.
- Gratuitous Emojis!
- seqfish
- Deeply structured YAML error reports.
- Check for multiply referenced, or unreferenced paths.

### Changed

- CSV -> TSV
- Make the schema validation errors more readable
- Doctests are scanned from directory, rather than read from single file.
- Change the modeling of replicate groups.
- `parent_id` to `tissue_id`
- Link to raw TSV.
- No more UUIDs.
- Ignore blank lines in TSV.
- Tighter numeric constraints on ATAC-seq.
- Generate all docs at once.
- Add more enums.
- Unify Level 1 metadata definitions.
- Revert DOI format.
- No longer checking consistency of donor and sample.
- Remove generic schema.
- python3 in hash-bang.
- Reorganize fixtures.
- Stop generating JSON Schema, for now.
- Define path fields only in one place.
- Remove timezone offset.
- Autogenerate parts of table schema.
- New note to clarify git is required.<|MERGE_RESOLUTION|>--- conflicted
+++ resolved
@@ -9,11 +9,8 @@
 - Update Phenocycler docs
 - Update MERFISH directory schema
 - Add next-gen Cell DIVE directory schema
-<<<<<<< HEAD
-=======
 - Update MIBI directory schema
 - Update Visium no probes directory schema
->>>>>>> 38863a32
 
 ## v0.0.23
 - Add token to validation_utils.get_assaytype_data, replace URL string concatenation with urllib
