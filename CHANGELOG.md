# Changelog

## v0.0.16 - in progress

- add support for Publication type
- updated issue templates.
- removed donor metadata spec (had not been in use)
- Added examples for fields with pattern constraint
- Replaced `preparation_temperature` with `preparation_condition` and updated associated enumerations in the sample-section, sample-block, and sample-suspension schemas
- Replaced `storage_temperature` with `storage_method` and updated associated enumerations in the sample-section, sample-block, and sample-suspension schemas
- Updated enum 'bulk RNA' assay type to be 'bulk-RNA' across tools
- Adding organ v2 schema
- Added publication docs
- Removed double publication enum (P/p)
- Updated publication directory schema 20230616
- Changes for CEDAR docs
- Tweaks for CEDAR release
- Release new assays with links
- Fix in place to avoid assay conflicts with new assays
- Rework wording for CEDAR updates
- Updated upload.py to integrate CEDAR validation, replaced walrus operators, removed unused import
- Updated CEDAR validation routine based on changes to Spreadsheet Validator
- Updated tests based on changes to error dict structure
- Tested both CEDAR and local validation paths
- Make changes to Histology based on feedback
- Update documentation based on feedback
- Addtional changes to Histology
- Adding SenNet display changes
- Add contributor TSV CEDAR checking
- Update CEDAR links for set of assays
- Split docs into current and deprecated
- Update Visium CEDAR template link
- Remove Visium draft attribute
- Bugfix datetime constraint in library_creation_date.yaml
- Update LCMS and add NanoSplits
- Update descriptions for segmentation masks
<<<<<<< HEAD
- Bugfix for directory schema location
=======
- Add description to codex doc page
>>>>>>> 1a91754e

## v0.0.15 - 2023-04-04

- Versioned directory structure schema
- Added MxIF directory structure schema.
- Added Lightsheet version 1.
- bump nokogiri -> 1.13.9 (dependabot)
- Add front-matter to exclude HCA from toc
- Updated CODEX version 0 and documentation.
- Provide an iterator over plugin test classes
- Updated CODEX version 0.
- Added Bulk RNA-seq directory structure schema.
- Added SeqFISH directory structure schema.
- Add a reminder that TSV validation is not sufficient.
- Clearer presentation of unit fields in generated docs.
- Make `contributors_path` required for HCA.
- Parallelize tests.
- Use the assay service to describe how assays are represented in the Portal.
- Adding Comma Separated File support for tissue_id.
- Update assay type for Cell DIVE.
- Updated suspension-fields.yaml and associated files in /docs/sample-suspension.
- Created extra_parameter on upload for future dynamic adding.
- Updated ErrorReport class to be backwards compatible with external calls.
- Added geoMX directory structure schema.
- Update `preparation_maldi_matrix` in imaging MS schema to from enum to open string field.
- Expand file types for stained to not be vendor locked to Leica's `.scn`. Include vendor-neutral `.tiff`.
- Replaced enum `Multiplexed Ion Beam Imaging` with `MIBI` in src
- Added `raw` as a potential directory to look for `segmentation.json` file for `CODEX`.
- Updated error messages to be less programmer centric.
- Updated ims-v2 spec to include DESI as an acceptable enumeration for ms_source.
- Upgraded CI python definition to 3.9.
- Update Cell DIVE with CEDAR UUID
- Add Histology directory schemas
- Fix Histology schema
- Modify validation routine to support multi-assay schemas
- Update MALDI, SIMS, and CODEX
- Update DESI and remove NanoDESI
- Support for conditional directory validation

## v0.0.14 - 2022-06-23

- bump tzingo -> 1.2.10 (dependabot)
- Turn validation of enums back on.
- Mods to plugin validator to fix import problems.
- Return directory schema version and refactor.
- Add new data_collection_mode values for MS assays.
- Add "CODEX2" assay type.
- Deprecate older LCMS schemas.
- Updated LC-MS directory structure schema.
- Remove HTML reporting options.
- Updated IMS directory structure schema.
- Add Clinical Imaging schemas.
- Test under both Python 3.6 and Python 3.10
- Cosmetic updates to the Slide-seq directory structure schema.
- Fix rendering bug on CODEX page by adding linebreaks.
- Add type hints.
- Implement versioning for directory schemas.
- After failure, explain how to continue testing from last error.
- Add `pathology_distance_unit` in place.
- Pin transitive dependencies.
- New sample metadata schemas
- Darker shade of blue, to be consistent with portal.
- Dependabot upgrade to Nokogiri.
- Remove reference to old Travis envvar, so post-merge CI run will pass.
- Explain the distinction between the 10X kit versions.
- Updated CODEX directory structure schema.
- Added MIBI directory structure schema.
- add snRNAseq-10xGenomics-v3
- Make backward incompatible changes to ims-v2 in place, without a new version.
- Preserve the key order in generated YAML, for readability.
- Add 'Multiplex Ion Beam Imaging' assay name
- Permanently remove snRNA and scATACseq assay names
- add snRNAseq-10xGenomics-v2 to the scrnaseq assays
- Move "Unique to this type" below the acquisition instrument fields.
- Add CLI option to allow the use of deprecated schemas.
- Allowing trailing slashes on dataset directories in metadata TSV.
- Add acquisition instrument fields to MIBI that were left out by mistake.
- Just use pytest to run doctests
- Headers are no longer properties of fields.
- Remove mention of `extras/thumbnail.jpg`.
- Add release date to schema.
- Add UMI fields to scrnaseq schema.
- Add Excel sheet describing which fields show up in which schemas.
- Add field descriptions to spreadsheet.
- Temporarily disable checking the assay names in schemas against the global list.
  Entries in the global list are now commented out, and Joel will progressively
  uncomment them.
- Moved `dataset.json` to `raw` or `src_*` directory for CODEX datasets.
- Modify IMC docs

## v0.0.13 - 2022-01-07

- Make more fields explicitly numeric
- Add more donor field descriptions.
- Deprecate contributors-v0.
- Add MIBI schema.
- Add fields for LCMS v3.
- Consistent rendering of code blocks in github pages and github preview.
- Warn about trailing slashes in paths.
- Optionally, dump validation report at the top of the upload.
- In the report notes, record the version of the checkout.
- Improve testing of `generate_field_yaml.py`.
- Provides map in docs/ from fields to the entities and assays they are used in.
- Give schema and version in success message.
- Generate `field-types.yaml`.
- Update assay list.
- Added WGS directory structure schema.
- Fixed regex on directory structure schema.
- Check that assay terms match approved list. (Right now, they don't.)
- Level 1 description of assay_category: Updated "3" assay categories to "4". Added imaging mass spec.
- work around mypy importlib type hinting problem
- Cleaned up LC-MS directory structure schema.
- Added links to examples in the portal for 5 assays.
- Make LC fields optional.
- Present directory path examples in same column.
- Updated LC-MS directory structure schema.
- Work around mypy importlib type hinting problem.
- Longer assay description for LCMS, and supporting machinery.
- In CI, pin to older Ubuntu version to avoid SSL problems with Uniprot.
- Level 1 description of assay_category: Updated "3" assay categories to "4".
- Added imaging mass spec.
- Work around mypy importlib type hinting problem.
- Antibodies validation is broken; Move test out the way.
- Make email validation effective.
- Add a test to confirm that backslashes aren't ignored during validation.
- Explain allowed values for booleans.
- Update the lcms schema field "lc_temp_value" optional
- Switch to Github CI.
- `cell_barcode_read` description: comma-delimitted.
- Update the lcms schema field "lc_temp_value" optional.
- Hit a different URL for ORCID, that will not give us soft 404s.
- In bash scripts, make python3 explicit.
- Update the flowchart to reflect the roles of Bill and PK.
- Add pipeline info.
- Hotfix on CellDive directory to reflect changes to dataset.
- Updated CellDive directory structure.
- Updated CODEX directory structure.
- Non-assay schema docs were not be update. Fix that.
- Sample was being skipped in doc generation. Fix that.
- Add to enums for `perfusion_solutions` and `ms_source`.
- Upgrade from dependabot.

## v0.0.12 - 2021-07-23

- Catch unrecognized keys in dir schema.
- Ammend LCMS docs.
- Fix CI: point to right branch.
- Document Donor and Sample Metadata process.
- Make the network cache file JSON, for portability.
- Dependabot update.
- Fix typo.
- Explain acronyms.
- Add kwarg to pass-through to tests.
- Update `validate_upload.py` docs.
- Add new LCMS version, and clean up reused fields.
- Make barcode fields optional.
- User donor as a test-bed for ontology-enums.
- Add a warning on pages where every version has been deprecated.
- Add gcms.
- Make some scatacseq fields optional.
- Create CE-MS.
- New version of IMS.
- Add a warning on pages where every version has been deprecated.
- Doc test for deprecated schemas.
- Add 10X multiome to scatacseq.
- Deprecated flag can now be added to schema.
- CLEANUP rnaseq_assay_method.
- cleanup resolution_z_unit.
- Network problems in report, instead of quitting with stack trace.
- New lightsheet schema, with description of changes.
- Introduced Lightsheet directory schema.
- Ensure that version numbers match the constraint inside the file.
- `maldiims` to `ims`: Only touches URLs; doesn't affect validation.
- Add script to validate any TSV.
- Factor out exit status codes.
- Pull out sc_isolation_tissue_dissociation.
- sequencing_read_format is optional for HCA.
- Disallow N/A values.
- Pull out the fields that have only one variant.
- Cleanup code for reference validations.
- Better section headers.
- Tighter validation of shared fields in assay schemas.
- Another optional field in HCA scrnaseq.
- Cleanup whitespace in yaml.
- Tools to resolve duplicated field definitions.
- Rearrange YAML so static processing works.

## v0.0.11 - 2021-05-18

- Updated AF and stained microscopy structure schema.
- Updated CODEX directory structure schema.
- No Donor and Tissue ID validation needed for HCA.
- Longer description for Q30.
- Setup GH Pages.
- Fix bug with loading non-HCA schemas that have an HCA variant.
- Fix bug in the `maldiims` schema to use correct file name extension
- Update description of the `.ibd` and `.imzML` files in the `maldiims` schema
- Added example `maldiims` folder structure
- Updated README.md to reflect the `examples/...` folder structure
- Use assay names to make titles.
- Add formalin as a Sample perfusion_solution.
- Style the GH Pages like the portal.
- Catch metadata TSVs with non-ASCII characters.
- More general ignore forurl-status-cache.
- Support Windows environments by converting back-slashes for forward slashes.
- Improve navigation and styling of new GH Pages.
- In cleanup_whitespace.py, avoid printing extra newlines on windows.
- Field templates for sequencing fields.
- Missing `data_path` will no longer cause spurious errors when submission is interpretted as dataset.
- README for `examples/` directory.
- Distinct error codes for different situations.
- Field templates for library fields.
- More doctests.
- Loosen sequential items check, and improve error message.
- Replace "submission" with "upload".

## v0.0.10 - 2021-04-21

- Remove inappropriate syntax highlighting from CLI docs.
- Fix bug in report generation.
- Remove contributors_path from HCA.
- Make the codeowners more granular.
- Distinguish v2 and v3 10x.
- Add expected_cell_count.
- Remove the sequence_limit where not appropriate.
- Chuck missed `source_project` in scrnaseq-hca: Added now.
- Distinguish v2 and v3 10x, and add to HCA as well.
- Add 'Belzer MPS/KPS' as an option.
- Remove links to YAML from MD.
- Cleaned up description on 3D IMC directory schema.
- Updated a description on 3D IMC directory schema.
- Updated regular expression on CODEX directory schema.
- Fix the generated TOC for antibodies.
- Apply "units_for": Units only required is value is given.
- Check for auto-incremented fields.
- If it errors, add a note about cleanup_whitespace.py.
- Apply missing constraints to scrnaseq.
- Consistent pattern constraint for sequencing_read_format.
- Diagram of overall repo structure; Explain doc build process.
- Remove vestigial "Level 3".
- Fixed typo in CODEX directory schema.
- Make more fields optional in HCA scrnaseq.
- Make it work with Python 3.6.
- Create subdirectories for `examples` and `tests` to clean up the top level.
- Add v1 for all schemas.
- Introduce scrnaseq-hca.
- Look for a `source_project` field to distinguish schemas.
- Move script docs into subdirectory, and improve coverage.
- Put TOC in blockquote: semantics are't right, but it indents.
- Simplify sample ID regex.
- Cache network responses to disk.
- Add the generated YAML to the output directory.
- Generate a report about the metadata values used in Elasticsearch.

## v0.0.9 - 2021-03-16

- Fix typo in CellDIVE.
- Update CLI usage to highlight sample validation.
- Update lightsheet docs.
- Update IMC docs.
- Add concentration to antibodies.
- Factor out Frictionless to give us more control over table validation.
- Check for CSV instead of TSV.
- Better error message for missing and mis-ordered fields.
- No longer require contributor middle names.
- Make network checks a part of the schema; Skip None values.
- Check for values which Excel has "helpfully" auto-incremented.
- Add 4C as a preservation temperature.
- Add units_for, so unused units aren't needed in the spreadsheet.
- Ivan is primary contact for directory work.
- Make network checks a part of the schema.
- Get rid of special-purpose logic for level-1
- Fix typo in nano enum.
- Clearer error when it can't find matching assay name.
- Downgrade dependency for compatibility with HuBMAP commons.
- Directory structure for scatacseq.
- Add 3D IMC table and directory schemas.
- Link to the yaml for both directory and metadata schemas.
- Directory structure for scatacseq and scrnaseq: They share a symlink.
- Add help document.
- Factor out the checks, make OO, and make error messages configurable.
- Slightly better errors when a directory is found when a TSV is expected.
- Make as_text_list the default output format.
- Script to generate CSV for fields and enums.
- Add version number to schemas.
- Clarify guidelines for direction schemas.

## v0.0.8 - 2021-02-10

- Update CODEX directory structure
- Allow "X" as final character of ORCID.
- Ping the respective services to confirm the ORCIDs, RR IDs, and Uniprot IDs are actually good.
- Add encoding as CLI param.
- Add `--offline` option, and use it internally.
- Fix the CLI parameter parsing: Either `--local_directory` or `--tsv_paths` must be provided.
- Allow examples of path rexes to be provided, and fix bug.
- Use the SciCrunch resolver for RR IDs.
- More helpful message if decoding error.
- State stability policy.
- Show the URL that produced the 404, and unify the code.
- Warning if missing "assay_type".
- Add lightsheet.
- Add a slot for a free-text note.
- Friendlier error if trying to validate Antibodies or Contributors as metadata.
- Update directory description docs.
- Upgrade to latest version of Frictionless. The content of error messages has changed.
- Clarify description of CODEX channelnames_report.csv.
- Add flowchart documenting the consensus submission process.
- cleanup-whitespace.py
- Issue templates to operationalize new process for handling post-release changes.
- Support versioning of metadata schemas.
- Add channel_id description to CellDIVE

## v0.0.7 - 2021-01-13

- Improved error messages in Excel.
- Define donor terms.
- Update MALDI terms.
- Demonstrate that validation of one-line-tsv-in-directory will work.
- Add an include mechanism to reduce duplication in the configs, and use it.
- Add Celldive.
- Add an include mechanism to reduce duplication in the configs.
- New organs will be coming in. Loosen regex.
- Give test.sh an optional argument, to pick-up the test run in the middle.
- Remove wildcards from dir schemas which have not been delivered.
- Update Celldive and CODEX directory schemas.
- Sort file errors for stability.
- Check protocols io DOIs.
- Remove option to validate against directory structure in Globus.
- Loosen ID regex to allow lymph nodes. (Chuck's mistake!)

## v0.0.6 - 2020-12-07

- Add thumbnail to directory schema.
- Add machinery to include regex examples in docs.
- Run mypy, but only on the one file that has type annotations.
- Consolidate TSV reading to avoid inconsistencies in character encoding.
- Remove option for directory schema "subtypes".
- Read type from first line of TSV, instead of from filename.
- Remove vestigial line from flake8 config.
- Instructions for working groups providing descriptions.
- Remove extraneous parts from Sample doc.
- Document contributors.tsv
- Warn if two TSVs are for the same assay type.
- Give example of single TSV validation.
- Add SLIDEseq.
- Add antibodies.tsv.
- Generate Excel files.
- Fix a commandline hint when tests fail.
- Escape RE in directory schema.
- Unify generation of assay and other docs.
- Supply XLSX for non-assays.
- Fix links.
- Unconstrain channel_id and uniprot.
- SLIDEseq dir schema.
- Test validation of antibodies.tsv

## v0.0.5 - 2020-11-09

- Change "mixif" to "mxif".
- Expose sample field descriptions for use in portal.
- Add missing assay type to enum.
- ng/ul to nM.
- Change to flat directory schema structure.
- Dir Schema for MALDI-IMS.
- AF dir schema.
- Update README, and diagram.
- Add extras directory.
- Prettier HTML output.
- Add donor.yaml, where we can explain donor metadata fields, and hook it into field-descriptions.yaml.
- Add ingest-validation-tests submodule.
- nanodesi/pots table schema.
- Add as_text_list option.
- plugin_validator started.
- Add donor.yaml, where we can explain donor metadata fields.
- Fix the build.
- Now that we have agreed on extras/, expose in docs.
- Contributors table schema.
- Add extra validation hooks.
- Add nano docs.
- Run plugin tests only from command line argument
- Add stained imagery directory schema.
- Update CODEX directory schema: Require PDF.
- Get rid of unified.yaml.
- Point at docs on portal.
- Remove missing example.
- Add is_qa_qc to dir schema table.
- Add passing contributors.tsv

## v0.0.4 - 2020-06-26

### Added

- Add Sample field descriptions.
- Change to "validate_samples".
- Get enums in sync, and doctest the logic.
- Add liquid nitrogen
- Revise sample metadata.
- Fix Regexes in MD.
- Sample metadata validation
- ... and fill in draft details.
- ... and fill in headers and add unit columns.
- Fill in TODOs.
- Generate unified description list.
- Links to background docs.
- Pre-fill enums in TSVs
- Generator will stub the Level-1 overrides.
- Units on IMC.
- Submission structure diagram.
- Autogenerate "Leave blank if not applicable".
- Add bulkrnaseq and bulkatacseq.
- Add WGS and IMC.
- Dump unified yaml for each type. (This will be pulled on the portal side.)
- Add enum constraints to unit fields, and replace TODOs.
- Check that directory schemas exist.

### Changed

- Simplified directory validation.
- mass -> mz.
- bulkrnaseq QA is just RIN.
- Add bytes to IMC.
- LCMS capitals.
- Update wgs enum
- More accurate sample ID regex.
- Reorder LCMS fields.
- `atacseq` to `scatacseq`.
- Make sc_isolation_enrichment in scrnaseq optional.
- Free-form cell_barcode_read.
- Add bulkrnaseq, bulkatacseq, and wgs fields.
- mass/charge is unitless in MS: Remove field.
- TSV parsing conforms to excel-tsv: No longer ignoring backslashes.
- More explicit label for patterns in MD.
- TSV filenames match what will be required downstream.
- IMS -> MALDI-IMS

### Removed

- avg_insert_size from bulkatacseq.

## [v0.0.3](https://github.com/hubmapconsortium/ingest-validation-tools/tree/v0.0.3) - 2020-05-04

### Added

- Additional scrnaseq types and columns.
- Add a number of Assay types for Vanderbilt.
- Friendlier error if data_path is missing.
- Add polysaccharides as analyte_class.
- Ignore glob patterns and not just fixed files.
  If other patterns are given, dot-files must be explicitly ignored.

### Changed

- Remove parenthesis from assay type.
- Assume Latin-1 encoding for TSVs rather than UTF-8.
- Update LC-MS fields.
- Separate level-2 schemas in source.
- Separate type and TSV path with space instead of ":" in CLI.
- Make analyte_class optional for some assays.
- Tweak LCMS fields.

## [v0.0.2](https://github.com/hubmapconsortium/ingest-validation-tools/tree/v0.0.2) - 2020-04-25

### Added

- Mirror Globus directory to local cache.
- Fix `--type_metadata` so it still works without a submission directory.
- Add `--optional_fields` to temporarily ignore the given fields.
- Add `--ignore_files` to ignore particular top-level files.
- Ignore dot-files. No command-line option to enable stricter validation, for now.
- Add scrnaseq.
- Open error report in browser.

### Changed

- Make the ATACseq validation more flexible.
- Less confusing representation of enums in docs.
- Allow lower level schemas to override aspects of the Level 1 schema.
- Make DOIs required again: Fields to consider optional can be set on commandline.
- Add more options to atacseq enum.
- Update CODEX directory schema to match what is actually delivered.

## [v0.0.1](https://github.com/hubmapconsortium/ingest-validation-tools/tree/v0.0.1) - 2020-04-13

### Added

- Validate structure of Akoya CODEX submissions.
- Generate submission template.
- Check that fixture-based tests actually ran.
- Check types early, rather than waiting for file-not-found.
- Generate JSON Schema from simpler Table Schema.
- Use schema to check that submission headers are correct, and reference by letter if not.
- Filling in details for CODEX Schema.
- Stanford directory schema.
- Convert column numbers to spreadsheet-style letters.
- Table of contents in generated doc.
- Added number_of_channels
- Added constraints to generated docs.
- Support timezone offset (rather than abbreviation).
- Add ATAC-seq and revise schema; fixed caps; Added descriptions.
- Validate DOIs for protocols.io.
- Added "Paths" section to both.
- Make periods in blank lines optional.
- Make fields required.
- Validate donor and sample IDs.
- Check that CLI docs are up to date.
- Validate the data_path.
- Allow multiple metadata.tsvs.
- Validate against Globus.
- Support multiple TSVs.
- Use <details> in ToC.
- Link to Google doc spec.
- Allow Globus File Browser URL to be used directly.
- Gratuitous Emojis!
- seqfish
- Deeply structured YAML error reports.
- Check for multiply referenced, or unreferenced paths.

### Changed

- CSV -> TSV
- Make the schema validation errors more readable
- Doctests are scanned from directory, rather than read from single file.
- Change the modeling of replicate groups.
- `parent_id` to `tissue_id`
- Link to raw TSV.
- No more UUIDs.
- Ignore blank lines in TSV.
- Tighter numeric constraints on ATAC-seq.
- Generate all docs at once.
- Add more enums.
- Unify Level 1 metadata definitions.
- Revert DOI format.
- No longer checking consistency of donor and sample.
- Remove generic schema.
- python3 in hash-bang.
- Reorganize fixtures.
- Stop generating JSON Schema, for now.
- Define path fields only in one place.
- Remove timezone offset.
- Autogenerate parts of table schema.
- New note to clarify git is required.<|MERGE_RESOLUTION|>--- conflicted
+++ resolved
@@ -34,11 +34,8 @@
 - Bugfix datetime constraint in library_creation_date.yaml
 - Update LCMS and add NanoSplits
 - Update descriptions for segmentation masks
-<<<<<<< HEAD
+- Add description to codex doc page
 - Bugfix for directory schema location
-=======
-- Add description to codex doc page
->>>>>>> 1a91754e
 
 ## v0.0.15 - 2023-04-04
 
