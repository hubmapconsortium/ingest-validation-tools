--- conflicted
+++ resolved
@@ -3,16 +3,13 @@
 ## v0.0.17 - in progress
 
 - Update atacseq cedar link
-<<<<<<< HEAD
-- Refactor Upload to avoid validating the same contributors.tsv multiple times / running plugins over files multiple times
-=======
 - Add Phenocycler next-gen directory schema
 - Update Histology next-gen directory schema
 - Add LC-MS next-gen directory schema
 - Add GeoMx NGS next-gen directory schema
 - Update PhenoCycler and Histology to 2.2.0
 - Update CEDAR links for PhenoCycler & Histology
->>>>>>> 90783ff5
+- Refactor Upload to avoid validating the same contributors.tsv multiple times / running plugins over files multiple times
 
 ## v0.0.16
 
