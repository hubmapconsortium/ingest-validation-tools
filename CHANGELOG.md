--- conflicted
+++ resolved
@@ -1,15 +1,12 @@
 # Changelog
 
 ## v0.0.12 - in progress
-<<<<<<< HEAD
 - Pull out sc_isolation_tissue_dissociation.
-=======
 - Pull out the fields that have only one variant.
 - Cleanup code for reference validations.
 - Better section headers.
 - Tighter validation of shared fields in assay schemas.
 - Another optional field in HCA scrnaseq.
->>>>>>> e6876f17
 - Cleanup whitespace in yaml.
 - Tools to resolve duplicated field definitions.
 - Rearrange YAML so static processing works.
