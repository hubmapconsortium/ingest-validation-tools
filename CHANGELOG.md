# Changelog

## v0.0.7 - In progress
- Improved error messages in Excel.
- Define donor terms.
- Update MALDI terms.
<<<<<<< HEAD
- Demonstrate that validation of one-line-tsv-in-directory will work.
=======
- Add an include mechanism to reduce duplication in the configs.
>>>>>>> 4b4e6f3d

## v0.0.6 - 2020-12-07
- Add thumbnail to directory schema.
- Add machinery to include regex examples in docs.
- Run mypy, but only on the one file that has type annotations.
- Consolidate TSV reading to avoid inconsistencies in character encoding.
- Remove option for directory schema "subtypes".
- Read type from first line of TSV, instead of from filename.
- Remove vestigial line from flake8 config.
- Instructions for working groups providing descriptions.
- Remove extraneous parts from Sample doc.
- Document contributors.tsv
- Warn if two TSVs are for the same assay type.
- Give example of single TSV validation.
- Add SLIDEseq.
- Add antibodies.tsv.
- Generate Excel files.
- Fix a commandline hint when tests fail.
- Escape RE in directory schema.
- Unify generation of assay and other docs.
- Supply XLSX for non-assays.
- Fix links.
- Unconstrain channel_id and uniprot.
- SLIDEseq dir schema.
- Test validation of antibodies.tsv

## v0.0.5 - 2020-11-09
- Change "mixif" to "mxif".
- Expose sample field descriptions for use in portal.
- Add missing assay type to enum.
- ng/ul to nM.
- Change to flat directory schema structure.
- Dir Schema for MALDI-IMS.
- AF dir schema.
- Update README, and diagram.
- Add extras directory.
- Prettier HTML output.
- Add donor.yaml, where we can explain donor metadata fields, and hook it into field-descriptions.yaml.
- Add ingest-validation-tests submodule.
- nanodesi/pots table schema.
- Add as_text_list option.
- plugin_validator started.
- Add donor.yaml, where we can explain donor metadata fields.
- Fix the build.
- Now that we have agreed on extras/, expose in docs.
- Contributors table schema.
- Add extra validation hooks.
- Add nano docs.
- Run plugin tests only from command line argument
- Add stained imagery directory schema.
- Update CODEX directory schema: Require PDF.
- Get rid of unified.yaml.
- Point at docs on portal.
- Remove missing example.
- Add is_qa_qc to dir schema table.
- Add passing contributors.tsv

## v0.0.4 - 2020-06-26
### Added
- Add Sample field descriptions.
- Change to "validate_samples".
- Get enums in sync, and doctest the logic.
- Add liquid nitrogen
- Revise sample metadata.
- Fix Regexes in MD.
- Sample metadata validation
- ... and fill in draft details.
- ... and fill in headers and add unit columns.
- Fill in TODOs.
- Generate unified description list.
- Links to background docs.
- Pre-fill enums in TSVs
- Generator will stub the Level-1 overrides.
- Units on IMC.
- Submission structure diagram.
- Autogenerate "Leave blank if not applicable".
- Add bulkrnaseq and bulkatacseq.
- Add WGS and IMC.
- Dump unified yaml for each type. (This will be pulled on the portal side.)
- Add enum constraints to unit fields, and replace TODOs.
- Check that directory schemas exist.
### Changed
- Simplified directory validation.
- mass -> mz.
- bulkrnaseq QA is just RIN.
- Add bytes to IMC.
- LCMS capitals.
- Update wgs enum
- More accurate sample ID regex.
- Reorder LCMS fields.
- `atacseq` to `scatacseq`.
- Make sc_isolation_enrichment in scrnaseq optional.
- Free-form cell_barcode_read.
- Add bulkrnaseq, bulkatacseq, and wgs fields.
- mass/charge is unitless in MS: Remove field.
- TSV parsing conforms to excel-tsv: No longer ignoring backslashes.
- More explicit label for patterns in MD.
- TSV filenames match what will be required downstream.
- IMS -> MALDI-IMS
### Removed
- avg_insert_size from bulkatacseq.

## [v0.0.3](https://github.com/hubmapconsortium/ingest-validation-tools/tree/v0.0.3) - 2020-05-04
### Added
- Additional scrnaseq types and columns.
- Add a number of Assay types for Vanderbilt.
- Friendlier error if data_path is missing.
- Add polysaccharides as analyte_class.
- Ignore glob patterns and not just fixed files.
If other patterns are given, dot-files must be explicitly ignored.
### Changed
- Remove parenthesis from assay type.
- Assume Latin-1 encoding for TSVs rather than UTF-8.
- Update LC-MS fields.
- Separate level-2 schemas in source.
- Separate type and TSV path with space instead of ":" in CLI.
- Make analyte_class optional for some assays.
- Tweak LCMS fields.

## [v0.0.2](https://github.com/hubmapconsortium/ingest-validation-tools/tree/v0.0.2) - 2020-04-25
### Added
- Mirror Globus directory to local cache.
- Fix `--type_metadata` so it still works without a submission directory.
- Add `--optional_fields` to temporarily ignore the given fields.
- Add `--ignore_files` to ignore particular top-level files.
- Ignore dot-files. No command-line option to enable stricter validation, for now.
- Add scrnaseq.
- Open error report in browser.
### Changed
- Make the ATACseq validation more flexible.
- Less confusing representation of enums in docs.
- Allow lower level schemas to override aspects of the Level 1 schema.
- Make DOIs required again: Fields to consider optional can be set on commandline.
- Add more options to atacseq enum.
- Update CODEX directory schema to match what is actually delivered.

## [v0.0.1](https://github.com/hubmapconsortium/ingest-validation-tools/tree/v0.0.1) - 2020-04-13
### Added
- Validate structure of Akoya CODEX submissions.
- Generate submission template.
- Check that fixture-based tests actually ran.
- Check types early, rather than waiting for file-not-found.
- Generate JSON Schema from simpler Table Schema.
- Use schema to check that submission headers are correct, and reference by letter if not.
- Filling in details for CODEX Schema.
- Stanford directory schema.
- Convert column numbers to spreadsheet-style letters.
- Table of contents in generated doc.
- Added number_of_channels
- Added constraints to generated docs.
- Support timezone offset (rather than abbreviation).
- Add ATAC-seq and revise schema; fixed caps; Added descriptions.
- Validate DOIs for protocols.io.
- Added "Paths" section to both.
- Make periods in blank lines optional.
- Make fields required.
- Validate donor and sample IDs.
- Check that CLI docs are up to date.
- Validate the data_path.
- Allow multiple metadata.tsvs.
- Validate against Globus.
- Support multiple TSVs.
- Use <details> in ToC.
- Link to Google doc spec.
- Allow Globus File Browser URL to be used directly.
- Gratuitous Emojis!
- seqfish
- Deeply structured YAML error reports.
- Check for multiply referenced, or unreferenced paths.
### Changed
- CSV -> TSV
- Make the schema validation errors more readable
- Doctests are scanned from directory, rather than read from single file.
- Change the modeling of replicate groups.
- `parent_id` to `tissue_id`
- Link to raw TSV.
- No more UUIDs.
- Ignore blank lines in TSV.
- Tighter numeric constraints on ATAC-seq.
- Generate all docs at once.
- Add more enums.
- Unify Level 1 metadata definitions.
- Revert DOI format.
- No longer checking consistency of donor and sample.
- Remove generic schema.
- python3 in hash-bang.
- Reorganize fixtures.
- Stop generating JSON Schema, for now.
- Define path fields only in one place.
- Remove timezone offset.
- Autogenerate parts of table schema.<|MERGE_RESOLUTION|>--- conflicted
+++ resolved
@@ -4,11 +4,8 @@
 - Improved error messages in Excel.
 - Define donor terms.
 - Update MALDI terms.
-<<<<<<< HEAD
 - Demonstrate that validation of one-line-tsv-in-directory will work.
-=======
 - Add an include mechanism to reduce duplication in the configs.
->>>>>>> 4b4e6f3d
 
 ## v0.0.6 - 2020-12-07
 - Add thumbnail to directory schema.
