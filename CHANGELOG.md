# Changelog
## v0.0.35 (in progress)
<<<<<<< HEAD
- Create DBiT-seq directory schema
=======
 - Adding support for EPIC's new plugin
 - Update MERFISH directory schema
 - Update Histology directory schema
 - Update 2D Imaging Mass Cytometry directory schema
 - Update DESI directory schema
 - Update MALDI directory schema
 - Update Multiplex Ion Beam Imaging directory schema
 - Update SIMS directory schema
 - Update CODEX directory schema
 - Update Cell DIVE directory schema
 - Update Phenocycler directory schema
 - Update Auto-fluorescence directory schema
 - Update Confocal directory schema
 - Update Enhanced Stimulated Raman Spectroscopy directory schema
 - Update Light Sheet directory schema
 - Update Second Harmonic Generation directory schema
 - Update Thick Section Multiphoton MxIF directory schema
 - Update CosMX directory schema
 - Update GeoMx NGS directory schema
 - Update Visium no probes directory schema
 - Update Visium with probes directory schema
 - Update Xenium directory schema
 - Update Segmentation Mask directory schema
>>>>>>> f4e3db85

## v0.0.34
 - Create CyTOF directory schema
 - Update MERFISH directory schema
 - Update Histology directory schema
 - Update 2D Imaging Mass Cytometry directory schema
 - Update DESI directory schema
 - Update MALDI directory schema
 - Update Multiplex Ion Beam Imaging directory schema
 - Update SIMS directory schema
 - Update CODEX directory schema
 - Update Cell DIVE directory schema
 - Update Phenocycler directory schema
 - Update Auto-fluorescence directory schema
 - Update Confocal directory schema
 - Update Enhanced Stimulated Raman Spectroscopy directory schema
 - Update Light Sheet directory schema
 - Update Second Harmonic Generation directory schema
 - Update Thick Section Multiphoton MxIF directory schema
 - Update CosMX directory schema
 - Update GeoMx NGS directory schema
 - Update Visium no probes directory schema
 - Update Visium with probes directory schema
 - Update Xenium directory schema
 - Update Segmentation Mask directory schema
 - Undo version 2.3 updates and keep version 2.4 updates to CosMx directory schema

## v0.0.33
- Update Xenium directory schema
- Update Xenium directory schema
- Update CosMx directory schema

## v0.0.32
- Update Xenium directory schema
- Adding new is_schema_latest_version method to check if provided Cedar spec is the latest
- Fix issue with json response. On row {x}, column {fieldName} should NOT be concatenated with actual error message.

## v0.0.31
- Update Segmentation masks directory schema
- Update Cell DIVE directory schema
- Bugfix shared upload non_global file error reporting

## v0.0.30
- Update Seg Mask documentation
- Update CosMx directory schema
- Constrain file patterns to end of line for all published directory schemas
- Handle null responses for keys from assayclassifier endpoint
- Remove assumption of table_schema and version corresponding to table_schema from SchemaVersion
- Update fixture data with new UBKG responses

## v0.0.29
- Add CosMX directory schema
- Update CosMX directory schema
- Update Segmentation masks directory schema
- Update Auto-fluorescence directory schema
- Update CODEX directory schema
- Update CODEX directory schema

## v0.0.28
- Update Xenium directory schema
- Update GeoMx NGS directory schema
- Add CosMX metadata schema

## v0.0.27
- Update Visium with probes directory schema pt 3
- Update Segmentation masks directory schema
- Updating tests based on new dir schema major versions and assayclassifier responses
- Removing references to deprecated Search API endpoint 'assayname'
- Update Phenocycler directory schema
- Update GeoMx NGS directory schema
- Update shared upload check
- Release Xenium
- Create Xenium directory schema
- Error reporting changes, addition of summarized counts
- Update Segmentation Mask link

## v0.0.26
- Update GeoMx NGS directory schema
- Update MERFISH directory schema
- Update LC-MS directory schema
- Update Visium with probes directory schema
- Update Visium with probes directory schema pt 2

## v0.0.25
- Update GeoMx NGS directory schema
- Added EPIC dataset field derived_dataset_type to UNIQUE_FIELDS_MAP

## v0.0.24
- Release MERFISH
- Add MERFISH directory schema
- Fix documentation issue for MERFISH
- Add CEDAR link for MERFISH
- Update MERFISH directory schema
- Update Phenocycler docs
- Update MERFISH directory schema
- Add next-gen Cell DIVE directory schema
- Update MIBI directory schema
- Update Visium no probes directory schema
- Add Cell DIVE to index
- Update Segmentation Masks directory schema
- Update Visium with probes directory schema
- Update Visium no probes directory schema
- Update Visium with probes directory schema
- Update Visium no probes directory schema
- Change to EntityTypeInfo constraint format to support constraints endpoint

## v0.0.23
- Add token to validation_utils.get_assaytype_data, replace URL string concatenation with urllib

## v0.0.22
- Fix logging length issue in Upload.multi_parent
- Minor change to Visium with probes directory schema
- Minor change to Visium no probes directory schema
- Update docs for Visium directories

## v0.0.21
- Fix the changelog to reflect the current version.
- Fix row number mismatch between validation and spreadsheet validator response

## v0.0.20
- Fix row number mismatch between validation and spreadsheet validator response

## v0.0.19
- Directory validation changes for "shared" uploads
- Update Phenocycler directory schema
- Remove bad paths from LC-MS directory schema
- Allow multiple comma-separated parent_sample_id values
- Accommodate dir schema minor versions
- Fix ORCID URL checking
- Add MUSIC next-gen directory schema
- Updating documentation
- Change Upload error output to dataclass
- Revert deprecation of field YAML files
- Update MUSIC directory schema
- Add semantic version to plugin test base class
- Fix row number mismatch between validation and spreadsheet validator response
- Adding entity constraints check
- Adding ability to report names of successfully run plugins

## v0.0.18

- Update PhenoCycler directory schema
- Update to prevent standalone child datasets in multi-assay upload
- Update to prevent multiple dataset types in a non-multi-assay upload
- Update MIBI directory schema
- Update Visium (with probes) directory schema
- Update Auto-fluorescence directory schema
- Update Confocal directory schema
- Update Enhanced SRS directory schema
- Update Light Sheet directory schema
- Update Second Harmonic Generation directory schema
- Update Thick Section Multiphoton MxIF directory schema
- Integrate SenNet app_context
- Updating testing
- Change to error messaging related to get_assaytype_data failures
- Update Lightsheet directory schema
- Update Histology to include description on OME-TIFFs
- Update Histology with links
- Update GeoMx NGS directory schema
- Ported murine from SenNet
- Update Histology directory schema
- Bugfix stripping trailing slash in ingest api url
- Converted upload `_url_checks` to use `_get_method` for SenNet compatibility
- Add CEDAR template for murine-source
- Add donor field descriptions back, remove murine-source descriptions
- Temporarily exclude certain assays from the documentation

## v0.0.17

- Update atacseq cedar link
- Add Phenocycler next-gen directory schema
- Update Histology next-gen directory schema
- Add LC-MS next-gen directory schema
- Add GeoMx NGS next-gen directory schema
- Update PhenoCycler and Histology to 2.2.0
- Update CEDAR links for PhenoCycler & Histology
- Refactor Upload to avoid validating the same contributors.tsv multiple times / running plugins over files multiple times
- Add entry for segmentation-mask
- Modify directory schema validation such that it takes empty directories into account
- Add Publication next-gen directory schema
- Update ATAC/RNA/10X documentation
- Update Cell Dive documentation
- Update to support passing list of data_paths to ingest-validation-tests plugins
- Adding linting/formatting GitHub actions

## v0.0.16

- add support for Publication type
- updated issue templates.
- removed donor metadata spec (had not been in use)
- Added examples for fields with pattern constraint
- Replaced `preparation_temperature` with `preparation_condition` and updated associated enumerations in the sample-section, sample-block, and sample-suspension schemas
- Replaced `storage_temperature` with `storage_method` and updated associated enumerations in the sample-section, sample-block, and sample-suspension schemas
- Updated enum 'bulk RNA' assay type to be 'bulk-RNA' across tools
- Adding organ v2 schema
- Added publication docs
- Removed double publication enum (P/p)
- Updated publication directory schema 20230616
- Changes for CEDAR docs
- Tweaks for CEDAR release
- Release new assays with links
- Fix in place to avoid assay conflicts with new assays
- Rework wording for CEDAR updates
- Updated upload.py to integrate CEDAR validation, replaced walrus operators, removed unused import
- Updated CEDAR validation routine based on changes to Spreadsheet Validator
- Updated tests based on changes to error dict structure
- Tested both CEDAR and local validation paths
- Make changes to Histology based on feedback
- Update documentation based on feedback
- Addtional changes to Histology
- Adding SenNet display changes
- Add contributor TSV CEDAR checking
- Add CEDAR examples
- Update CEDAR links for set of assays
- Split docs into current and deprecated
- Update Visium CEDAR template link
- Remove Visium draft attribute
- Bugfix datetime constraint in library_creation_date.yaml
- Update LCMS and add NanoSplits
- Update descriptions for segmentation masks
- Add description to codex doc page
- Bail earlier in validation if there are errors in metadata/dir/refs
- Update Antibodies
- Remove NanoSplits
- Update hifi, mibi, imc
- Fix imc-2d docs
- Fix imc-2d dir docs
- Add link to OME-Tiff docs
- Remove WGS, CE-MS, GC-MS, and RNAseq (GeoMx)
- Update histology and segmentation mask directory schemas
- Update hifi-slide to hifi-slides
- Fix changelog error
- Fix CI
- Update MIBI and IMC2D directory schemas
- Fix to support display of errors for CEDAR template metadata
- Upate Auto-fluorescence, Confocal, and Light Sheet directory schemas
- Additional updates to next-gen histology directory schema
- Implemented soft assay types/assayclassifier endpoint for canonical assay names and dir structures
- Added mock response test data for offline testing
- Add more assays
- Correct Auto-fluorescence lab_processed/annotations path description
- Add Visium with probes next-gen directory schema
- Update MALDI, SIMS, DESI, Visium no probes, and HiFi-Slide directory schemas
- Fix paths in Histology, MIBI, IMC2D, AF, Confocal, Light Sheet, and Visium with probes directory schemas
- Add CODEX, Thick section Multiphoton MxIF, Second Harmonic Generation, and Enhanced Stimulated Raman Spectroscopy (SRS) next-gen directory schemas
- Move Thick section Multiphoton MxIF next-gen directory schema to placeholder file
- Update file path in Visium no probes, Histology, AF, MxIF, SHG, SRS, Confocal, Light Sheet, MALDI, SIMS, DESI
- Remove Organ CEDAR page
- Draft next-gen directory schema for SNARE-seq2
- Added multi-assay support
- Delete GeoMX
- Update soft typing to use hyphen, not underscore
- Add SNARE-seq2 and RNAseq with probes next-gen directory schema
- Remove the draft tag from SNARE-seq2
- Regenerate docs for SNARE-seq2

## v0.0.15 - 2023-04-04

- Versioned directory structure schema
- Added MxIF directory structure schema.
- Added Lightsheet version 1.
- bump nokogiri -> 1.13.9 (dependabot)
- Add front-matter to exclude HCA from toc
- Updated CODEX version 0 and documentation.
- Provide an iterator over plugin test classes
- Updated CODEX version 0.
- Added Bulk RNA-seq directory structure schema.
- Added SeqFISH directory structure schema.
- Add a reminder that TSV validation is not sufficient.
- Clearer presentation of unit fields in generated docs.
- Make `contributors_path` required for HCA.
- Parallelize tests.
- Use the assay service to describe how assays are represented in the Portal.
- Adding Comma Separated File support for tissue_id.
- Update assay type for Cell DIVE.
- Updated suspension-fields.yaml and associated files in /docs/sample-suspension.
- Created extra_parameter on upload for future dynamic adding.
- Updated ErrorReport class to be backwards compatible with external calls.
- Added geoMX directory structure schema.
- Update `preparation_maldi_matrix` in imaging MS schema to from enum to open string field.
- Expand file types for stained to not be vendor locked to Leica's `.scn`. Include vendor-neutral `.tiff`.
- Replaced enum `Multiplexed Ion Beam Imaging` with `MIBI` in src
- Added `raw` as a potential directory to look for `segmentation.json` file for `CODEX`.
- Updated error messages to be less programmer centric.
- Updated ims-v2 spec to include DESI as an acceptable enumeration for ms_source.
- Upgraded CI python definition to 3.9.
- Update Cell DIVE with CEDAR UUID
- Add Histology directory schemas
- Fix Histology schema
- Modify validation routine to support multi-assay schemas
- Update MALDI, SIMS, and CODEX
- Update DESI and remove NanoDESI
- Support for conditional directory validation

## v0.0.14 - 2022-06-23

- bump tzingo -> 1.2.10 (dependabot)
- Turn validation of enums back on.
- Mods to plugin validator to fix import problems.
- Return directory schema version and refactor.
- Add new data_collection_mode values for MS assays.
- Add "CODEX2" assay type.
- Deprecate older LCMS schemas.
- Updated LC-MS directory structure schema.
- Remove HTML reporting options.
- Updated IMS directory structure schema.
- Add Clinical Imaging schemas.
- Test under both Python 3.6 and Python 3.10
- Cosmetic updates to the Slide-seq directory structure schema.
- Fix rendering bug on CODEX page by adding linebreaks.
- Add type hints.
- Implement versioning for directory schemas.
- After failure, explain how to continue testing from last error.
- Add `pathology_distance_unit` in place.
- Pin transitive dependencies.
- New sample metadata schemas
- Darker shade of blue, to be consistent with portal.
- Dependabot upgrade to Nokogiri.
- Remove reference to old Travis envvar, so post-merge CI run will pass.
- Explain the distinction between the 10X kit versions.
- Updated CODEX directory structure schema.
- Added MIBI directory structure schema.
- add snRNAseq-10xGenomics-v3
- Make backward incompatible changes to ims-v2 in place, without a new version.
- Preserve the key order in generated YAML, for readability.
- Add 'Multiplex Ion Beam Imaging' assay name
- Permanently remove snRNA and scATACseq assay names
- add snRNAseq-10xGenomics-v2 to the scrnaseq assays
- Move "Unique to this type" below the acquisition instrument fields.
- Add CLI option to allow the use of deprecated schemas.
- Allowing trailing slashes on dataset directories in metadata TSV.
- Add acquisition instrument fields to MIBI that were left out by mistake.
- Just use pytest to run doctests
- Headers are no longer properties of fields.
- Remove mention of `extras/thumbnail.jpg`.
- Add release date to schema.
- Add UMI fields to scrnaseq schema.
- Add Excel sheet describing which fields show up in which schemas.
- Add field descriptions to spreadsheet.
- Temporarily disable checking the assay names in schemas against the global list.
  Entries in the global list are now commented out, and Joel will progressively
  uncomment them.
- Moved `dataset.json` to `raw` or `src_*` directory for CODEX datasets.
- Modify IMC docs

## v0.0.13 - 2022-01-07

- Make more fields explicitly numeric
- Add more donor field descriptions.
- Deprecate contributors-v0.
- Add MIBI schema.
- Add fields for LCMS v3.
- Consistent rendering of code blocks in github pages and github preview.
- Warn about trailing slashes in paths.
- Optionally, dump validation report at the top of the upload.
- In the report notes, record the version of the checkout.
- Improve testing of `generate_field_yaml.py`.
- Provides map in docs/ from fields to the entities and assays they are used in.
- Give schema and version in success message.
- Generate `field-types.yaml`.
- Update assay list.
- Added WGS directory structure schema.
- Fixed regex on directory structure schema.
- Check that assay terms match approved list. (Right now, they don't.)
- Level 1 description of assay_category: Updated "3" assay categories to "4". Added imaging mass spec.
- work around mypy importlib type hinting problem
- Cleaned up LC-MS directory structure schema.
- Added links to examples in the portal for 5 assays.
- Make LC fields optional.
- Present directory path examples in same column.
- Updated LC-MS directory structure schema.
- Work around mypy importlib type hinting problem.
- Longer assay description for LCMS, and supporting machinery.
- In CI, pin to older Ubuntu version to avoid SSL problems with Uniprot.
- Level 1 description of assay_category: Updated "3" assay categories to "4".
- Added imaging mass spec.
- Work around mypy importlib type hinting problem.
- Antibodies validation is broken; Move test out the way.
- Make email validation effective.
- Add a test to confirm that backslashes aren't ignored during validation.
- Explain allowed values for booleans.
- Update the lcms schema field "lc_temp_value" optional
- Switch to Github CI.
- `cell_barcode_read` description: comma-delimitted.
- Update the lcms schema field "lc_temp_value" optional.
- Hit a different URL for ORCID, that will not give us soft 404s.
- In bash scripts, make python3 explicit.
- Update the flowchart to reflect the roles of Bill and PK.
- Add pipeline info.
- Hotfix on CellDive directory to reflect changes to dataset.
- Updated CellDive directory structure.
- Updated CODEX directory structure.
- Non-assay schema docs were not be update. Fix that.
- Sample was being skipped in doc generation. Fix that.
- Add to enums for `perfusion_solutions` and `ms_source`.
- Upgrade from dependabot.

## v0.0.12 - 2021-07-23

- Catch unrecognized keys in dir schema.
- Ammend LCMS docs.
- Fix CI: point to right branch.
- Document Donor and Sample Metadata process.
- Make the network cache file JSON, for portability.
- Dependabot update.
- Fix typo.
- Explain acronyms.
- Add kwarg to pass-through to tests.
- Update `validate_upload.py` docs.
- Add new LCMS version, and clean up reused fields.
- Make barcode fields optional.
- User donor as a test-bed for ontology-enums.
- Add a warning on pages where every version has been deprecated.
- Add gcms.
- Make some scatacseq fields optional.
- Create CE-MS.
- New version of IMS.
- Add a warning on pages where every version has been deprecated.
- Doc test for deprecated schemas.
- Add 10X multiome to scatacseq.
- Deprecated flag can now be added to schema.
- CLEANUP rnaseq_assay_method.
- cleanup resolution_z_unit.
- Network problems in report, instead of quitting with stack trace.
- New lightsheet schema, with description of changes.
- Introduced Lightsheet directory schema.
- Ensure that version numbers match the constraint inside the file.
- `maldiims` to `ims`: Only touches URLs; doesn't affect validation.
- Add script to validate any TSV.
- Factor out exit status codes.
- Pull out sc_isolation_tissue_dissociation.
- sequencing_read_format is optional for HCA.
- Disallow N/A values.
- Pull out the fields that have only one variant.
- Cleanup code for reference validations.
- Better section headers.
- Tighter validation of shared fields in assay schemas.
- Another optional field in HCA scrnaseq.
- Cleanup whitespace in yaml.
- Tools to resolve duplicated field definitions.
- Rearrange YAML so static processing works.

## v0.0.11 - 2021-05-18

- Updated AF and stained microscopy structure schema.
- Updated CODEX directory structure schema.
- No Donor and Tissue ID validation needed for HCA.
- Longer description for Q30.
- Setup GH Pages.
- Fix bug with loading non-HCA schemas that have an HCA variant.
- Fix bug in the `maldiims` schema to use correct file name extension
- Update description of the `.ibd` and `.imzML` files in the `maldiims` schema
- Added example `maldiims` folder structure
- Updated README.md to reflect the `examples/...` folder structure
- Use assay names to make titles.
- Add formalin as a Sample perfusion_solution.
- Style the GH Pages like the portal.
- Catch metadata TSVs with non-ASCII characters.
- More general ignore forurl-status-cache.
- Support Windows environments by converting back-slashes for forward slashes.
- Improve navigation and styling of new GH Pages.
- In cleanup_whitespace.py, avoid printing extra newlines on windows.
- Field templates for sequencing fields.
- Missing `data_path` will no longer cause spurious errors when submission is interpretted as dataset.
- README for `examples/` directory.
- Distinct error codes for different situations.
- Field templates for library fields.
- More doctests.
- Loosen sequential items check, and improve error message.
- Replace "submission" with "upload".

## v0.0.10 - 2021-04-21

- Remove inappropriate syntax highlighting from CLI docs.
- Fix bug in report generation.
- Remove contributors_path from HCA.
- Make the codeowners more granular.
- Distinguish v2 and v3 10x.
- Add expected_cell_count.
- Remove the sequence_limit where not appropriate.
- Chuck missed `source_project` in scrnaseq-hca: Added now.
- Distinguish v2 and v3 10x, and add to HCA as well.
- Add 'Belzer MPS/KPS' as an option.
- Remove links to YAML from MD.
- Cleaned up description on 3D IMC directory schema.
- Updated a description on 3D IMC directory schema.
- Updated regular expression on CODEX directory schema.
- Fix the generated TOC for antibodies.
- Apply "units_for": Units only required is value is given.
- Check for auto-incremented fields.
- If it errors, add a note about cleanup_whitespace.py.
- Apply missing constraints to scrnaseq.
- Consistent pattern constraint for sequencing_read_format.
- Diagram of overall repo structure; Explain doc build process.
- Remove vestigial "Level 3".
- Fixed typo in CODEX directory schema.
- Make more fields optional in HCA scrnaseq.
- Make it work with Python 3.6.
- Create subdirectories for `examples` and `tests` to clean up the top level.
- Add v1 for all schemas.
- Introduce scrnaseq-hca.
- Look for a `source_project` field to distinguish schemas.
- Move script docs into subdirectory, and improve coverage.
- Put TOC in blockquote: semantics are't right, but it indents.
- Simplify sample ID regex.
- Cache network responses to disk.
- Add the generated YAML to the output directory.
- Generate a report about the metadata values used in Elasticsearch.

## v0.0.9 - 2021-03-16

- Fix typo in CellDIVE.
- Update CLI usage to highlight sample validation.
- Update lightsheet docs.
- Update IMC docs.
- Add concentration to antibodies.
- Factor out Frictionless to give us more control over table validation.
- Check for CSV instead of TSV.
- Better error message for missing and mis-ordered fields.
- No longer require contributor middle names.
- Make network checks a part of the schema; Skip None values.
- Check for values which Excel has "helpfully" auto-incremented.
- Add 4C as a preservation temperature.
- Add units_for, so unused units aren't needed in the spreadsheet.
- Ivan is primary contact for directory work.
- Make network checks a part of the schema.
- Get rid of special-purpose logic for level-1
- Fix typo in nano enum.
- Clearer error when it can't find matching assay name.
- Downgrade dependency for compatibility with HuBMAP commons.
- Directory structure for scatacseq.
- Add 3D IMC table and directory schemas.
- Link to the yaml for both directory and metadata schemas.
- Directory structure for scatacseq and scrnaseq: They share a symlink.
- Add help document.
- Factor out the checks, make OO, and make error messages configurable.
- Slightly better errors when a directory is found when a TSV is expected.
- Make as_text_list the default output format.
- Script to generate CSV for fields and enums.
- Add version number to schemas.
- Clarify guidelines for direction schemas.

## v0.0.8 - 2021-02-10

- Update CODEX directory structure
- Allow "X" as final character of ORCID.
- Ping the respective services to confirm the ORCIDs, RR IDs, and Uniprot IDs are actually good.
- Add encoding as CLI param.
- Add `--offline` option, and use it internally.
- Fix the CLI parameter parsing: Either `--local_directory` or `--tsv_paths` must be provided.
- Allow examples of path rexes to be provided, and fix bug.
- Use the SciCrunch resolver for RR IDs.
- More helpful message if decoding error.
- State stability policy.
- Show the URL that produced the 404, and unify the code.
- Warning if missing "assay_type".
- Add lightsheet.
- Add a slot for a free-text note.
- Friendlier error if trying to validate Antibodies or Contributors as metadata.
- Update directory description docs.
- Upgrade to latest version of Frictionless. The content of error messages has changed.
- Clarify description of CODEX channelnames_report.csv.
- Add flowchart documenting the consensus submission process.
- cleanup-whitespace.py
- Issue templates to operationalize new process for handling post-release changes.
- Support versioning of metadata schemas.
- Add channel_id description to CellDIVE

## v0.0.7 - 2021-01-13

- Improved error messages in Excel.
- Define donor terms.
- Update MALDI terms.
- Demonstrate that validation of one-line-tsv-in-directory will work.
- Add an include mechanism to reduce duplication in the configs, and use it.
- Add Celldive.
- Add an include mechanism to reduce duplication in the configs.
- New organs will be coming in. Loosen regex.
- Give test.sh an optional argument, to pick-up the test run in the middle.
- Remove wildcards from dir schemas which have not been delivered.
- Update Celldive and CODEX directory schemas.
- Sort file errors for stability.
- Check protocols io DOIs.
- Remove option to validate against directory structure in Globus.
- Loosen ID regex to allow lymph nodes. (Chuck's mistake!)

## v0.0.6 - 2020-12-07

- Add thumbnail to directory schema.
- Add machinery to include regex examples in docs.
- Run mypy, but only on the one file that has type annotations.
- Consolidate TSV reading to avoid inconsistencies in character encoding.
- Remove option for directory schema "subtypes".
- Read type from first line of TSV, instead of from filename.
- Remove vestigial line from flake8 config.
- Instructions for working groups providing descriptions.
- Remove extraneous parts from Sample doc.
- Document contributors.tsv
- Warn if two TSVs are for the same assay type.
- Give example of single TSV validation.
- Add SLIDEseq.
- Add antibodies.tsv.
- Generate Excel files.
- Fix a commandline hint when tests fail.
- Escape RE in directory schema.
- Unify generation of assay and other docs.
- Supply XLSX for non-assays.
- Fix links.
- Unconstrain channel_id and uniprot.
- SLIDEseq dir schema.
- Test validation of antibodies.tsv

## v0.0.5 - 2020-11-09

- Change "mixif" to "mxif".
- Expose sample field descriptions for use in portal.
- Add missing assay type to enum.
- ng/ul to nM.
- Change to flat directory schema structure.
- Dir Schema for MALDI-IMS.
- AF dir schema.
- Update README, and diagram.
- Add extras directory.
- Prettier HTML output.
- Add donor.yaml, where we can explain donor metadata fields, and hook it into field-descriptions.yaml.
- Add ingest-validation-tests submodule.
- nanodesi/pots table schema.
- Add as_text_list option.
- plugin_validator started.
- Add donor.yaml, where we can explain donor metadata fields.
- Fix the build.
- Now that we have agreed on extras/, expose in docs.
- Contributors table schema.
- Add extra validation hooks.
- Add nano docs.
- Run plugin tests only from command line argument
- Add stained imagery directory schema.
- Update CODEX directory schema: Require PDF.
- Get rid of unified.yaml.
- Point at docs on portal.
- Remove missing example.
- Add is_qa_qc to dir schema table.
- Add passing contributors.tsv

## v0.0.4 - 2020-06-26

### Added

- Add Sample field descriptions.
- Change to "validate_samples".
- Get enums in sync, and doctest the logic.
- Add liquid nitrogen
- Revise sample metadata.
- Fix Regexes in MD.
- Sample metadata validation
- ... and fill in draft details.
- ... and fill in headers and add unit columns.
- Fill in TODOs.
- Generate unified description list.
- Links to background docs.
- Pre-fill enums in TSVs
- Generator will stub the Level-1 overrides.
- Units on IMC.
- Submission structure diagram.
- Autogenerate "Leave blank if not applicable".
- Add bulkrnaseq and bulkatacseq.
- Add WGS and IMC.
- Dump unified yaml for each type. (This will be pulled on the portal side.)
- Add enum constraints to unit fields, and replace TODOs.
- Check that directory schemas exist.

### Changed

- Simplified directory validation.
- mass -> mz.
- bulkrnaseq QA is just RIN.
- Add bytes to IMC.
- LCMS capitals.
- Update wgs enum
- More accurate sample ID regex.
- Reorder LCMS fields.
- `atacseq` to `scatacseq`.
- Make sc_isolation_enrichment in scrnaseq optional.
- Free-form cell_barcode_read.
- Add bulkrnaseq, bulkatacseq, and wgs fields.
- mass/charge is unitless in MS: Remove field.
- TSV parsing conforms to excel-tsv: No longer ignoring backslashes.
- More explicit label for patterns in MD.
- TSV filenames match what will be required downstream.
- IMS -> MALDI-IMS

### Removed

- avg_insert_size from bulkatacseq.

## [v0.0.3](https://github.com/hubmapconsortium/ingest-validation-tools/tree/v0.0.3) - 2020-05-04

### Added

- Additional scrnaseq types and columns.
- Add a number of Assay types for Vanderbilt.
- Friendlier error if data_path is missing.
- Add polysaccharides as analyte_class.
- Ignore glob patterns and not just fixed files.
  If other patterns are given, dot-files must be explicitly ignored.

### Changed

- Remove parenthesis from assay type.
- Assume Latin-1 encoding for TSVs rather than UTF-8.
- Update LC-MS fields.
- Separate level-2 schemas in source.
- Separate type and TSV path with space instead of ":" in CLI.
- Make analyte_class optional for some assays.
- Tweak LCMS fields.

## [v0.0.2](https://github.com/hubmapconsortium/ingest-validation-tools/tree/v0.0.2) - 2020-04-25

### Added

- Mirror Globus directory to local cache.
- Fix `--type_metadata` so it still works without a submission directory.
- Add `--optional_fields` to temporarily ignore the given fields.
- Add `--ignore_files` to ignore particular top-level files.
- Ignore dot-files. No command-line option to enable stricter validation, for now.
- Add scrnaseq.
- Open error report in browser.

### Changed

- Make the ATACseq validation more flexible.
- Less confusing representation of enums in docs.
- Allow lower level schemas to override aspects of the Level 1 schema.
- Make DOIs required again: Fields to consider optional can be set on commandline.
- Add more options to atacseq enum.
- Update CODEX directory schema to match what is actually delivered.

## [v0.0.1](https://github.com/hubmapconsortium/ingest-validation-tools/tree/v0.0.1) - 2020-04-13

### Added

- Validate structure of Akoya CODEX submissions.
- Generate submission template.
- Check that fixture-based tests actually ran.
- Check types early, rather than waiting for file-not-found.
- Generate JSON Schema from simpler Table Schema.
- Use schema to check that submission headers are correct, and reference by letter if not.
- Filling in details for CODEX Schema.
- Stanford directory schema.
- Convert column numbers to spreadsheet-style letters.
- Table of contents in generated doc.
- Added number_of_channels
- Added constraints to generated docs.
- Support timezone offset (rather than abbreviation).
- Add ATAC-seq and revise schema; fixed caps; Added descriptions.
- Validate DOIs for protocols.io.
- Added "Paths" section to both.
- Make periods in blank lines optional.
- Make fields required.
- Validate donor and sample IDs.
- Check that CLI docs are up to date.
- Validate the data_path.
- Allow multiple metadata.tsvs.
- Validate against Globus.
- Support multiple TSVs.
- Use <details> in ToC.
- Link to Google doc spec.
- Allow Globus File Browser URL to be used directly.
- Gratuitous Emojis!
- seqfish
- Deeply structured YAML error reports.
- Check for multiply referenced, or unreferenced paths.

### Changed

- CSV -> TSV
- Make the schema validation errors more readable
- Doctests are scanned from directory, rather than read from single file.
- Change the modeling of replicate groups.
- `parent_id` to `tissue_id`
- Link to raw TSV.
- No more UUIDs.
- Ignore blank lines in TSV.
- Tighter numeric constraints on ATAC-seq.
- Generate all docs at once.
- Add more enums.
- Unify Level 1 metadata definitions.
- Revert DOI format.
- No longer checking consistency of donor and sample.
- Remove generic schema.
- python3 in hash-bang.
- Reorganize fixtures.
- Stop generating JSON Schema, for now.
- Define path fields only in one place.
- Remove timezone offset.
- Autogenerate parts of table schema.
- New note to clarify git is required.<|MERGE_RESOLUTION|>--- conflicted
+++ resolved
@@ -1,8 +1,5 @@
 # Changelog
 ## v0.0.35 (in progress)
-<<<<<<< HEAD
-- Create DBiT-seq directory schema
-=======
  - Adding support for EPIC's new plugin
  - Update MERFISH directory schema
  - Update Histology directory schema
@@ -26,7 +23,7 @@
  - Update Visium with probes directory schema
  - Update Xenium directory schema
  - Update Segmentation Mask directory schema
->>>>>>> f4e3db85
+- Create DBiT-seq directory schema
 
 ## v0.0.34
  - Create CyTOF directory schema
