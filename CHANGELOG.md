--- conflicted
+++ resolved
@@ -7,15 +7,12 @@
 - Allow multiple comma-separated parent_sample_id values
 - Accommodate dir schema minor versions
 - Fix ORCID URL checking
-<<<<<<< HEAD
-- Add semantic version to plugin test base class
-=======
 - Add MUSIC next-gen directory schema
 - Updating documentation
 - Change Upload error output to dataclass
 - Revert deprecation of field YAML files
 - Update MUSIC directory schema
->>>>>>> 333ca821
+- Add semantic version to plugin test base class
 
 ## v0.0.18
 
