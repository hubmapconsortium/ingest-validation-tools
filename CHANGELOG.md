--- conflicted
+++ resolved
@@ -11,9 +11,7 @@
 - Better error message for missing and mis-ordered fields.
 - No longer require contributor middle names.
 - Make network checks a part of the schema.
-<<<<<<< HEAD
 - Check for values which Excel has "helpfully" auto-incremented.
-=======
 - Add 4C as a preservation temperature.
 - Add units_for, so unused units aren't needed in the spreadsheet.
 - Ivan is primary contact for directory work.
@@ -22,7 +20,6 @@
 - Clearer error when it can't find matching assay name.
 - Downgrade dependency for compatibility with HuBMAP commons.
 - Directory structure for scatacseq.
->>>>>>> b81317e5
 
 ## v0.0.8 - 2021-02-10
 - Update CODEX directory structure
