# Changelog

## v0.0.10 - in progress
<<<<<<< HEAD
- Make the codeowners more granular.
- Distinguish v2 and v3 10x.
=======
- Add expected_cell_count.
- Remove the sequence_limit where not appropriate.
- Chuck missed `source_project` in scrnaseq-hca: Added now.
- Distinguish v2 and v3 10x, and add to HCA as well.
>>>>>>> baac4f80
- Add 'Belzer MPS/KPS' as an option.
- Remove links to YAML from MD.
- Cleaned up description on 3D IMC directory schema.
- Updated a description on 3D IMC directory schema.
- Updated regular expression on CODEX directory schema.
- Fix the generated TOC for antibodies.
- Apply "units_for": Units only required is value is given.
- Check for auto-incremented fields.
- If it errors, add a note about cleanup_whitespace.py.
- Apply missing constraints to scrnaseq.
- Consistent pattern constraint for sequencing_read_format.
- Diagram of overall repo structure; Explain doc build process.
- Remove vestigial "Level 3".
- Fixed typo in CODEX directory schema.
- Make more fields optional in HCA scrnaseq.
- Make it work with Python 3.6.
- Create subdirectories for `examples` and `tests` to clean up the top level.
- Add v1 for all schemas.
- Introduce scrnaseq-hca.
- Look for a `source_project` field to distinguish schemas.
- Move script docs into subdirectory, and improve coverage.
- Put TOC in blockquote: semantics are't right, but it indents.
- Simplify sample ID regex.
- Cache network responses to disk.
- Add the generated YAML to the output directory.
- Generate a report about the metadata values used in Elasticsearch.

## v0.0.9 - 2021-03-16
- Fix typo in CellDIVE.
- Update CLI usage to highlight sample validation.
- Update lightsheet docs.
- Update IMC docs.
- Add concentration to antibodies.
- Factor out Frictionless to give us more control over table validation.
- Check for CSV instead of TSV.
- Better error message for missing and mis-ordered fields.
- No longer require contributor middle names.
- Make network checks a part of the schema; Skip None values.
- Check for values which Excel has "helpfully" auto-incremented.
- Add 4C as a preservation temperature.
- Add units_for, so unused units aren't needed in the spreadsheet.
- Ivan is primary contact for directory work.
- Make network checks a part of the schema.
- Get rid of special-purpose logic for level-1
- Fix typo in nano enum.
- Clearer error when it can't find matching assay name.
- Downgrade dependency for compatibility with HuBMAP commons.
- Directory structure for scatacseq.
- Add 3D IMC table and directory schemas.
- Link to the yaml for both directory and metadata schemas.
- Directory structure for scatacseq and scrnaseq: They share a symlink.
- Add help document.
- Factor out the checks, make OO, and make error messages configurable.
- Slightly better errors when a directory is found when a TSV is expected.
- Make as_text_list the default output format.
- Script to generate CSV for fields and enums.
- Add version number to schemas.
- Clarify guidelines for direction schemas.

## v0.0.8 - 2021-02-10
- Update CODEX directory structure
- Allow "X" as final character of ORCID.
- Ping the respective services to confirm the ORCIDs, RR IDs, and Uniprot IDs are actually good.
- Add encoding as CLI param.
- Add `--offline` option, and use it internally.
- Fix the CLI parameter parsing: Either `--local_directory` or `--tsv_paths` must be provided.
- Allow examples of path rexes to be provided, and fix bug.
- Use the SciCrunch resolver for RR IDs.
- More helpful message if decoding error.
- State stability policy.
- Show the URL that produced the 404, and unify the code.
- Warning if missing "assay_type".
- Add lightsheet.
- Add a slot for a free-text note.
- Friendlier error if trying to validate Antibodies or Contributors as metadata.
- Update directory description docs.
- Upgrade to latest version of Frictionless. The content of error messages has changed.
- Clarify description of CODEX channelnames_report.csv.
- Add flowchart documenting the consensus submission process.
- cleanup-whitespace.py
- Issue templates to operationalize new process for handling post-release changes.
- Support versioning of metadata schemas.
- Add channel_id description to CellDIVE

## v0.0.7 - 2021-01-13
- Improved error messages in Excel.
- Define donor terms.
- Update MALDI terms.
- Demonstrate that validation of one-line-tsv-in-directory will work.
- Add an include mechanism to reduce duplication in the configs, and use it.
- Add Celldive.
- Add an include mechanism to reduce duplication in the configs.
- New organs will be coming in. Loosen regex.
- Give test.sh an optional argument, to pick-up the test run in the middle.
- Remove wildcards from dir schemas which have not been delivered.
- Update Celldive and CODEX directory schemas.
- Sort file errors for stability.
- Check protocols io DOIs.
- Remove option to validate against directory structure in Globus.
- Loosen ID regex to allow lymph nodes. (Chuck's mistake!)

## v0.0.6 - 2020-12-07
- Add thumbnail to directory schema.
- Add machinery to include regex examples in docs.
- Run mypy, but only on the one file that has type annotations.
- Consolidate TSV reading to avoid inconsistencies in character encoding.
- Remove option for directory schema "subtypes".
- Read type from first line of TSV, instead of from filename.
- Remove vestigial line from flake8 config.
- Instructions for working groups providing descriptions.
- Remove extraneous parts from Sample doc.
- Document contributors.tsv
- Warn if two TSVs are for the same assay type.
- Give example of single TSV validation.
- Add SLIDEseq.
- Add antibodies.tsv.
- Generate Excel files.
- Fix a commandline hint when tests fail.
- Escape RE in directory schema.
- Unify generation of assay and other docs.
- Supply XLSX for non-assays.
- Fix links.
- Unconstrain channel_id and uniprot.
- SLIDEseq dir schema.
- Test validation of antibodies.tsv

## v0.0.5 - 2020-11-09
- Change "mixif" to "mxif".
- Expose sample field descriptions for use in portal.
- Add missing assay type to enum.
- ng/ul to nM.
- Change to flat directory schema structure.
- Dir Schema for MALDI-IMS.
- AF dir schema.
- Update README, and diagram.
- Add extras directory.
- Prettier HTML output.
- Add donor.yaml, where we can explain donor metadata fields, and hook it into field-descriptions.yaml.
- Add ingest-validation-tests submodule.
- nanodesi/pots table schema.
- Add as_text_list option.
- plugin_validator started.
- Add donor.yaml, where we can explain donor metadata fields.
- Fix the build.
- Now that we have agreed on extras/, expose in docs.
- Contributors table schema.
- Add extra validation hooks.
- Add nano docs.
- Run plugin tests only from command line argument
- Add stained imagery directory schema.
- Update CODEX directory schema: Require PDF.
- Get rid of unified.yaml.
- Point at docs on portal.
- Remove missing example.
- Add is_qa_qc to dir schema table.
- Add passing contributors.tsv

## v0.0.4 - 2020-06-26
### Added
- Add Sample field descriptions.
- Change to "validate_samples".
- Get enums in sync, and doctest the logic.
- Add liquid nitrogen
- Revise sample metadata.
- Fix Regexes in MD.
- Sample metadata validation
- ... and fill in draft details.
- ... and fill in headers and add unit columns.
- Fill in TODOs.
- Generate unified description list.
- Links to background docs.
- Pre-fill enums in TSVs
- Generator will stub the Level-1 overrides.
- Units on IMC.
- Submission structure diagram.
- Autogenerate "Leave blank if not applicable".
- Add bulkrnaseq and bulkatacseq.
- Add WGS and IMC.
- Dump unified yaml for each type. (This will be pulled on the portal side.)
- Add enum constraints to unit fields, and replace TODOs.
- Check that directory schemas exist.
### Changed
- Simplified directory validation.
- mass -> mz.
- bulkrnaseq QA is just RIN.
- Add bytes to IMC.
- LCMS capitals.
- Update wgs enum
- More accurate sample ID regex.
- Reorder LCMS fields.
- `atacseq` to `scatacseq`.
- Make sc_isolation_enrichment in scrnaseq optional.
- Free-form cell_barcode_read.
- Add bulkrnaseq, bulkatacseq, and wgs fields.
- mass/charge is unitless in MS: Remove field.
- TSV parsing conforms to excel-tsv: No longer ignoring backslashes.
- More explicit label for patterns in MD.
- TSV filenames match what will be required downstream.
- IMS -> MALDI-IMS
### Removed
- avg_insert_size from bulkatacseq.

## [v0.0.3](https://github.com/hubmapconsortium/ingest-validation-tools/tree/v0.0.3) - 2020-05-04
### Added
- Additional scrnaseq types and columns.
- Add a number of Assay types for Vanderbilt.
- Friendlier error if data_path is missing.
- Add polysaccharides as analyte_class.
- Ignore glob patterns and not just fixed files.
If other patterns are given, dot-files must be explicitly ignored.
### Changed
- Remove parenthesis from assay type.
- Assume Latin-1 encoding for TSVs rather than UTF-8.
- Update LC-MS fields.
- Separate level-2 schemas in source.
- Separate type and TSV path with space instead of ":" in CLI.
- Make analyte_class optional for some assays.
- Tweak LCMS fields.

## [v0.0.2](https://github.com/hubmapconsortium/ingest-validation-tools/tree/v0.0.2) - 2020-04-25
### Added
- Mirror Globus directory to local cache.
- Fix `--type_metadata` so it still works without a submission directory.
- Add `--optional_fields` to temporarily ignore the given fields.
- Add `--ignore_files` to ignore particular top-level files.
- Ignore dot-files. No command-line option to enable stricter validation, for now.
- Add scrnaseq.
- Open error report in browser.
### Changed
- Make the ATACseq validation more flexible.
- Less confusing representation of enums in docs.
- Allow lower level schemas to override aspects of the Level 1 schema.
- Make DOIs required again: Fields to consider optional can be set on commandline.
- Add more options to atacseq enum.
- Update CODEX directory schema to match what is actually delivered.

## [v0.0.1](https://github.com/hubmapconsortium/ingest-validation-tools/tree/v0.0.1) - 2020-04-13
### Added
- Validate structure of Akoya CODEX submissions.
- Generate submission template.
- Check that fixture-based tests actually ran.
- Check types early, rather than waiting for file-not-found.
- Generate JSON Schema from simpler Table Schema.
- Use schema to check that submission headers are correct, and reference by letter if not.
- Filling in details for CODEX Schema.
- Stanford directory schema.
- Convert column numbers to spreadsheet-style letters.
- Table of contents in generated doc.
- Added number_of_channels
- Added constraints to generated docs.
- Support timezone offset (rather than abbreviation).
- Add ATAC-seq and revise schema; fixed caps; Added descriptions.
- Validate DOIs for protocols.io.
- Added "Paths" section to both.
- Make periods in blank lines optional.
- Make fields required.
- Validate donor and sample IDs.
- Check that CLI docs are up to date.
- Validate the data_path.
- Allow multiple metadata.tsvs.
- Validate against Globus.
- Support multiple TSVs.
- Use <details> in ToC.
- Link to Google doc spec.
- Allow Globus File Browser URL to be used directly.
- Gratuitous Emojis!
- seqfish
- Deeply structured YAML error reports.
- Check for multiply referenced, or unreferenced paths.
### Changed
- CSV -> TSV
- Make the schema validation errors more readable
- Doctests are scanned from directory, rather than read from single file.
- Change the modeling of replicate groups.
- `parent_id` to `tissue_id`
- Link to raw TSV.
- No more UUIDs.
- Ignore blank lines in TSV.
- Tighter numeric constraints on ATAC-seq.
- Generate all docs at once.
- Add more enums.
- Unify Level 1 metadata definitions.
- Revert DOI format.
- No longer checking consistency of donor and sample.
- Remove generic schema.
- python3 in hash-bang.
- Reorganize fixtures.
- Stop generating JSON Schema, for now.
- Define path fields only in one place.
- Remove timezone offset.
- Autogenerate parts of table schema.<|MERGE_RESOLUTION|>--- conflicted
+++ resolved
@@ -1,15 +1,12 @@
 # Changelog
 
 ## v0.0.10 - in progress
-<<<<<<< HEAD
 - Make the codeowners more granular.
 - Distinguish v2 and v3 10x.
-=======
 - Add expected_cell_count.
 - Remove the sequence_limit where not appropriate.
 - Chuck missed `source_project` in scrnaseq-hca: Added now.
 - Distinguish v2 and v3 10x, and add to HCA as well.
->>>>>>> baac4f80
 - Add 'Belzer MPS/KPS' as an option.
 - Remove links to YAML from MD.
 - Cleaned up description on 3D IMC directory schema.
