# Changelog

<<<<<<< HEAD
## v0.0.10 - in progress
- Introduced Lightsheet directory schema.
=======
## v0.0.12 - in progress
- Ensure that version numbers match the constraint inside the file.
- `maldiims` to `ims`: Only touches URLs; doesn't affect validation.
- Add script to validate any TSV.
- Factor out exit status codes.
- Pull out sc_isolation_tissue_dissociation.
- sequencing_read_format is optional for HCA.
- Disallow N/A values.
- Pull out the fields that have only one variant.
- Cleanup code for reference validations.
- Better section headers.
- Tighter validation of shared fields in assay schemas.
- Another optional field in HCA scrnaseq.
- Cleanup whitespace in yaml.
- Tools to resolve duplicated field definitions.
- Rearrange YAML so static processing works.

## v0.0.11 - 2021-05-18
- Updated AF and stained microscopy structure schema.
- Updated CODEX directory structure schema.
- No Donor and Tissue ID validation needed for HCA.
- Longer description for Q30.
- Setup GH Pages.
- Fix bug with loading non-HCA schemas that have an HCA variant.
- Fix bug in the `maldiims` schema to use correct file name extension
- Update description of the `.ibd` and `.imzML` files in the `maldiims` schema
- Added example `maldiims` folder structure
- Updated README.md to reflect the `examples/...` folder structure
- Use assay names to make titles.
- Add formalin as a Sample perfusion_solution.
- Style the GH Pages like the portal.
- Catch metadata TSVs with non-ASCII characters.
- More general ignore forurl-status-cache.
- Support Windows environments by converting back-slashes for forward slashes.
- Improve navigation and styling of new GH Pages.
- In cleanup_whitespace.py, avoid printing extra newlines on windows.
- Field templates for sequencing fields.
- Missing `data_path` will no longer cause spurious errors when submission is interpretted as dataset.
- README for `examples/` directory.
- Distinct error codes for different situations.
- Field templates for library fields.
- More doctests.
- Loosen sequential items check, and improve error message.
- Replace "submission" with "upload".

## v0.0.10 - 2021-04-21
- Remove inappropriate syntax highlighting from CLI docs.
- Fix bug in report generation.
- Remove contributors_path from HCA.
- Make the codeowners more granular.
- Distinguish v2 and v3 10x.
- Add expected_cell_count.
- Remove the sequence_limit where not appropriate.
- Chuck missed `source_project` in scrnaseq-hca: Added now.
- Distinguish v2 and v3 10x, and add to HCA as well.
- Add 'Belzer MPS/KPS' as an option.
- Remove links to YAML from MD.
- Cleaned up description on 3D IMC directory schema.
- Updated a description on 3D IMC directory schema.
- Updated regular expression on CODEX directory schema.
- Fix the generated TOC for antibodies.
- Apply "units_for": Units only required is value is given.
- Check for auto-incremented fields.
- If it errors, add a note about cleanup_whitespace.py.
- Apply missing constraints to scrnaseq.
- Consistent pattern constraint for sequencing_read_format.
- Diagram of overall repo structure; Explain doc build process.
- Remove vestigial "Level 3".
>>>>>>> b7b0dc2c
- Fixed typo in CODEX directory schema.
- Make more fields optional in HCA scrnaseq.
- Make it work with Python 3.6.
- Create subdirectories for `examples` and `tests` to clean up the top level.
- Add v1 for all schemas.
- Introduce scrnaseq-hca.
- Look for a `source_project` field to distinguish schemas.
- Move script docs into subdirectory, and improve coverage.
- Put TOC in blockquote: semantics are't right, but it indents.
- Simplify sample ID regex.
- Cache network responses to disk.
- Add the generated YAML to the output directory.
- Generate a report about the metadata values used in Elasticsearch.

## v0.0.9 - 2021-03-16
- Fix typo in CellDIVE.
- Update CLI usage to highlight sample validation.
- Update lightsheet docs.
- Update IMC docs.
- Add concentration to antibodies.
- Factor out Frictionless to give us more control over table validation.
- Check for CSV instead of TSV.
- Better error message for missing and mis-ordered fields.
- No longer require contributor middle names.
- Make network checks a part of the schema; Skip None values.
- Check for values which Excel has "helpfully" auto-incremented.
- Add 4C as a preservation temperature.
- Add units_for, so unused units aren't needed in the spreadsheet.
- Ivan is primary contact for directory work.
- Make network checks a part of the schema.
- Get rid of special-purpose logic for level-1
- Fix typo in nano enum.
- Clearer error when it can't find matching assay name.
- Downgrade dependency for compatibility with HuBMAP commons.
- Directory structure for scatacseq.
- Add 3D IMC table and directory schemas.
- Link to the yaml for both directory and metadata schemas.
- Directory structure for scatacseq and scrnaseq: They share a symlink.
- Add help document.
- Factor out the checks, make OO, and make error messages configurable.
- Slightly better errors when a directory is found when a TSV is expected.
- Make as_text_list the default output format.
- Script to generate CSV for fields and enums.
- Add version number to schemas.
- Clarify guidelines for direction schemas.

## v0.0.8 - 2021-02-10
- Update CODEX directory structure
- Allow "X" as final character of ORCID.
- Ping the respective services to confirm the ORCIDs, RR IDs, and Uniprot IDs are actually good.
- Add encoding as CLI param.
- Add `--offline` option, and use it internally.
- Fix the CLI parameter parsing: Either `--local_directory` or `--tsv_paths` must be provided.
- Allow examples of path rexes to be provided, and fix bug.
- Use the SciCrunch resolver for RR IDs.
- More helpful message if decoding error.
- State stability policy.
- Show the URL that produced the 404, and unify the code.
- Warning if missing "assay_type".
- Add lightsheet.
- Add a slot for a free-text note.
- Friendlier error if trying to validate Antibodies or Contributors as metadata.
- Update directory description docs.
- Upgrade to latest version of Frictionless. The content of error messages has changed.
- Clarify description of CODEX channelnames_report.csv.
- Add flowchart documenting the consensus submission process.
- cleanup-whitespace.py
- Issue templates to operationalize new process for handling post-release changes.
- Support versioning of metadata schemas.
- Add channel_id description to CellDIVE

## v0.0.7 - 2021-01-13
- Improved error messages in Excel.
- Define donor terms.
- Update MALDI terms.
- Demonstrate that validation of one-line-tsv-in-directory will work.
- Add an include mechanism to reduce duplication in the configs, and use it.
- Add Celldive.
- Add an include mechanism to reduce duplication in the configs.
- New organs will be coming in. Loosen regex.
- Give test.sh an optional argument, to pick-up the test run in the middle.
- Remove wildcards from dir schemas which have not been delivered.
- Update Celldive and CODEX directory schemas.
- Sort file errors for stability.
- Check protocols io DOIs.
- Remove option to validate against directory structure in Globus.
- Loosen ID regex to allow lymph nodes. (Chuck's mistake!)

## v0.0.6 - 2020-12-07
- Add thumbnail to directory schema.
- Add machinery to include regex examples in docs.
- Run mypy, but only on the one file that has type annotations.
- Consolidate TSV reading to avoid inconsistencies in character encoding.
- Remove option for directory schema "subtypes".
- Read type from first line of TSV, instead of from filename.
- Remove vestigial line from flake8 config.
- Instructions for working groups providing descriptions.
- Remove extraneous parts from Sample doc.
- Document contributors.tsv
- Warn if two TSVs are for the same assay type.
- Give example of single TSV validation.
- Add SLIDEseq.
- Add antibodies.tsv.
- Generate Excel files.
- Fix a commandline hint when tests fail.
- Escape RE in directory schema.
- Unify generation of assay and other docs.
- Supply XLSX for non-assays.
- Fix links.
- Unconstrain channel_id and uniprot.
- SLIDEseq dir schema.
- Test validation of antibodies.tsv

## v0.0.5 - 2020-11-09
- Change "mixif" to "mxif".
- Expose sample field descriptions for use in portal.
- Add missing assay type to enum.
- ng/ul to nM.
- Change to flat directory schema structure.
- Dir Schema for MALDI-IMS.
- AF dir schema.
- Update README, and diagram.
- Add extras directory.
- Prettier HTML output.
- Add donor.yaml, where we can explain donor metadata fields, and hook it into field-descriptions.yaml.
- Add ingest-validation-tests submodule.
- nanodesi/pots table schema.
- Add as_text_list option.
- plugin_validator started.
- Add donor.yaml, where we can explain donor metadata fields.
- Fix the build.
- Now that we have agreed on extras/, expose in docs.
- Contributors table schema.
- Add extra validation hooks.
- Add nano docs.
- Run plugin tests only from command line argument
- Add stained imagery directory schema.
- Update CODEX directory schema: Require PDF.
- Get rid of unified.yaml.
- Point at docs on portal.
- Remove missing example.
- Add is_qa_qc to dir schema table.
- Add passing contributors.tsv

## v0.0.4 - 2020-06-26
### Added
- Add Sample field descriptions.
- Change to "validate_samples".
- Get enums in sync, and doctest the logic.
- Add liquid nitrogen
- Revise sample metadata.
- Fix Regexes in MD.
- Sample metadata validation
- ... and fill in draft details.
- ... and fill in headers and add unit columns.
- Fill in TODOs.
- Generate unified description list.
- Links to background docs.
- Pre-fill enums in TSVs
- Generator will stub the Level-1 overrides.
- Units on IMC.
- Submission structure diagram.
- Autogenerate "Leave blank if not applicable".
- Add bulkrnaseq and bulkatacseq.
- Add WGS and IMC.
- Dump unified yaml for each type. (This will be pulled on the portal side.)
- Add enum constraints to unit fields, and replace TODOs.
- Check that directory schemas exist.
### Changed
- Simplified directory validation.
- mass -> mz.
- bulkrnaseq QA is just RIN.
- Add bytes to IMC.
- LCMS capitals.
- Update wgs enum
- More accurate sample ID regex.
- Reorder LCMS fields.
- `atacseq` to `scatacseq`.
- Make sc_isolation_enrichment in scrnaseq optional.
- Free-form cell_barcode_read.
- Add bulkrnaseq, bulkatacseq, and wgs fields.
- mass/charge is unitless in MS: Remove field.
- TSV parsing conforms to excel-tsv: No longer ignoring backslashes.
- More explicit label for patterns in MD.
- TSV filenames match what will be required downstream.
- IMS -> MALDI-IMS
### Removed
- avg_insert_size from bulkatacseq.

## [v0.0.3](https://github.com/hubmapconsortium/ingest-validation-tools/tree/v0.0.3) - 2020-05-04
### Added
- Additional scrnaseq types and columns.
- Add a number of Assay types for Vanderbilt.
- Friendlier error if data_path is missing.
- Add polysaccharides as analyte_class.
- Ignore glob patterns and not just fixed files.
If other patterns are given, dot-files must be explicitly ignored.
### Changed
- Remove parenthesis from assay type.
- Assume Latin-1 encoding for TSVs rather than UTF-8.
- Update LC-MS fields.
- Separate level-2 schemas in source.
- Separate type and TSV path with space instead of ":" in CLI.
- Make analyte_class optional for some assays.
- Tweak LCMS fields.

## [v0.0.2](https://github.com/hubmapconsortium/ingest-validation-tools/tree/v0.0.2) - 2020-04-25
### Added
- Mirror Globus directory to local cache.
- Fix `--type_metadata` so it still works without a submission directory.
- Add `--optional_fields` to temporarily ignore the given fields.
- Add `--ignore_files` to ignore particular top-level files.
- Ignore dot-files. No command-line option to enable stricter validation, for now.
- Add scrnaseq.
- Open error report in browser.
### Changed
- Make the ATACseq validation more flexible.
- Less confusing representation of enums in docs.
- Allow lower level schemas to override aspects of the Level 1 schema.
- Make DOIs required again: Fields to consider optional can be set on commandline.
- Add more options to atacseq enum.
- Update CODEX directory schema to match what is actually delivered.

## [v0.0.1](https://github.com/hubmapconsortium/ingest-validation-tools/tree/v0.0.1) - 2020-04-13
### Added
- Validate structure of Akoya CODEX submissions.
- Generate submission template.
- Check that fixture-based tests actually ran.
- Check types early, rather than waiting for file-not-found.
- Generate JSON Schema from simpler Table Schema.
- Use schema to check that submission headers are correct, and reference by letter if not.
- Filling in details for CODEX Schema.
- Stanford directory schema.
- Convert column numbers to spreadsheet-style letters.
- Table of contents in generated doc.
- Added number_of_channels
- Added constraints to generated docs.
- Support timezone offset (rather than abbreviation).
- Add ATAC-seq and revise schema; fixed caps; Added descriptions.
- Validate DOIs for protocols.io.
- Added "Paths" section to both.
- Make periods in blank lines optional.
- Make fields required.
- Validate donor and sample IDs.
- Check that CLI docs are up to date.
- Validate the data_path.
- Allow multiple metadata.tsvs.
- Validate against Globus.
- Support multiple TSVs.
- Use <details> in ToC.
- Link to Google doc spec.
- Allow Globus File Browser URL to be used directly.
- Gratuitous Emojis!
- seqfish
- Deeply structured YAML error reports.
- Check for multiply referenced, or unreferenced paths.
### Changed
- CSV -> TSV
- Make the schema validation errors more readable
- Doctests are scanned from directory, rather than read from single file.
- Change the modeling of replicate groups.
- `parent_id` to `tissue_id`
- Link to raw TSV.
- No more UUIDs.
- Ignore blank lines in TSV.
- Tighter numeric constraints on ATAC-seq.
- Generate all docs at once.
- Add more enums.
- Unify Level 1 metadata definitions.
- Revert DOI format.
- No longer checking consistency of donor and sample.
- Remove generic schema.
- python3 in hash-bang.
- Reorganize fixtures.
- Stop generating JSON Schema, for now.
- Define path fields only in one place.
- Remove timezone offset.
- Autogenerate parts of table schema.<|MERGE_RESOLUTION|>--- conflicted
+++ resolved
@@ -1,10 +1,7 @@
 # Changelog
 
-<<<<<<< HEAD
-## v0.0.10 - in progress
+## v0.0.12 - in progress
 - Introduced Lightsheet directory schema.
-=======
-## v0.0.12 - in progress
 - Ensure that version numbers match the constraint inside the file.
 - `maldiims` to `ims`: Only touches URLs; doesn't affect validation.
 - Add script to validate any TSV.
@@ -72,7 +69,6 @@
 - Consistent pattern constraint for sequencing_read_format.
 - Diagram of overall repo structure; Explain doc build process.
 - Remove vestigial "Level 3".
->>>>>>> b7b0dc2c
 - Fixed typo in CODEX directory schema.
 - Make more fields optional in HCA scrnaseq.
 - Make it work with Python 3.6.
