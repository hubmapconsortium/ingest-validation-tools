--- conflicted
+++ resolved
@@ -1,13 +1,10 @@
 # Changelog
 
 ## v0.0.12 - in progress
-<<<<<<< HEAD
 - Disallow N/A values.
-=======
 - Pull out the fields that have only one variant.
 - Cleanup code for reference validations.
 - Better section headers.
->>>>>>> e6876f17
 - Tighter validation of shared fields in assay schemas.
 - Another optional field in HCA scrnaseq.
 - Cleanup whitespace in yaml.
