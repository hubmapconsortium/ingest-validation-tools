--- conflicted
+++ resolved
@@ -11,12 +11,8 @@
 - Update CEDAR links for PhenoCycler & Histology
 - Refactor Upload to avoid validating the same contributors.tsv multiple times / running plugins over files multiple times
 - Add entry for segmentation-mask
-<<<<<<< HEAD
+- Modify directory schema validation such that it takes empty directories into account
 - Add Publication next-gen directory schema
-=======
-- Modify directory schema validation such that it takes empty directories into account
-
->>>>>>> 8fd61e3d
 
 ## v0.0.16
 
