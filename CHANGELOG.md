# Changelog

## v0.0.19 (in progress)
- Directory validation changes for "shared" uploads
- Update Phenocycler directory schema
- Remove bad paths from LC-MS directory schema
- Allow multiple comma-separated parent_sample_id values
- Accommodate dir schema minor versions
- Fix ORCID URL checking
- Add MUSIC next-gen directory schema
<<<<<<< HEAD
- Change Upload error output to dataclass
=======
- Updating documentation
>>>>>>> 70a02010

## v0.0.18

- Update PhenoCycler directory schema
- Update to prevent standalone child datasets in multi-assay upload
- Update to prevent multiple dataset types in a non-multi-assay upload
- Update MIBI directory schema
- Update Visium (with probes) directory schema
- Update Auto-fluorescence directory schema
- Update Confocal directory schema
- Update Enhanced SRS directory schema
- Update Light Sheet directory schema
- Update Second Harmonic Generation directory schema
- Update Thick Section Multiphoton MxIF directory schema
- Integrate SenNet app_context
- Updating testing
- Change to error messaging related to get_assaytype_data failures
- Update Lightsheet directory schema
- Update Histology to include description on OME-TIFFs
- Update Histology with links
- Update GeoMx NGS directory schema
- Ported murine from SenNet
- Update Histology directory schema
- Bugfix stripping trailing slash in ingest api url
- Converted upload `_url_checks` to use `_get_method` for SenNet compatibility

## v0.0.17

- Update atacseq cedar link
- Add Phenocycler next-gen directory schema
- Update Histology next-gen directory schema
- Add LC-MS next-gen directory schema
- Add GeoMx NGS next-gen directory schema
- Update PhenoCycler and Histology to 2.2.0
- Update CEDAR links for PhenoCycler & Histology
- Refactor Upload to avoid validating the same contributors.tsv multiple times / running plugins over files multiple times
- Add entry for segmentation-mask
- Modify directory schema validation such that it takes empty directories into account
- Add Publication next-gen directory schema
- Update ATAC/RNA/10X documentation
- Update Cell Dive documentation
- Update to support passing list of data_paths to ingest-validation-tests plugins
- Adding linting/formatting GitHub actions

## v0.0.16

- add support for Publication type
- updated issue templates.
- removed donor metadata spec (had not been in use)
- Added examples for fields with pattern constraint
- Replaced `preparation_temperature` with `preparation_condition` and updated associated enumerations in the sample-section, sample-block, and sample-suspension schemas
- Replaced `storage_temperature` with `storage_method` and updated associated enumerations in the sample-section, sample-block, and sample-suspension schemas
- Updated enum 'bulk RNA' assay type to be 'bulk-RNA' across tools
- Adding organ v2 schema
- Added publication docs
- Removed double publication enum (P/p)
- Updated publication directory schema 20230616
- Changes for CEDAR docs
- Tweaks for CEDAR release
- Release new assays with links
- Fix in place to avoid assay conflicts with new assays
- Rework wording for CEDAR updates
- Updated upload.py to integrate CEDAR validation, replaced walrus operators, removed unused import
- Updated CEDAR validation routine based on changes to Spreadsheet Validator
- Updated tests based on changes to error dict structure
- Tested both CEDAR and local validation paths
- Make changes to Histology based on feedback
- Update documentation based on feedback
- Addtional changes to Histology
- Adding SenNet display changes
- Add contributor TSV CEDAR checking
- Add CEDAR examples
- Update CEDAR links for set of assays
- Split docs into current and deprecated
- Update Visium CEDAR template link
- Remove Visium draft attribute
- Bugfix datetime constraint in library_creation_date.yaml
- Update LCMS and add NanoSplits
- Update descriptions for segmentation masks
- Add description to codex doc page
- Bail earlier in validation if there are errors in metadata/dir/refs
- Update Antibodies
- Remove NanoSplits
- Update hifi, mibi, imc
- Fix imc-2d docs
- Fix imc-2d dir docs
- Add link to OME-Tiff docs
- Remove WGS, CE-MS, GC-MS, and RNAseq (GeoMx)
- Update histology and segmentation mask directory schemas
- Update hifi-slide to hifi-slides
- Fix changelog error
- Fix CI
- Update MIBI and IMC2D directory schemas
- Fix to support display of errors for CEDAR template metadata
- Upate Auto-fluorescence, Confocal, and Light Sheet directory schemas
- Additional updates to next-gen histology directory schema
- Implemented soft assay types/assayclassifier endpoint for canonical assay names and dir structures
- Added mock response test data for offline testing
- Add more assays
- Correct Auto-fluorescence lab_processed/annotations path description
- Add Visium with probes next-gen directory schema
- Update MALDI, SIMS, DESI, Visium no probes, and HiFi-Slide directory schemas
- Fix paths in Histology, MIBI, IMC2D, AF, Confocal, Light Sheet, and Visium with probes directory schemas
- Add CODEX, Thick section Multiphoton MxIF, Second Harmonic Generation, and Enhanced Stimulated Raman Spectroscopy (SRS) next-gen directory schemas
- Move Thick section Multiphoton MxIF next-gen directory schema to placeholder file
- Update file path in Visium no probes, Histology, AF, MxIF, SHG, SRS, Confocal, Light Sheet, MALDI, SIMS, DESI
- Remove Organ CEDAR page
- Draft next-gen directory schema for SNARE-seq2
- Added multi-assay support
- Delete GeoMX
- Update soft typing to use hyphen, not underscore
- Add SNARE-seq2 and RNAseq with probes next-gen directory schema
- Remove the draft tag from SNARE-seq2
- Regenerate docs for SNARE-seq2

## v0.0.15 - 2023-04-04

- Versioned directory structure schema
- Added MxIF directory structure schema.
- Added Lightsheet version 1.
- bump nokogiri -> 1.13.9 (dependabot)
- Add front-matter to exclude HCA from toc
- Updated CODEX version 0 and documentation.
- Provide an iterator over plugin test classes
- Updated CODEX version 0.
- Added Bulk RNA-seq directory structure schema.
- Added SeqFISH directory structure schema.
- Add a reminder that TSV validation is not sufficient.
- Clearer presentation of unit fields in generated docs.
- Make `contributors_path` required for HCA.
- Parallelize tests.
- Use the assay service to describe how assays are represented in the Portal.
- Adding Comma Separated File support for tissue_id.
- Update assay type for Cell DIVE.
- Updated suspension-fields.yaml and associated files in /docs/sample-suspension.
- Created extra_parameter on upload for future dynamic adding.
- Updated ErrorReport class to be backwards compatible with external calls.
- Added geoMX directory structure schema.
- Update `preparation_maldi_matrix` in imaging MS schema to from enum to open string field.
- Expand file types for stained to not be vendor locked to Leica's `.scn`. Include vendor-neutral `.tiff`.
- Replaced enum `Multiplexed Ion Beam Imaging` with `MIBI` in src
- Added `raw` as a potential directory to look for `segmentation.json` file for `CODEX`.
- Updated error messages to be less programmer centric.
- Updated ims-v2 spec to include DESI as an acceptable enumeration for ms_source.
- Upgraded CI python definition to 3.9.
- Update Cell DIVE with CEDAR UUID
- Add Histology directory schemas
- Fix Histology schema
- Modify validation routine to support multi-assay schemas
- Update MALDI, SIMS, and CODEX
- Update DESI and remove NanoDESI
- Support for conditional directory validation

## v0.0.14 - 2022-06-23

- bump tzingo -> 1.2.10 (dependabot)
- Turn validation of enums back on.
- Mods to plugin validator to fix import problems.
- Return directory schema version and refactor.
- Add new data_collection_mode values for MS assays.
- Add "CODEX2" assay type.
- Deprecate older LCMS schemas.
- Updated LC-MS directory structure schema.
- Remove HTML reporting options.
- Updated IMS directory structure schema.
- Add Clinical Imaging schemas.
- Test under both Python 3.6 and Python 3.10
- Cosmetic updates to the Slide-seq directory structure schema.
- Fix rendering bug on CODEX page by adding linebreaks.
- Add type hints.
- Implement versioning for directory schemas.
- After failure, explain how to continue testing from last error.
- Add `pathology_distance_unit` in place.
- Pin transitive dependencies.
- New sample metadata schemas
- Darker shade of blue, to be consistent with portal.
- Dependabot upgrade to Nokogiri.
- Remove reference to old Travis envvar, so post-merge CI run will pass.
- Explain the distinction between the 10X kit versions.
- Updated CODEX directory structure schema.
- Added MIBI directory structure schema.
- add snRNAseq-10xGenomics-v3
- Make backward incompatible changes to ims-v2 in place, without a new version.
- Preserve the key order in generated YAML, for readability.
- Add 'Multiplex Ion Beam Imaging' assay name
- Permanently remove snRNA and scATACseq assay names
- add snRNAseq-10xGenomics-v2 to the scrnaseq assays
- Move "Unique to this type" below the acquisition instrument fields.
- Add CLI option to allow the use of deprecated schemas.
- Allowing trailing slashes on dataset directories in metadata TSV.
- Add acquisition instrument fields to MIBI that were left out by mistake.
- Just use pytest to run doctests
- Headers are no longer properties of fields.
- Remove mention of `extras/thumbnail.jpg`.
- Add release date to schema.
- Add UMI fields to scrnaseq schema.
- Add Excel sheet describing which fields show up in which schemas.
- Add field descriptions to spreadsheet.
- Temporarily disable checking the assay names in schemas against the global list.
  Entries in the global list are now commented out, and Joel will progressively
  uncomment them.
- Moved `dataset.json` to `raw` or `src_*` directory for CODEX datasets.
- Modify IMC docs

## v0.0.13 - 2022-01-07

- Make more fields explicitly numeric
- Add more donor field descriptions.
- Deprecate contributors-v0.
- Add MIBI schema.
- Add fields for LCMS v3.
- Consistent rendering of code blocks in github pages and github preview.
- Warn about trailing slashes in paths.
- Optionally, dump validation report at the top of the upload.
- In the report notes, record the version of the checkout.
- Improve testing of `generate_field_yaml.py`.
- Provides map in docs/ from fields to the entities and assays they are used in.
- Give schema and version in success message.
- Generate `field-types.yaml`.
- Update assay list.
- Added WGS directory structure schema.
- Fixed regex on directory structure schema.
- Check that assay terms match approved list. (Right now, they don't.)
- Level 1 description of assay_category: Updated "3" assay categories to "4". Added imaging mass spec.
- work around mypy importlib type hinting problem
- Cleaned up LC-MS directory structure schema.
- Added links to examples in the portal for 5 assays.
- Make LC fields optional.
- Present directory path examples in same column.
- Updated LC-MS directory structure schema.
- Work around mypy importlib type hinting problem.
- Longer assay description for LCMS, and supporting machinery.
- In CI, pin to older Ubuntu version to avoid SSL problems with Uniprot.
- Level 1 description of assay_category: Updated "3" assay categories to "4".
- Added imaging mass spec.
- Work around mypy importlib type hinting problem.
- Antibodies validation is broken; Move test out the way.
- Make email validation effective.
- Add a test to confirm that backslashes aren't ignored during validation.
- Explain allowed values for booleans.
- Update the lcms schema field "lc_temp_value" optional
- Switch to Github CI.
- `cell_barcode_read` description: comma-delimitted.
- Update the lcms schema field "lc_temp_value" optional.
- Hit a different URL for ORCID, that will not give us soft 404s.
- In bash scripts, make python3 explicit.
- Update the flowchart to reflect the roles of Bill and PK.
- Add pipeline info.
- Hotfix on CellDive directory to reflect changes to dataset.
- Updated CellDive directory structure.
- Updated CODEX directory structure.
- Non-assay schema docs were not be update. Fix that.
- Sample was being skipped in doc generation. Fix that.
- Add to enums for `perfusion_solutions` and `ms_source`.
- Upgrade from dependabot.

## v0.0.12 - 2021-07-23

- Catch unrecognized keys in dir schema.
- Ammend LCMS docs.
- Fix CI: point to right branch.
- Document Donor and Sample Metadata process.
- Make the network cache file JSON, for portability.
- Dependabot update.
- Fix typo.
- Explain acronyms.
- Add kwarg to pass-through to tests.
- Update `validate_upload.py` docs.
- Add new LCMS version, and clean up reused fields.
- Make barcode fields optional.
- User donor as a test-bed for ontology-enums.
- Add a warning on pages where every version has been deprecated.
- Add gcms.
- Make some scatacseq fields optional.
- Create CE-MS.
- New version of IMS.
- Add a warning on pages where every version has been deprecated.
- Doc test for deprecated schemas.
- Add 10X multiome to scatacseq.
- Deprecated flag can now be added to schema.
- CLEANUP rnaseq_assay_method.
- cleanup resolution_z_unit.
- Network problems in report, instead of quitting with stack trace.
- New lightsheet schema, with description of changes.
- Introduced Lightsheet directory schema.
- Ensure that version numbers match the constraint inside the file.
- `maldiims` to `ims`: Only touches URLs; doesn't affect validation.
- Add script to validate any TSV.
- Factor out exit status codes.
- Pull out sc_isolation_tissue_dissociation.
- sequencing_read_format is optional for HCA.
- Disallow N/A values.
- Pull out the fields that have only one variant.
- Cleanup code for reference validations.
- Better section headers.
- Tighter validation of shared fields in assay schemas.
- Another optional field in HCA scrnaseq.
- Cleanup whitespace in yaml.
- Tools to resolve duplicated field definitions.
- Rearrange YAML so static processing works.

## v0.0.11 - 2021-05-18

- Updated AF and stained microscopy structure schema.
- Updated CODEX directory structure schema.
- No Donor and Tissue ID validation needed for HCA.
- Longer description for Q30.
- Setup GH Pages.
- Fix bug with loading non-HCA schemas that have an HCA variant.
- Fix bug in the `maldiims` schema to use correct file name extension
- Update description of the `.ibd` and `.imzML` files in the `maldiims` schema
- Added example `maldiims` folder structure
- Updated README.md to reflect the `examples/...` folder structure
- Use assay names to make titles.
- Add formalin as a Sample perfusion_solution.
- Style the GH Pages like the portal.
- Catch metadata TSVs with non-ASCII characters.
- More general ignore forurl-status-cache.
- Support Windows environments by converting back-slashes for forward slashes.
- Improve navigation and styling of new GH Pages.
- In cleanup_whitespace.py, avoid printing extra newlines on windows.
- Field templates for sequencing fields.
- Missing `data_path` will no longer cause spurious errors when submission is interpretted as dataset.
- README for `examples/` directory.
- Distinct error codes for different situations.
- Field templates for library fields.
- More doctests.
- Loosen sequential items check, and improve error message.
- Replace "submission" with "upload".

## v0.0.10 - 2021-04-21

- Remove inappropriate syntax highlighting from CLI docs.
- Fix bug in report generation.
- Remove contributors_path from HCA.
- Make the codeowners more granular.
- Distinguish v2 and v3 10x.
- Add expected_cell_count.
- Remove the sequence_limit where not appropriate.
- Chuck missed `source_project` in scrnaseq-hca: Added now.
- Distinguish v2 and v3 10x, and add to HCA as well.
- Add 'Belzer MPS/KPS' as an option.
- Remove links to YAML from MD.
- Cleaned up description on 3D IMC directory schema.
- Updated a description on 3D IMC directory schema.
- Updated regular expression on CODEX directory schema.
- Fix the generated TOC for antibodies.
- Apply "units_for": Units only required is value is given.
- Check for auto-incremented fields.
- If it errors, add a note about cleanup_whitespace.py.
- Apply missing constraints to scrnaseq.
- Consistent pattern constraint for sequencing_read_format.
- Diagram of overall repo structure; Explain doc build process.
- Remove vestigial "Level 3".
- Fixed typo in CODEX directory schema.
- Make more fields optional in HCA scrnaseq.
- Make it work with Python 3.6.
- Create subdirectories for `examples` and `tests` to clean up the top level.
- Add v1 for all schemas.
- Introduce scrnaseq-hca.
- Look for a `source_project` field to distinguish schemas.
- Move script docs into subdirectory, and improve coverage.
- Put TOC in blockquote: semantics are't right, but it indents.
- Simplify sample ID regex.
- Cache network responses to disk.
- Add the generated YAML to the output directory.
- Generate a report about the metadata values used in Elasticsearch.

## v0.0.9 - 2021-03-16

- Fix typo in CellDIVE.
- Update CLI usage to highlight sample validation.
- Update lightsheet docs.
- Update IMC docs.
- Add concentration to antibodies.
- Factor out Frictionless to give us more control over table validation.
- Check for CSV instead of TSV.
- Better error message for missing and mis-ordered fields.
- No longer require contributor middle names.
- Make network checks a part of the schema; Skip None values.
- Check for values which Excel has "helpfully" auto-incremented.
- Add 4C as a preservation temperature.
- Add units_for, so unused units aren't needed in the spreadsheet.
- Ivan is primary contact for directory work.
- Make network checks a part of the schema.
- Get rid of special-purpose logic for level-1
- Fix typo in nano enum.
- Clearer error when it can't find matching assay name.
- Downgrade dependency for compatibility with HuBMAP commons.
- Directory structure for scatacseq.
- Add 3D IMC table and directory schemas.
- Link to the yaml for both directory and metadata schemas.
- Directory structure for scatacseq and scrnaseq: They share a symlink.
- Add help document.
- Factor out the checks, make OO, and make error messages configurable.
- Slightly better errors when a directory is found when a TSV is expected.
- Make as_text_list the default output format.
- Script to generate CSV for fields and enums.
- Add version number to schemas.
- Clarify guidelines for direction schemas.

## v0.0.8 - 2021-02-10

- Update CODEX directory structure
- Allow "X" as final character of ORCID.
- Ping the respective services to confirm the ORCIDs, RR IDs, and Uniprot IDs are actually good.
- Add encoding as CLI param.
- Add `--offline` option, and use it internally.
- Fix the CLI parameter parsing: Either `--local_directory` or `--tsv_paths` must be provided.
- Allow examples of path rexes to be provided, and fix bug.
- Use the SciCrunch resolver for RR IDs.
- More helpful message if decoding error.
- State stability policy.
- Show the URL that produced the 404, and unify the code.
- Warning if missing "assay_type".
- Add lightsheet.
- Add a slot for a free-text note.
- Friendlier error if trying to validate Antibodies or Contributors as metadata.
- Update directory description docs.
- Upgrade to latest version of Frictionless. The content of error messages has changed.
- Clarify description of CODEX channelnames_report.csv.
- Add flowchart documenting the consensus submission process.
- cleanup-whitespace.py
- Issue templates to operationalize new process for handling post-release changes.
- Support versioning of metadata schemas.
- Add channel_id description to CellDIVE

## v0.0.7 - 2021-01-13

- Improved error messages in Excel.
- Define donor terms.
- Update MALDI terms.
- Demonstrate that validation of one-line-tsv-in-directory will work.
- Add an include mechanism to reduce duplication in the configs, and use it.
- Add Celldive.
- Add an include mechanism to reduce duplication in the configs.
- New organs will be coming in. Loosen regex.
- Give test.sh an optional argument, to pick-up the test run in the middle.
- Remove wildcards from dir schemas which have not been delivered.
- Update Celldive and CODEX directory schemas.
- Sort file errors for stability.
- Check protocols io DOIs.
- Remove option to validate against directory structure in Globus.
- Loosen ID regex to allow lymph nodes. (Chuck's mistake!)

## v0.0.6 - 2020-12-07

- Add thumbnail to directory schema.
- Add machinery to include regex examples in docs.
- Run mypy, but only on the one file that has type annotations.
- Consolidate TSV reading to avoid inconsistencies in character encoding.
- Remove option for directory schema "subtypes".
- Read type from first line of TSV, instead of from filename.
- Remove vestigial line from flake8 config.
- Instructions for working groups providing descriptions.
- Remove extraneous parts from Sample doc.
- Document contributors.tsv
- Warn if two TSVs are for the same assay type.
- Give example of single TSV validation.
- Add SLIDEseq.
- Add antibodies.tsv.
- Generate Excel files.
- Fix a commandline hint when tests fail.
- Escape RE in directory schema.
- Unify generation of assay and other docs.
- Supply XLSX for non-assays.
- Fix links.
- Unconstrain channel_id and uniprot.
- SLIDEseq dir schema.
- Test validation of antibodies.tsv

## v0.0.5 - 2020-11-09

- Change "mixif" to "mxif".
- Expose sample field descriptions for use in portal.
- Add missing assay type to enum.
- ng/ul to nM.
- Change to flat directory schema structure.
- Dir Schema for MALDI-IMS.
- AF dir schema.
- Update README, and diagram.
- Add extras directory.
- Prettier HTML output.
- Add donor.yaml, where we can explain donor metadata fields, and hook it into field-descriptions.yaml.
- Add ingest-validation-tests submodule.
- nanodesi/pots table schema.
- Add as_text_list option.
- plugin_validator started.
- Add donor.yaml, where we can explain donor metadata fields.
- Fix the build.
- Now that we have agreed on extras/, expose in docs.
- Contributors table schema.
- Add extra validation hooks.
- Add nano docs.
- Run plugin tests only from command line argument
- Add stained imagery directory schema.
- Update CODEX directory schema: Require PDF.
- Get rid of unified.yaml.
- Point at docs on portal.
- Remove missing example.
- Add is_qa_qc to dir schema table.
- Add passing contributors.tsv

## v0.0.4 - 2020-06-26

### Added

- Add Sample field descriptions.
- Change to "validate_samples".
- Get enums in sync, and doctest the logic.
- Add liquid nitrogen
- Revise sample metadata.
- Fix Regexes in MD.
- Sample metadata validation
- ... and fill in draft details.
- ... and fill in headers and add unit columns.
- Fill in TODOs.
- Generate unified description list.
- Links to background docs.
- Pre-fill enums in TSVs
- Generator will stub the Level-1 overrides.
- Units on IMC.
- Submission structure diagram.
- Autogenerate "Leave blank if not applicable".
- Add bulkrnaseq and bulkatacseq.
- Add WGS and IMC.
- Dump unified yaml for each type. (This will be pulled on the portal side.)
- Add enum constraints to unit fields, and replace TODOs.
- Check that directory schemas exist.

### Changed

- Simplified directory validation.
- mass -> mz.
- bulkrnaseq QA is just RIN.
- Add bytes to IMC.
- LCMS capitals.
- Update wgs enum
- More accurate sample ID regex.
- Reorder LCMS fields.
- `atacseq` to `scatacseq`.
- Make sc_isolation_enrichment in scrnaseq optional.
- Free-form cell_barcode_read.
- Add bulkrnaseq, bulkatacseq, and wgs fields.
- mass/charge is unitless in MS: Remove field.
- TSV parsing conforms to excel-tsv: No longer ignoring backslashes.
- More explicit label for patterns in MD.
- TSV filenames match what will be required downstream.
- IMS -> MALDI-IMS

### Removed

- avg_insert_size from bulkatacseq.

## [v0.0.3](https://github.com/hubmapconsortium/ingest-validation-tools/tree/v0.0.3) - 2020-05-04

### Added

- Additional scrnaseq types and columns.
- Add a number of Assay types for Vanderbilt.
- Friendlier error if data_path is missing.
- Add polysaccharides as analyte_class.
- Ignore glob patterns and not just fixed files.
  If other patterns are given, dot-files must be explicitly ignored.

### Changed

- Remove parenthesis from assay type.
- Assume Latin-1 encoding for TSVs rather than UTF-8.
- Update LC-MS fields.
- Separate level-2 schemas in source.
- Separate type and TSV path with space instead of ":" in CLI.
- Make analyte_class optional for some assays.
- Tweak LCMS fields.

## [v0.0.2](https://github.com/hubmapconsortium/ingest-validation-tools/tree/v0.0.2) - 2020-04-25

### Added

- Mirror Globus directory to local cache.
- Fix `--type_metadata` so it still works without a submission directory.
- Add `--optional_fields` to temporarily ignore the given fields.
- Add `--ignore_files` to ignore particular top-level files.
- Ignore dot-files. No command-line option to enable stricter validation, for now.
- Add scrnaseq.
- Open error report in browser.

### Changed

- Make the ATACseq validation more flexible.
- Less confusing representation of enums in docs.
- Allow lower level schemas to override aspects of the Level 1 schema.
- Make DOIs required again: Fields to consider optional can be set on commandline.
- Add more options to atacseq enum.
- Update CODEX directory schema to match what is actually delivered.

## [v0.0.1](https://github.com/hubmapconsortium/ingest-validation-tools/tree/v0.0.1) - 2020-04-13

### Added

- Validate structure of Akoya CODEX submissions.
- Generate submission template.
- Check that fixture-based tests actually ran.
- Check types early, rather than waiting for file-not-found.
- Generate JSON Schema from simpler Table Schema.
- Use schema to check that submission headers are correct, and reference by letter if not.
- Filling in details for CODEX Schema.
- Stanford directory schema.
- Convert column numbers to spreadsheet-style letters.
- Table of contents in generated doc.
- Added number_of_channels
- Added constraints to generated docs.
- Support timezone offset (rather than abbreviation).
- Add ATAC-seq and revise schema; fixed caps; Added descriptions.
- Validate DOIs for protocols.io.
- Added "Paths" section to both.
- Make periods in blank lines optional.
- Make fields required.
- Validate donor and sample IDs.
- Check that CLI docs are up to date.
- Validate the data_path.
- Allow multiple metadata.tsvs.
- Validate against Globus.
- Support multiple TSVs.
- Use <details> in ToC.
- Link to Google doc spec.
- Allow Globus File Browser URL to be used directly.
- Gratuitous Emojis!
- seqfish
- Deeply structured YAML error reports.
- Check for multiply referenced, or unreferenced paths.

### Changed

- CSV -> TSV
- Make the schema validation errors more readable
- Doctests are scanned from directory, rather than read from single file.
- Change the modeling of replicate groups.
- `parent_id` to `tissue_id`
- Link to raw TSV.
- No more UUIDs.
- Ignore blank lines in TSV.
- Tighter numeric constraints on ATAC-seq.
- Generate all docs at once.
- Add more enums.
- Unify Level 1 metadata definitions.
- Revert DOI format.
- No longer checking consistency of donor and sample.
- Remove generic schema.
- python3 in hash-bang.
- Reorganize fixtures.
- Stop generating JSON Schema, for now.
- Define path fields only in one place.
- Remove timezone offset.
- Autogenerate parts of table schema.
- New note to clarify git is required.<|MERGE_RESOLUTION|>--- conflicted
+++ resolved
@@ -8,11 +8,8 @@
 - Accommodate dir schema minor versions
 - Fix ORCID URL checking
 - Add MUSIC next-gen directory schema
-<<<<<<< HEAD
+- Updating documentation
 - Change Upload error output to dataclass
-=======
-- Updating documentation
->>>>>>> 70a02010
 
 ## v0.0.18
 
