--- conflicted
+++ resolved
@@ -7,11 +7,8 @@
 - ng/ul to nM.
 - Change to flat directory schema structure.
 - Update README, and diagram.
-<<<<<<< HEAD
 - Prettier HTML output.
-=======
 - Add donor.yaml, where we can explain donor metadata fields, and hook it into field-descriptions.yaml.
->>>>>>> bd694503
 
 ## v0.0.4 - 2020-06-26
 ### Added
