# Changelog

## v0.0.7 - In progress
- Improved error messages in Excel.
- Define donor terms.
- Update MALDI terms.
- Demonstrate that validation of one-line-tsv-in-directory will work.
- Add an include mechanism to reduce duplication in the configs, and use it.
- Add Celldive.
- Add an include mechanism to reduce duplication in the configs.
<<<<<<< HEAD
- Distguish between "submission" and "ingest" in docs.
=======
- New organs will be coming in. Loosen regex.
- Give test.sh an optional argument, to pick-up the test run in the middle.
>>>>>>> 1f7dfca9

## v0.0.6 - 2020-12-07
- Add thumbnail to directory schema.
- Add machinery to include regex examples in docs.
- Run mypy, but only on the one file that has type annotations.
- Consolidate TSV reading to avoid inconsistencies in character encoding.
- Remove option for directory schema "subtypes".
- Read type from first line of TSV, instead of from filename.
- Remove vestigial line from flake8 config.
- Instructions for working groups providing descriptions.
- Remove extraneous parts from Sample doc.
- Document contributors.tsv
- Warn if two TSVs are for the same assay type.
- Give example of single TSV validation.
- Add SLIDEseq.
- Add antibodies.tsv.
- Generate Excel files.
- Fix a commandline hint when tests fail.
- Escape RE in directory schema.
- Unify generation of assay and other docs.
- Supply XLSX for non-assays.
- Fix links.
- Unconstrain channel_id and uniprot.
- SLIDEseq dir schema.
- Test validation of antibodies.tsv

## v0.0.5 - 2020-11-09
- Change "mixif" to "mxif".
- Expose sample field descriptions for use in portal.
- Add missing assay type to enum.
- ng/ul to nM.
- Change to flat directory schema structure.
- Dir Schema for MALDI-IMS.
- AF dir schema.
- Update README, and diagram.
- Add extras directory.
- Prettier HTML output.
- Add donor.yaml, where we can explain donor metadata fields, and hook it into field-descriptions.yaml.
- Add ingest-validation-tests submodule.
- nanodesi/pots table schema.
- Add as_text_list option.
- plugin_validator started.
- Add donor.yaml, where we can explain donor metadata fields.
- Fix the build.
- Now that we have agreed on extras/, expose in docs.
- Contributors table schema.
- Add extra validation hooks.
- Add nano docs.
- Run plugin tests only from command line argument
- Add stained imagery directory schema.
- Update CODEX directory schema: Require PDF.
- Get rid of unified.yaml.
- Point at docs on portal.
- Remove missing example.
- Add is_qa_qc to dir schema table.
- Add passing contributors.tsv

## v0.0.4 - 2020-06-26
### Added
- Add Sample field descriptions.
- Change to "validate_samples".
- Get enums in sync, and doctest the logic.
- Add liquid nitrogen
- Revise sample metadata.
- Fix Regexes in MD.
- Sample metadata validation
- ... and fill in draft details.
- ... and fill in headers and add unit columns.
- Fill in TODOs.
- Generate unified description list.
- Links to background docs.
- Pre-fill enums in TSVs
- Generator will stub the Level-1 overrides.
- Units on IMC.
- Submission structure diagram.
- Autogenerate "Leave blank if not applicable".
- Add bulkrnaseq and bulkatacseq.
- Add WGS and IMC.
- Dump unified yaml for each type. (This will be pulled on the portal side.)
- Add enum constraints to unit fields, and replace TODOs.
- Check that directory schemas exist.
### Changed
- Simplified directory validation.
- mass -> mz.
- bulkrnaseq QA is just RIN.
- Add bytes to IMC.
- LCMS capitals.
- Update wgs enum
- More accurate sample ID regex.
- Reorder LCMS fields.
- `atacseq` to `scatacseq`.
- Make sc_isolation_enrichment in scrnaseq optional.
- Free-form cell_barcode_read.
- Add bulkrnaseq, bulkatacseq, and wgs fields.
- mass/charge is unitless in MS: Remove field.
- TSV parsing conforms to excel-tsv: No longer ignoring backslashes.
- More explicit label for patterns in MD.
- TSV filenames match what will be required downstream.
- IMS -> MALDI-IMS
### Removed
- avg_insert_size from bulkatacseq.

## [v0.0.3](https://github.com/hubmapconsortium/ingest-validation-tools/tree/v0.0.3) - 2020-05-04
### Added
- Additional scrnaseq types and columns.
- Add a number of Assay types for Vanderbilt.
- Friendlier error if data_path is missing.
- Add polysaccharides as analyte_class.
- Ignore glob patterns and not just fixed files.
If other patterns are given, dot-files must be explicitly ignored.
### Changed
- Remove parenthesis from assay type.
- Assume Latin-1 encoding for TSVs rather than UTF-8.
- Update LC-MS fields.
- Separate level-2 schemas in source.
- Separate type and TSV path with space instead of ":" in CLI.
- Make analyte_class optional for some assays.
- Tweak LCMS fields.

## [v0.0.2](https://github.com/hubmapconsortium/ingest-validation-tools/tree/v0.0.2) - 2020-04-25
### Added
- Mirror Globus directory to local cache.
- Fix `--type_metadata` so it still works without a submission directory.
- Add `--optional_fields` to temporarily ignore the given fields.
- Add `--ignore_files` to ignore particular top-level files.
- Ignore dot-files. No command-line option to enable stricter validation, for now.
- Add scrnaseq.
- Open error report in browser.
### Changed
- Make the ATACseq validation more flexible.
- Less confusing representation of enums in docs.
- Allow lower level schemas to override aspects of the Level 1 schema.
- Make DOIs required again: Fields to consider optional can be set on commandline.
- Add more options to atacseq enum.
- Update CODEX directory schema to match what is actually delivered.

## [v0.0.1](https://github.com/hubmapconsortium/ingest-validation-tools/tree/v0.0.1) - 2020-04-13
### Added
- Validate structure of Akoya CODEX submissions.
- Generate submission template.
- Check that fixture-based tests actually ran.
- Check types early, rather than waiting for file-not-found.
- Generate JSON Schema from simpler Table Schema.
- Use schema to check that submission headers are correct, and reference by letter if not.
- Filling in details for CODEX Schema.
- Stanford directory schema.
- Convert column numbers to spreadsheet-style letters.
- Table of contents in generated doc.
- Added number_of_channels
- Added constraints to generated docs.
- Support timezone offset (rather than abbreviation).
- Add ATAC-seq and revise schema; fixed caps; Added descriptions.
- Validate DOIs for protocols.io.
- Added "Paths" section to both.
- Make periods in blank lines optional.
- Make fields required.
- Validate donor and sample IDs.
- Check that CLI docs are up to date.
- Validate the data_path.
- Allow multiple metadata.tsvs.
- Validate against Globus.
- Support multiple TSVs.
- Use <details> in ToC.
- Link to Google doc spec.
- Allow Globus File Browser URL to be used directly.
- Gratuitous Emojis!
- seqfish
- Deeply structured YAML error reports.
- Check for multiply referenced, or unreferenced paths.
### Changed
- CSV -> TSV
- Make the schema validation errors more readable
- Doctests are scanned from directory, rather than read from single file.
- Change the modeling of replicate groups.
- `parent_id` to `tissue_id`
- Link to raw TSV.
- No more UUIDs.
- Ignore blank lines in TSV.
- Tighter numeric constraints on ATAC-seq.
- Generate all docs at once.
- Add more enums.
- Unify Level 1 metadata definitions.
- Revert DOI format.
- No longer checking consistency of donor and sample.
- Remove generic schema.
- python3 in hash-bang.
- Reorganize fixtures.
- Stop generating JSON Schema, for now.
- Define path fields only in one place.
- Remove timezone offset.
- Autogenerate parts of table schema.<|MERGE_RESOLUTION|>--- conflicted
+++ resolved
@@ -8,12 +8,9 @@
 - Add an include mechanism to reduce duplication in the configs, and use it.
 - Add Celldive.
 - Add an include mechanism to reduce duplication in the configs.
-<<<<<<< HEAD
 - Distguish between "submission" and "ingest" in docs.
-=======
 - New organs will be coming in. Loosen regex.
 - Give test.sh an optional argument, to pick-up the test run in the middle.
->>>>>>> 1f7dfca9
 
 ## v0.0.6 - 2020-12-07
 - Add thumbnail to directory schema.
