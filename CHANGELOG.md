# Changelog

## v0.0.13 - in progress
<<<<<<< HEAD
- Implement versioning for directory schemas.
=======
- Hotfix on CellDive directory to reflect changes to dataset.
- Updated CellDive directory structure.
>>>>>>> 3e6faf59
- Updated CODEX directory structure.
- Non-assay schema docs were not be update. Fix that.
- Sample was being skipped in doc generation. Fix that.
- Add to enums for `perfusion_solutions` and `ms_source`.
- Upgrade from dependabot.
- CLEANUP-sc_isolation_entity
- cleanup resolution_z_unit

## v0.0.12 - 2021-07-23
- Catch unrecognized keys in dir schema.
- Ammend LCMS docs.
- Fix CI: point to right branch.
- Document Donor and Sample Metadata process.
- Make the network cache file JSON, for portability.
- Dependabot update.
- Fix typo.
- Explain acronyms.
- Add kwarg to pass-through to tests.
- Update `validate_upload.py` docs.
- Add new LCMS version, and clean up reused fields.
- Make barcode fields optional.
- User donor as a test-bed for ontology-enums.
- Add a warning on pages where every version has been deprecated.
- Add gcms.
- Make some scatacseq fields optional.
- Create CE-MS.
- New version of IMS.
- Add a warning on pages where every version has been deprecated.
- Doc test for deprecated schemas.
- Add 10X multiome to scatacseq.
- Deprecated flag can now be added to schema.
- CLEANUP rnaseq_assay_method.
- cleanup resolution_z_unit.
- Network problems in report, instead of quitting with stack trace.
- New lightsheet schema, with description of changes.
- Introduced Lightsheet directory schema.
- Ensure that version numbers match the constraint inside the file.
- `maldiims` to `ims`: Only touches URLs; doesn't affect validation.
- Add script to validate any TSV.
- Factor out exit status codes.
- Pull out sc_isolation_tissue_dissociation.
- sequencing_read_format is optional for HCA.
- Disallow N/A values.
- Pull out the fields that have only one variant.
- Cleanup code for reference validations.
- Better section headers.
- Tighter validation of shared fields in assay schemas.
- Another optional field in HCA scrnaseq.
- Cleanup whitespace in yaml.
- Tools to resolve duplicated field definitions.
- Rearrange YAML so static processing works.

## v0.0.11 - 2021-05-18
- Updated AF and stained microscopy structure schema.
- Updated CODEX directory structure schema.
- No Donor and Tissue ID validation needed for HCA.
- Longer description for Q30.
- Setup GH Pages.
- Fix bug with loading non-HCA schemas that have an HCA variant.
- Fix bug in the `maldiims` schema to use correct file name extension
- Update description of the `.ibd` and `.imzML` files in the `maldiims` schema
- Added example `maldiims` folder structure
- Updated README.md to reflect the `examples/...` folder structure
- Use assay names to make titles.
- Add formalin as a Sample perfusion_solution.
- Style the GH Pages like the portal.
- Catch metadata TSVs with non-ASCII characters.
- More general ignore forurl-status-cache.
- Support Windows environments by converting back-slashes for forward slashes.
- Improve navigation and styling of new GH Pages.
- In cleanup_whitespace.py, avoid printing extra newlines on windows.
- Field templates for sequencing fields.
- Missing `data_path` will no longer cause spurious errors when submission is interpretted as dataset.
- README for `examples/` directory.
- Distinct error codes for different situations.
- Field templates for library fields.
- More doctests.
- Loosen sequential items check, and improve error message.
- Replace "submission" with "upload".

## v0.0.10 - 2021-04-21
- Remove inappropriate syntax highlighting from CLI docs.
- Fix bug in report generation.
- Remove contributors_path from HCA.
- Make the codeowners more granular.
- Distinguish v2 and v3 10x.
- Add expected_cell_count.
- Remove the sequence_limit where not appropriate.
- Chuck missed `source_project` in scrnaseq-hca: Added now.
- Distinguish v2 and v3 10x, and add to HCA as well.
- Add 'Belzer MPS/KPS' as an option.
- Remove links to YAML from MD.
- Cleaned up description on 3D IMC directory schema.
- Updated a description on 3D IMC directory schema.
- Updated regular expression on CODEX directory schema.
- Fix the generated TOC for antibodies.
- Apply "units_for": Units only required is value is given.
- Check for auto-incremented fields.
- If it errors, add a note about cleanup_whitespace.py.
- Apply missing constraints to scrnaseq.
- Consistent pattern constraint for sequencing_read_format.
- Diagram of overall repo structure; Explain doc build process.
- Remove vestigial "Level 3".
- Fixed typo in CODEX directory schema.
- Make more fields optional in HCA scrnaseq.
- Make it work with Python 3.6.
- Create subdirectories for `examples` and `tests` to clean up the top level.
- Add v1 for all schemas.
- Introduce scrnaseq-hca.
- Look for a `source_project` field to distinguish schemas.
- Move script docs into subdirectory, and improve coverage.
- Put TOC in blockquote: semantics are't right, but it indents.
- Simplify sample ID regex.
- Cache network responses to disk.
- Add the generated YAML to the output directory.
- Generate a report about the metadata values used in Elasticsearch.

## v0.0.9 - 2021-03-16
- Fix typo in CellDIVE.
- Update CLI usage to highlight sample validation.
- Update lightsheet docs.
- Update IMC docs.
- Add concentration to antibodies.
- Factor out Frictionless to give us more control over table validation.
- Check for CSV instead of TSV.
- Better error message for missing and mis-ordered fields.
- No longer require contributor middle names.
- Make network checks a part of the schema; Skip None values.
- Check for values which Excel has "helpfully" auto-incremented.
- Add 4C as a preservation temperature.
- Add units_for, so unused units aren't needed in the spreadsheet.
- Ivan is primary contact for directory work.
- Make network checks a part of the schema.
- Get rid of special-purpose logic for level-1
- Fix typo in nano enum.
- Clearer error when it can't find matching assay name.
- Downgrade dependency for compatibility with HuBMAP commons.
- Directory structure for scatacseq.
- Add 3D IMC table and directory schemas.
- Link to the yaml for both directory and metadata schemas.
- Directory structure for scatacseq and scrnaseq: They share a symlink.
- Add help document.
- Factor out the checks, make OO, and make error messages configurable.
- Slightly better errors when a directory is found when a TSV is expected.
- Make as_text_list the default output format.
- Script to generate CSV for fields and enums.
- Add version number to schemas.
- Clarify guidelines for direction schemas.

## v0.0.8 - 2021-02-10
- Update CODEX directory structure
- Allow "X" as final character of ORCID.
- Ping the respective services to confirm the ORCIDs, RR IDs, and Uniprot IDs are actually good.
- Add encoding as CLI param.
- Add `--offline` option, and use it internally.
- Fix the CLI parameter parsing: Either `--local_directory` or `--tsv_paths` must be provided.
- Allow examples of path rexes to be provided, and fix bug.
- Use the SciCrunch resolver for RR IDs.
- More helpful message if decoding error.
- State stability policy.
- Show the URL that produced the 404, and unify the code.
- Warning if missing "assay_type".
- Add lightsheet.
- Add a slot for a free-text note.
- Friendlier error if trying to validate Antibodies or Contributors as metadata.
- Update directory description docs.
- Upgrade to latest version of Frictionless. The content of error messages has changed.
- Clarify description of CODEX channelnames_report.csv.
- Add flowchart documenting the consensus submission process.
- cleanup-whitespace.py
- Issue templates to operationalize new process for handling post-release changes.
- Support versioning of metadata schemas.
- Add channel_id description to CellDIVE

## v0.0.7 - 2021-01-13
- Improved error messages in Excel.
- Define donor terms.
- Update MALDI terms.
- Demonstrate that validation of one-line-tsv-in-directory will work.
- Add an include mechanism to reduce duplication in the configs, and use it.
- Add Celldive.
- Add an include mechanism to reduce duplication in the configs.
- New organs will be coming in. Loosen regex.
- Give test.sh an optional argument, to pick-up the test run in the middle.
- Remove wildcards from dir schemas which have not been delivered.
- Update Celldive and CODEX directory schemas.
- Sort file errors for stability.
- Check protocols io DOIs.
- Remove option to validate against directory structure in Globus.
- Loosen ID regex to allow lymph nodes. (Chuck's mistake!)

## v0.0.6 - 2020-12-07
- Add thumbnail to directory schema.
- Add machinery to include regex examples in docs.
- Run mypy, but only on the one file that has type annotations.
- Consolidate TSV reading to avoid inconsistencies in character encoding.
- Remove option for directory schema "subtypes".
- Read type from first line of TSV, instead of from filename.
- Remove vestigial line from flake8 config.
- Instructions for working groups providing descriptions.
- Remove extraneous parts from Sample doc.
- Document contributors.tsv
- Warn if two TSVs are for the same assay type.
- Give example of single TSV validation.
- Add SLIDEseq.
- Add antibodies.tsv.
- Generate Excel files.
- Fix a commandline hint when tests fail.
- Escape RE in directory schema.
- Unify generation of assay and other docs.
- Supply XLSX for non-assays.
- Fix links.
- Unconstrain channel_id and uniprot.
- SLIDEseq dir schema.
- Test validation of antibodies.tsv

## v0.0.5 - 2020-11-09
- Change "mixif" to "mxif".
- Expose sample field descriptions for use in portal.
- Add missing assay type to enum.
- ng/ul to nM.
- Change to flat directory schema structure.
- Dir Schema for MALDI-IMS.
- AF dir schema.
- Update README, and diagram.
- Add extras directory.
- Prettier HTML output.
- Add donor.yaml, where we can explain donor metadata fields, and hook it into field-descriptions.yaml.
- Add ingest-validation-tests submodule.
- nanodesi/pots table schema.
- Add as_text_list option.
- plugin_validator started.
- Add donor.yaml, where we can explain donor metadata fields.
- Fix the build.
- Now that we have agreed on extras/, expose in docs.
- Contributors table schema.
- Add extra validation hooks.
- Add nano docs.
- Run plugin tests only from command line argument
- Add stained imagery directory schema.
- Update CODEX directory schema: Require PDF.
- Get rid of unified.yaml.
- Point at docs on portal.
- Remove missing example.
- Add is_qa_qc to dir schema table.
- Add passing contributors.tsv

## v0.0.4 - 2020-06-26
### Added
- Add Sample field descriptions.
- Change to "validate_samples".
- Get enums in sync, and doctest the logic.
- Add liquid nitrogen
- Revise sample metadata.
- Fix Regexes in MD.
- Sample metadata validation
- ... and fill in draft details.
- ... and fill in headers and add unit columns.
- Fill in TODOs.
- Generate unified description list.
- Links to background docs.
- Pre-fill enums in TSVs
- Generator will stub the Level-1 overrides.
- Units on IMC.
- Submission structure diagram.
- Autogenerate "Leave blank if not applicable".
- Add bulkrnaseq and bulkatacseq.
- Add WGS and IMC.
- Dump unified yaml for each type. (This will be pulled on the portal side.)
- Add enum constraints to unit fields, and replace TODOs.
- Check that directory schemas exist.
### Changed
- Simplified directory validation.
- mass -> mz.
- bulkrnaseq QA is just RIN.
- Add bytes to IMC.
- LCMS capitals.
- Update wgs enum
- More accurate sample ID regex.
- Reorder LCMS fields.
- `atacseq` to `scatacseq`.
- Make sc_isolation_enrichment in scrnaseq optional.
- Free-form cell_barcode_read.
- Add bulkrnaseq, bulkatacseq, and wgs fields.
- mass/charge is unitless in MS: Remove field.
- TSV parsing conforms to excel-tsv: No longer ignoring backslashes.
- More explicit label for patterns in MD.
- TSV filenames match what will be required downstream.
- IMS -> MALDI-IMS
### Removed
- avg_insert_size from bulkatacseq.

## [v0.0.3](https://github.com/hubmapconsortium/ingest-validation-tools/tree/v0.0.3) - 2020-05-04
### Added
- Additional scrnaseq types and columns.
- Add a number of Assay types for Vanderbilt.
- Friendlier error if data_path is missing.
- Add polysaccharides as analyte_class.
- Ignore glob patterns and not just fixed files.
If other patterns are given, dot-files must be explicitly ignored.
### Changed
- Remove parenthesis from assay type.
- Assume Latin-1 encoding for TSVs rather than UTF-8.
- Update LC-MS fields.
- Separate level-2 schemas in source.
- Separate type and TSV path with space instead of ":" in CLI.
- Make analyte_class optional for some assays.
- Tweak LCMS fields.

## [v0.0.2](https://github.com/hubmapconsortium/ingest-validation-tools/tree/v0.0.2) - 2020-04-25
### Added
- Mirror Globus directory to local cache.
- Fix `--type_metadata` so it still works without a submission directory.
- Add `--optional_fields` to temporarily ignore the given fields.
- Add `--ignore_files` to ignore particular top-level files.
- Ignore dot-files. No command-line option to enable stricter validation, for now.
- Add scrnaseq.
- Open error report in browser.
### Changed
- Make the ATACseq validation more flexible.
- Less confusing representation of enums in docs.
- Allow lower level schemas to override aspects of the Level 1 schema.
- Make DOIs required again: Fields to consider optional can be set on commandline.
- Add more options to atacseq enum.
- Update CODEX directory schema to match what is actually delivered.

## [v0.0.1](https://github.com/hubmapconsortium/ingest-validation-tools/tree/v0.0.1) - 2020-04-13
### Added
- Validate structure of Akoya CODEX submissions.
- Generate submission template.
- Check that fixture-based tests actually ran.
- Check types early, rather than waiting for file-not-found.
- Generate JSON Schema from simpler Table Schema.
- Use schema to check that submission headers are correct, and reference by letter if not.
- Filling in details for CODEX Schema.
- Stanford directory schema.
- Convert column numbers to spreadsheet-style letters.
- Table of contents in generated doc.
- Added number_of_channels
- Added constraints to generated docs.
- Support timezone offset (rather than abbreviation).
- Add ATAC-seq and revise schema; fixed caps; Added descriptions.
- Validate DOIs for protocols.io.
- Added "Paths" section to both.
- Make periods in blank lines optional.
- Make fields required.
- Validate donor and sample IDs.
- Check that CLI docs are up to date.
- Validate the data_path.
- Allow multiple metadata.tsvs.
- Validate against Globus.
- Support multiple TSVs.
- Use <details> in ToC.
- Link to Google doc spec.
- Allow Globus File Browser URL to be used directly.
- Gratuitous Emojis!
- seqfish
- Deeply structured YAML error reports.
- Check for multiply referenced, or unreferenced paths.
### Changed
- CSV -> TSV
- Make the schema validation errors more readable
- Doctests are scanned from directory, rather than read from single file.
- Change the modeling of replicate groups.
- `parent_id` to `tissue_id`
- Link to raw TSV.
- No more UUIDs.
- Ignore blank lines in TSV.
- Tighter numeric constraints on ATAC-seq.
- Generate all docs at once.
- Add more enums.
- Unify Level 1 metadata definitions.
- Revert DOI format.
- No longer checking consistency of donor and sample.
- Remove generic schema.
- python3 in hash-bang.
- Reorganize fixtures.
- Stop generating JSON Schema, for now.
- Define path fields only in one place.
- Remove timezone offset.
- Autogenerate parts of table schema.<|MERGE_RESOLUTION|>--- conflicted
+++ resolved
@@ -1,12 +1,9 @@
 # Changelog
 
 ## v0.0.13 - in progress
-<<<<<<< HEAD
 - Implement versioning for directory schemas.
-=======
 - Hotfix on CellDive directory to reflect changes to dataset.
 - Updated CellDive directory structure.
->>>>>>> 3e6faf59
 - Updated CODEX directory structure.
 - Non-assay schema docs were not be update. Fix that.
 - Sample was being skipped in doc generation. Fix that.
