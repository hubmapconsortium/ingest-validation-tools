--- conflicted
+++ resolved
@@ -1,9 +1,7 @@
 # Changelog
 
 ## v0.0.12 - in progress
-<<<<<<< HEAD
 - Add gcms.
-=======
 - Ensure that version numbers match the constraint inside the file.
 - `maldiims` to `ims`: Only touches URLs; doesn't affect validation.
 - Add script to validate any TSV.
@@ -11,7 +9,6 @@
 - Pull out sc_isolation_tissue_dissociation.
 - sequencing_read_format is optional for HCA.
 - Disallow N/A values.
->>>>>>> b7b0dc2c
 - Pull out the fields that have only one variant.
 - Cleanup code for reference validations.
 - Better section headers.
