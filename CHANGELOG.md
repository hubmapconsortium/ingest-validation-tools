--- conflicted
+++ resolved
@@ -1,15 +1,10 @@
 # Changelog
 
 ## v0.0.7 - In progress
-<<<<<<< HEAD
 - Improved error messages in Excel.
-
-## v0.0.6 - In progress
-=======
 - Define donor terms.
 
 ## v0.0.6 - 2020-12-07
->>>>>>> 61acfd02
 - Add thumbnail to directory schema.
 - Add machinery to include regex examples in docs.
 - Run mypy, but only on the one file that has type annotations.
