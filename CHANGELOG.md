--- conflicted
+++ resolved
@@ -3,11 +3,8 @@
 ## v0.0.11 - in progress
 - No Donor and Tissue ID validation needed for HCA.
 - Longer description for Q30.
-<<<<<<< HEAD
 - Setup GH Pages.
-=======
 - Fix bug with loading non-HCA schemas that have an HCA variant.
->>>>>>> fc31594a
 
 ## v0.0.10 - 2021-04-21
 - Remove inappropriate syntax highlighting from CLI docs.
