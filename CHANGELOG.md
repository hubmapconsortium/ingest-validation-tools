# Changelog

## v0.0.10 - in progress
<<<<<<< HEAD
- Make more fields optional in HCA scrnaseq.
=======
- Make it work with Python 3.6.
>>>>>>> 90d5057b
- Create subdirectories for `examples` and `tests` to clean up the top level.
- Add v1 for all schemas.
- Introduce scrnaseq-hca.
- Look for a `source_project` field to distinguish schemas.
- Move script docs into subdirectory, and improve coverage.
- Put TOC in blockquote: semantics are't right, but it indents.
- Simplify sample ID regex.
- Cache network responses to disk.
- Add the generated YAML to the output directory.
- Generate a report about the metadata values used in Elasticsearch.

## v0.0.9 - 2021-03-16
- Fix typo in CellDIVE.
- Update CLI usage to highlight sample validation.
- Update lightsheet docs.
- Update IMC docs.
- Add concentration to antibodies.
- Factor out Frictionless to give us more control over table validation.
- Check for CSV instead of TSV.
- Better error message for missing and mis-ordered fields.
- No longer require contributor middle names.
- Make network checks a part of the schema; Skip None values.
- Check for values which Excel has "helpfully" auto-incremented.
- Add 4C as a preservation temperature.
- Add units_for, so unused units aren't needed in the spreadsheet.
- Ivan is primary contact for directory work.
- Make network checks a part of the schema.
- Get rid of special-purpose logic for level-1
- Fix typo in nano enum.
- Clearer error when it can't find matching assay name.
- Downgrade dependency for compatibility with HuBMAP commons.
- Directory structure for scatacseq.
- Add 3D IMC table and directory schemas.
- Link to the yaml for both directory and metadata schemas.
- Directory structure for scatacseq and scrnaseq: They share a symlink.
- Add help document.
- Factor out the checks, make OO, and make error messages configurable.
- Slightly better errors when a directory is found when a TSV is expected.
- Make as_text_list the default output format.
- Script to generate CSV for fields and enums.
- Add version number to schemas.
- Clarify guidelines for direction schemas.

## v0.0.8 - 2021-02-10
- Update CODEX directory structure
- Allow "X" as final character of ORCID.
- Ping the respective services to confirm the ORCIDs, RR IDs, and Uniprot IDs are actually good.
- Add encoding as CLI param.
- Add `--offline` option, and use it internally.
- Fix the CLI parameter parsing: Either `--local_directory` or `--tsv_paths` must be provided.
- Allow examples of path rexes to be provided, and fix bug.
- Use the SciCrunch resolver for RR IDs.
- More helpful message if decoding error.
- State stability policy.
- Show the URL that produced the 404, and unify the code.
- Warning if missing "assay_type".
- Add lightsheet.
- Add a slot for a free-text note.
- Friendlier error if trying to validate Antibodies or Contributors as metadata.
- Update directory description docs.
- Upgrade to latest version of Frictionless. The content of error messages has changed.
- Clarify description of CODEX channelnames_report.csv.
- Add flowchart documenting the consensus submission process.
- cleanup-whitespace.py
- Issue templates to operationalize new process for handling post-release changes.
- Support versioning of metadata schemas.
- Add channel_id description to CellDIVE

## v0.0.7 - 2021-01-13
- Improved error messages in Excel.
- Define donor terms.
- Update MALDI terms.
- Demonstrate that validation of one-line-tsv-in-directory will work.
- Add an include mechanism to reduce duplication in the configs, and use it.
- Add Celldive.
- Add an include mechanism to reduce duplication in the configs.
- New organs will be coming in. Loosen regex.
- Give test.sh an optional argument, to pick-up the test run in the middle.
- Remove wildcards from dir schemas which have not been delivered.
- Update Celldive and CODEX directory schemas.
- Sort file errors for stability.
- Check protocols io DOIs.
- Remove option to validate against directory structure in Globus.
- Loosen ID regex to allow lymph nodes. (Chuck's mistake!)

## v0.0.6 - 2020-12-07
- Add thumbnail to directory schema.
- Add machinery to include regex examples in docs.
- Run mypy, but only on the one file that has type annotations.
- Consolidate TSV reading to avoid inconsistencies in character encoding.
- Remove option for directory schema "subtypes".
- Read type from first line of TSV, instead of from filename.
- Remove vestigial line from flake8 config.
- Instructions for working groups providing descriptions.
- Remove extraneous parts from Sample doc.
- Document contributors.tsv
- Warn if two TSVs are for the same assay type.
- Give example of single TSV validation.
- Add SLIDEseq.
- Add antibodies.tsv.
- Generate Excel files.
- Fix a commandline hint when tests fail.
- Escape RE in directory schema.
- Unify generation of assay and other docs.
- Supply XLSX for non-assays.
- Fix links.
- Unconstrain channel_id and uniprot.
- SLIDEseq dir schema.
- Test validation of antibodies.tsv

## v0.0.5 - 2020-11-09
- Change "mixif" to "mxif".
- Expose sample field descriptions for use in portal.
- Add missing assay type to enum.
- ng/ul to nM.
- Change to flat directory schema structure.
- Dir Schema for MALDI-IMS.
- AF dir schema.
- Update README, and diagram.
- Add extras directory.
- Prettier HTML output.
- Add donor.yaml, where we can explain donor metadata fields, and hook it into field-descriptions.yaml.
- Add ingest-validation-tests submodule.
- nanodesi/pots table schema.
- Add as_text_list option.
- plugin_validator started.
- Add donor.yaml, where we can explain donor metadata fields.
- Fix the build.
- Now that we have agreed on extras/, expose in docs.
- Contributors table schema.
- Add extra validation hooks.
- Add nano docs.
- Run plugin tests only from command line argument
- Add stained imagery directory schema.
- Update CODEX directory schema: Require PDF.
- Get rid of unified.yaml.
- Point at docs on portal.
- Remove missing example.
- Add is_qa_qc to dir schema table.
- Add passing contributors.tsv

## v0.0.4 - 2020-06-26
### Added
- Add Sample field descriptions.
- Change to "validate_samples".
- Get enums in sync, and doctest the logic.
- Add liquid nitrogen
- Revise sample metadata.
- Fix Regexes in MD.
- Sample metadata validation
- ... and fill in draft details.
- ... and fill in headers and add unit columns.
- Fill in TODOs.
- Generate unified description list.
- Links to background docs.
- Pre-fill enums in TSVs
- Generator will stub the Level-1 overrides.
- Units on IMC.
- Submission structure diagram.
- Autogenerate "Leave blank if not applicable".
- Add bulkrnaseq and bulkatacseq.
- Add WGS and IMC.
- Dump unified yaml for each type. (This will be pulled on the portal side.)
- Add enum constraints to unit fields, and replace TODOs.
- Check that directory schemas exist.
### Changed
- Simplified directory validation.
- mass -> mz.
- bulkrnaseq QA is just RIN.
- Add bytes to IMC.
- LCMS capitals.
- Update wgs enum
- More accurate sample ID regex.
- Reorder LCMS fields.
- `atacseq` to `scatacseq`.
- Make sc_isolation_enrichment in scrnaseq optional.
- Free-form cell_barcode_read.
- Add bulkrnaseq, bulkatacseq, and wgs fields.
- mass/charge is unitless in MS: Remove field.
- TSV parsing conforms to excel-tsv: No longer ignoring backslashes.
- More explicit label for patterns in MD.
- TSV filenames match what will be required downstream.
- IMS -> MALDI-IMS
### Removed
- avg_insert_size from bulkatacseq.

## [v0.0.3](https://github.com/hubmapconsortium/ingest-validation-tools/tree/v0.0.3) - 2020-05-04
### Added
- Additional scrnaseq types and columns.
- Add a number of Assay types for Vanderbilt.
- Friendlier error if data_path is missing.
- Add polysaccharides as analyte_class.
- Ignore glob patterns and not just fixed files.
If other patterns are given, dot-files must be explicitly ignored.
### Changed
- Remove parenthesis from assay type.
- Assume Latin-1 encoding for TSVs rather than UTF-8.
- Update LC-MS fields.
- Separate level-2 schemas in source.
- Separate type and TSV path with space instead of ":" in CLI.
- Make analyte_class optional for some assays.
- Tweak LCMS fields.

## [v0.0.2](https://github.com/hubmapconsortium/ingest-validation-tools/tree/v0.0.2) - 2020-04-25
### Added
- Mirror Globus directory to local cache.
- Fix `--type_metadata` so it still works without a submission directory.
- Add `--optional_fields` to temporarily ignore the given fields.
- Add `--ignore_files` to ignore particular top-level files.
- Ignore dot-files. No command-line option to enable stricter validation, for now.
- Add scrnaseq.
- Open error report in browser.
### Changed
- Make the ATACseq validation more flexible.
- Less confusing representation of enums in docs.
- Allow lower level schemas to override aspects of the Level 1 schema.
- Make DOIs required again: Fields to consider optional can be set on commandline.
- Add more options to atacseq enum.
- Update CODEX directory schema to match what is actually delivered.

## [v0.0.1](https://github.com/hubmapconsortium/ingest-validation-tools/tree/v0.0.1) - 2020-04-13
### Added
- Validate structure of Akoya CODEX submissions.
- Generate submission template.
- Check that fixture-based tests actually ran.
- Check types early, rather than waiting for file-not-found.
- Generate JSON Schema from simpler Table Schema.
- Use schema to check that submission headers are correct, and reference by letter if not.
- Filling in details for CODEX Schema.
- Stanford directory schema.
- Convert column numbers to spreadsheet-style letters.
- Table of contents in generated doc.
- Added number_of_channels
- Added constraints to generated docs.
- Support timezone offset (rather than abbreviation).
- Add ATAC-seq and revise schema; fixed caps; Added descriptions.
- Validate DOIs for protocols.io.
- Added "Paths" section to both.
- Make periods in blank lines optional.
- Make fields required.
- Validate donor and sample IDs.
- Check that CLI docs are up to date.
- Validate the data_path.
- Allow multiple metadata.tsvs.
- Validate against Globus.
- Support multiple TSVs.
- Use <details> in ToC.
- Link to Google doc spec.
- Allow Globus File Browser URL to be used directly.
- Gratuitous Emojis!
- seqfish
- Deeply structured YAML error reports.
- Check for multiply referenced, or unreferenced paths.
### Changed
- CSV -> TSV
- Make the schema validation errors more readable
- Doctests are scanned from directory, rather than read from single file.
- Change the modeling of replicate groups.
- `parent_id` to `tissue_id`
- Link to raw TSV.
- No more UUIDs.
- Ignore blank lines in TSV.
- Tighter numeric constraints on ATAC-seq.
- Generate all docs at once.
- Add more enums.
- Unify Level 1 metadata definitions.
- Revert DOI format.
- No longer checking consistency of donor and sample.
- Remove generic schema.
- python3 in hash-bang.
- Reorganize fixtures.
- Stop generating JSON Schema, for now.
- Define path fields only in one place.
- Remove timezone offset.
- Autogenerate parts of table schema.<|MERGE_RESOLUTION|>--- conflicted
+++ resolved
@@ -1,11 +1,8 @@
 # Changelog
 
 ## v0.0.10 - in progress
-<<<<<<< HEAD
 - Make more fields optional in HCA scrnaseq.
-=======
 - Make it work with Python 3.6.
->>>>>>> 90d5057b
 - Create subdirectories for `examples` and `tests` to clean up the top level.
 - Add v1 for all schemas.
 - Introduce scrnaseq-hca.
