--- conflicted
+++ resolved
@@ -1,12 +1,9 @@
 # Changelog
 
 ## v0.0.10 - in progress
-<<<<<<< HEAD
 - Make it work with Python 3.6.
-=======
 - Create subdirectories for `examples` and `tests` to clean up the top level.
 - Add v1 for all schemas.
->>>>>>> 07c6c084
 - Introduce scrnaseq-hca.
 - Look for a `source_project` field to distinguish schemas.
 - Move script docs into subdirectory, and improve coverage.
