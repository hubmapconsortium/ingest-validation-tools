# Changelog

## v0.0.6 - In progress
<<<<<<< HEAD
- Add thumbnail to directory schema.
=======
- Add machinery to include regex examples in docs.
>>>>>>> 0ee3d53f

## v0.0.5 - 2020-11-09
- Change "mixif" to "mxif".
- Expose sample field descriptions for use in portal.
- Add missing assay type to enum.
- ng/ul to nM.
- Change to flat directory schema structure.
- Dir Schema for MALDI-IMS.
- AF dir schema.
- Update README, and diagram.
- Add extras directory.
- Prettier HTML output.
- Add donor.yaml, where we can explain donor metadata fields, and hook it into field-descriptions.yaml.
- Add ingest-validation-tests submodule.
- nanodesi/pots table schema.
- Add as_text_list option.
- plugin_validator started.
- Add donor.yaml, where we can explain donor metadata fields.
- Fix the build.
- Now that we have agreed on extras/, expose in docs.
- Contributors table schema.
- Add extra validation hooks.
- Add nano docs.
- Run plugin tests only from command line argument
- Add stained imagery directory schema.
- Update CODEX directory schema: Require PDF.
- Get rid of unified.yaml.
- Point at docs on portal.
- Remove missing example.
- Add is_qa_qc to dir schema table.
- Add passing contributors.tsv

## v0.0.4 - 2020-06-26
### Added
- Add Sample field descriptions.
- Change to "validate_samples".
- Get enums in sync, and doctest the logic.
- Add liquid nitrogen
- Revise sample metadata.
- Fix Regexes in MD.
- Sample metadata validation
- ... and fill in draft details.
- ... and fill in headers and add unit columns.
- Fill in TODOs.
- Generate unified description list.
- Links to background docs.
- Pre-fill enums in TSVs
- Generator will stub the Level-1 overrides.
- Units on IMC.
- Submission structure diagram.
- Autogenerate "Leave blank if not applicable".
- Add bulkrnaseq and bulkatacseq.
- Add WGS and IMC.
- Dump unified yaml for each type. (This will be pulled on the portal side.)
- Add enum constraints to unit fields, and replace TODOs.
- Check that directory schemas exist.
### Changed
- Simplified directory validation.
- mass -> mz.
- bulkrnaseq QA is just RIN.
- Add bytes to IMC.
- LCMS capitals.
- Update wgs enum
- More accurate sample ID regex.
- Reorder LCMS fields.
- `atacseq` to `scatacseq`.
- Make sc_isolation_enrichment in scrnaseq optional.
- Free-form cell_barcode_read.
- Add bulkrnaseq, bulkatacseq, and wgs fields.
- mass/charge is unitless in MS: Remove field.
- TSV parsing conforms to excel-tsv: No longer ignoring backslashes.
- More explicit label for patterns in MD.
- TSV filenames match what will be required downstream.
- IMS -> MALDI-IMS
### Removed
- avg_insert_size from bulkatacseq.

## [v0.0.3](https://github.com/hubmapconsortium/ingest-validation-tools/tree/v0.0.3) - 2020-05-04
### Added
- Additional scrnaseq types and columns.
- Add a number of Assay types for Vanderbilt.
- Friendlier error if data_path is missing.
- Add polysaccharides as analyte_class.
- Ignore glob patterns and not just fixed files.
If other patterns are given, dot-files must be explicitly ignored.
### Changed
- Remove parenthesis from assay type.
- Assume Latin-1 encoding for TSVs rather than UTF-8.
- Update LC-MS fields.
- Separate level-2 schemas in source.
- Separate type and TSV path with space instead of ":" in CLI.
- Make analyte_class optional for some assays.
- Tweak LCMS fields.

## [v0.0.2](https://github.com/hubmapconsortium/ingest-validation-tools/tree/v0.0.2) - 2020-04-25
### Added
- Mirror Globus directory to local cache.
- Fix `--type_metadata` so it still works without a submission directory.
- Add `--optional_fields` to temporarily ignore the given fields.
- Add `--ignore_files` to ignore particular top-level files.
- Ignore dot-files. No command-line option to enable stricter validation, for now.
- Add scrnaseq.
- Open error report in browser.
### Changed
- Make the ATACseq validation more flexible.
- Less confusing representation of enums in docs.
- Allow lower level schemas to override aspects of the Level 1 schema.
- Make DOIs required again: Fields to consider optional can be set on commandline.
- Add more options to atacseq enum.
- Update CODEX directory schema to match what is actually delivered.

## [v0.0.1](https://github.com/hubmapconsortium/ingest-validation-tools/tree/v0.0.1) - 2020-04-13
### Added
- Validate structure of Akoya CODEX submissions.
- Generate submission template.
- Check that fixture-based tests actually ran.
- Check types early, rather than waiting for file-not-found.
- Generate JSON Schema from simpler Table Schema.
- Use schema to check that submission headers are correct, and reference by letter if not.
- Filling in details for CODEX Schema.
- Stanford directory schema.
- Convert column numbers to spreadsheet-style letters.
- Table of contents in generated doc.
- Added number_of_channels
- Added constraints to generated docs.
- Support timezone offset (rather than abbreviation).
- Add ATAC-seq and revise schema; fixed caps; Added descriptions.
- Validate DOIs for protocols.io.
- Added "Paths" section to both.
- Make periods in blank lines optional.
- Make fields required.
- Validate donor and sample IDs.
- Check that CLI docs are up to date.
- Validate the data_path.
- Allow multiple metadata.tsvs.
- Validate against Globus.
- Support multiple TSVs.
- Use <details> in ToC.
- Link to Google doc spec.
- Allow Globus File Browser URL to be used directly.
- Gratuitous Emojis!
- seqfish
- Deeply structured YAML error reports.
- Check for multiply referenced, or unreferenced paths.
### Changed
- CSV -> TSV
- Make the schema validation errors more readable
- Doctests are scanned from directory, rather than read from single file.
- Change the modeling of replicate groups.
- `parent_id` to `tissue_id`
- Link to raw TSV.
- No more UUIDs.
- Ignore blank lines in TSV.
- Tighter numeric constraints on ATAC-seq.
- Generate all docs at once.
- Add more enums.
- Unify Level 1 metadata definitions.
- Revert DOI format.
- No longer checking consistency of donor and sample.
- Remove generic schema.
- python3 in hash-bang.
- Reorganize fixtures.
- Stop generating JSON Schema, for now.
- Define path fields only in one place.
- Remove timezone offset.
- Autogenerate parts of table schema.<|MERGE_RESOLUTION|>--- conflicted
+++ resolved
@@ -1,11 +1,8 @@
 # Changelog
 
 ## v0.0.6 - In progress
-<<<<<<< HEAD
 - Add thumbnail to directory schema.
-=======
 - Add machinery to include regex examples in docs.
->>>>>>> 0ee3d53f
 
 ## v0.0.5 - 2020-11-09
 - Change "mixif" to "mxif".
