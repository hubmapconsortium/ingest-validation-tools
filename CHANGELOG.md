# Changelog
## v0.0.40 (in progress)
- Refactor
- Add checks for contact in contributors.tsv, empty columns in TSV
- Fix shared upload check for unreferenced files
- Fix shared upload error messaging to display correct paths
<<<<<<< HEAD
- Moved Validator and validation_class_iter to ingest-validation-tests
- Deprecated cleanup examples
=======
- Update CosMX Transcriptomics directory schema
>>>>>>> 72a699d8

## v0.0.39
- Create Object-by-Analyte EPIC directory schema 
- Update Xenium directory schema
- Create Visium HD directory schema (provisional name)
- Create Pixel-Seq v2 directory schema
- Create MPLEx directory schema

## v0.0.38
- Update Cell DIVE directory schema
- Update Cell DIVE directory schema
- Update legacy Cell DIVE directory schema

## v0.0.37
- Update Xenium directory schema
- Update Publication directory schema
- Update Xenium directory schema
- Update Validator param to refer to SchemaVersion rather than TSV
- Add Stereo-seq directory schema
- Check dataset ancestors to prevent registration against organs of type Other
- Update geomx metadata docs
- Update GeoMx directory schema
- Update GeoMx dir schema
- Update GeoMx directory schema
- Update Auto-fluorescence directory schema
- Update Visium directory schema
- Update Visium no probes directory schema
- Update GeoMx NGS directory schema
- Update MERFISH directory schema
- Add FACS passthrough dataset type
- Update FACS directory schema
- Add support for CosMx Transcriptomics/Proteomics
- Update CosMx Transcriptomics directory schema
- Update CosMx Proteomics directory schema
- Update FACS directory schema
- Add CyCIF dataset
- Create docs for FACS
- Add Olink passthrough dataset type
- Update MERFISH directory schema
- Add proteomics docs category
- Fixed test for changelog
- Update MERFISH directory schema
- Add Seq-Scope passthrough data type, directory schema
- Update CosMx Transcriptomics directory schema
- Update Xenium directory schema

## v0.0.36
- Update Xenium directory schema
- Update LC-MS directory schema
- Bugfix table_schema logic for legacy validation
- Remove CyCIF

## v0.0.35
 - Adding support for EPIC's new plugin
 - Update MERFISH directory schema
 - Update Histology directory schema
 - Update 2D Imaging Mass Cytometry directory schema
 - Update DESI directory schema
 - Update MALDI directory schema
 - Update Multiplex Ion Beam Imaging directory schema
 - Update SIMS directory schema
 - Update CODEX directory schema
 - Update Cell DIVE directory schema
 - Update Phenocycler directory schema
 - Update Auto-fluorescence directory schema
 - Update Confocal directory schema
 - Update Enhanced Stimulated Raman Spectroscopy directory schema
 - Update Light Sheet directory schema
 - Update Second Harmonic Generation directory schema
 - Update Thick Section Multiphoton MxIF directory schema
 - Update CosMX directory schema
 - Update GeoMx NGS directory schema
 - Update Visium no probes directory schema
 - Update Visium with probes directory schema
 - Update Xenium directory schema
 - Update Segmentation Mask directory schema
 - Create DBiT-seq directory schema
 - Add G4X directory schema
 - Update docs for g4x & dbit-seq

## v0.0.34
 - Create CyTOF directory schema
 - Update MERFISH directory schema
 - Update Histology directory schema
 - Update 2D Imaging Mass Cytometry directory schema
 - Update DESI directory schema
 - Update MALDI directory schema
 - Update Multiplex Ion Beam Imaging directory schema
 - Update SIMS directory schema
 - Update CODEX directory schema
 - Update Cell DIVE directory schema
 - Update Phenocycler directory schema
 - Update Auto-fluorescence directory schema
 - Update Confocal directory schema
 - Update Enhanced Stimulated Raman Spectroscopy directory schema
 - Update Light Sheet directory schema
 - Update Second Harmonic Generation directory schema
 - Update Thick Section Multiphoton MxIF directory schema
 - Update CosMX directory schema
 - Update GeoMx NGS directory schema
 - Update Visium no probes directory schema
 - Update Visium with probes directory schema
 - Update Xenium directory schema
 - Update Segmentation Mask directory schema
 - Undo version 2.3 updates and keep version 2.4 updates to CosMx directory schema

## v0.0.33
- Update Xenium directory schema
- Update Xenium directory schema
- Update CosMx directory schema

## v0.0.32
- Update Xenium directory schema
- Adding new is_schema_latest_version method to check if provided Cedar spec is the latest
- Fix issue with json response. On row {x}, column {fieldName} should NOT be concatenated with actual error message.

## v0.0.31
- Update Segmentation masks directory schema
- Update Cell DIVE directory schema
- Bugfix shared upload non_global file error reporting

## v0.0.30
- Update Seg Mask documentation
- Update CosMx directory schema
- Constrain file patterns to end of line for all published directory schemas
- Handle null responses for keys from assayclassifier endpoint
- Remove assumption of table_schema and version corresponding to table_schema from SchemaVersion
- Update fixture data with new UBKG responses

## v0.0.29
- Add CosMX directory schema
- Update CosMX directory schema
- Update Segmentation masks directory schema
- Update Auto-fluorescence directory schema
- Update CODEX directory schema
- Update CODEX directory schema

## v0.0.28
- Update Xenium directory schema
- Update GeoMx NGS directory schema
- Add CosMX metadata schema

## v0.0.27
- Update Visium with probes directory schema pt 3
- Update Segmentation masks directory schema
- Updating tests based on new dir schema major versions and assayclassifier responses
- Removing references to deprecated Search API endpoint 'assayname'
- Update Phenocycler directory schema
- Update GeoMx NGS directory schema
- Update shared upload check
- Release Xenium
- Create Xenium directory schema
- Error reporting changes, addition of summarized counts
- Update Segmentation Mask link

## v0.0.26
- Update GeoMx NGS directory schema
- Update MERFISH directory schema
- Update LC-MS directory schema
- Update Visium with probes directory schema
- Update Visium with probes directory schema pt 2

## v0.0.25
- Update GeoMx NGS directory schema
- Added EPIC dataset field derived_dataset_type to UNIQUE_FIELDS_MAP

## v0.0.24
- Release MERFISH
- Add MERFISH directory schema
- Fix documentation issue for MERFISH
- Add CEDAR link for MERFISH
- Update MERFISH directory schema
- Update Phenocycler docs
- Update MERFISH directory schema
- Add next-gen Cell DIVE directory schema
- Update MIBI directory schema
- Update Visium no probes directory schema
- Add Cell DIVE to index
- Update Segmentation Masks directory schema
- Update Visium with probes directory schema
- Update Visium no probes directory schema
- Update Visium with probes directory schema
- Update Visium no probes directory schema
- Change to EntityTypeInfo constraint format to support constraints endpoint

## v0.0.23
- Add token to validation_utils.get_assaytype_data, replace URL string concatenation with urllib

## v0.0.22
- Fix logging length issue in Upload.multi_parent
- Minor change to Visium with probes directory schema
- Minor change to Visium no probes directory schema
- Update docs for Visium directories

## v0.0.21
- Fix the changelog to reflect the current version.
- Fix row number mismatch between validation and spreadsheet validator response

## v0.0.20
- Fix row number mismatch between validation and spreadsheet validator response

## v0.0.19
- Directory validation changes for "shared" uploads
- Update Phenocycler directory schema
- Remove bad paths from LC-MS directory schema
- Allow multiple comma-separated parent_sample_id values
- Accommodate dir schema minor versions
- Fix ORCID URL checking
- Add MUSIC next-gen directory schema
- Updating documentation
- Change Upload error output to dataclass
- Revert deprecation of field YAML files
- Update MUSIC directory schema
- Add semantic version to plugin test base class
- Fix row number mismatch between validation and spreadsheet validator response
- Adding entity constraints check
- Adding ability to report names of successfully run plugins

## v0.0.18

- Update PhenoCycler directory schema
- Update to prevent standalone child datasets in multi-assay upload
- Update to prevent multiple dataset types in a non-multi-assay upload
- Update MIBI directory schema
- Update Visium (with probes) directory schema
- Update Auto-fluorescence directory schema
- Update Confocal directory schema
- Update Enhanced SRS directory schema
- Update Light Sheet directory schema
- Update Second Harmonic Generation directory schema
- Update Thick Section Multiphoton MxIF directory schema
- Integrate SenNet app_context
- Updating testing
- Change to error messaging related to get_assaytype_data failures
- Update Lightsheet directory schema
- Update Histology to include description on OME-TIFFs
- Update Histology with links
- Update GeoMx NGS directory schema
- Ported murine from SenNet
- Update Histology directory schema
- Bugfix stripping trailing slash in ingest api url
- Converted upload `_url_checks` to use `_get_method` for SenNet compatibility
- Add CEDAR template for murine-source
- Add donor field descriptions back, remove murine-source descriptions
- Temporarily exclude certain assays from the documentation

## v0.0.17

- Update atacseq cedar link
- Add Phenocycler next-gen directory schema
- Update Histology next-gen directory schema
- Add LC-MS next-gen directory schema
- Add GeoMx NGS next-gen directory schema
- Update PhenoCycler and Histology to 2.2.0
- Update CEDAR links for PhenoCycler & Histology
- Refactor Upload to avoid validating the same contributors.tsv multiple times / running plugins over files multiple times
- Add entry for segmentation-mask
- Modify directory schema validation such that it takes empty directories into account
- Add Publication next-gen directory schema
- Update ATAC/RNA/10X documentation
- Update Cell Dive documentation
- Update to support passing list of data_paths to ingest-validation-tests plugins
- Adding linting/formatting GitHub actions

## v0.0.16

- add support for Publication type
- updated issue templates.
- removed donor metadata spec (had not been in use)
- Added examples for fields with pattern constraint
- Replaced `preparation_temperature` with `preparation_condition` and updated associated enumerations in the sample-section, sample-block, and sample-suspension schemas
- Replaced `storage_temperature` with `storage_method` and updated associated enumerations in the sample-section, sample-block, and sample-suspension schemas
- Updated enum 'bulk RNA' assay type to be 'bulk-RNA' across tools
- Adding organ v2 schema
- Added publication docs
- Removed double publication enum (P/p)
- Updated publication directory schema 20230616
- Changes for CEDAR docs
- Tweaks for CEDAR release
- Release new assays with links
- Fix in place to avoid assay conflicts with new assays
- Rework wording for CEDAR updates
- Updated upload.py to integrate CEDAR validation, replaced walrus operators, removed unused import
- Updated CEDAR validation routine based on changes to Spreadsheet Validator
- Updated tests based on changes to error dict structure
- Tested both CEDAR and local validation paths
- Make changes to Histology based on feedback
- Update documentation based on feedback
- Addtional changes to Histology
- Adding SenNet display changes
- Add contributor TSV CEDAR checking
- Add CEDAR examples
- Update CEDAR links for set of assays
- Split docs into current and deprecated
- Update Visium CEDAR template link
- Remove Visium draft attribute
- Bugfix datetime constraint in library_creation_date.yaml
- Update LCMS and add NanoSplits
- Update descriptions for segmentation masks
- Add description to codex doc page
- Bail earlier in validation if there are errors in metadata/dir/refs
- Update Antibodies
- Remove NanoSplits
- Update hifi, mibi, imc
- Fix imc-2d docs
- Fix imc-2d dir docs
- Add link to OME-Tiff docs
- Remove WGS, CE-MS, GC-MS, and RNAseq (GeoMx)
- Update histology and segmentation mask directory schemas
- Update hifi-slide to hifi-slides
- Fix changelog error
- Fix CI
- Update MIBI and IMC2D directory schemas
- Fix to support display of errors for CEDAR template metadata
- Upate Auto-fluorescence, Confocal, and Light Sheet directory schemas
- Additional updates to next-gen histology directory schema
- Implemented soft assay types/assayclassifier endpoint for canonical assay names and dir structures
- Added mock response test data for offline testing
- Add more assays
- Correct Auto-fluorescence lab_processed/annotations path description
- Add Visium with probes next-gen directory schema
- Update MALDI, SIMS, DESI, Visium no probes, and HiFi-Slide directory schemas
- Fix paths in Histology, MIBI, IMC2D, AF, Confocal, Light Sheet, and Visium with probes directory schemas
- Add CODEX, Thick section Multiphoton MxIF, Second Harmonic Generation, and Enhanced Stimulated Raman Spectroscopy (SRS) next-gen directory schemas
- Move Thick section Multiphoton MxIF next-gen directory schema to placeholder file
- Update file path in Visium no probes, Histology, AF, MxIF, SHG, SRS, Confocal, Light Sheet, MALDI, SIMS, DESI
- Remove Organ CEDAR page
- Draft next-gen directory schema for SNARE-seq2
- Added multi-assay support
- Delete GeoMX
- Update soft typing to use hyphen, not underscore
- Add SNARE-seq2 and RNAseq with probes next-gen directory schema
- Remove the draft tag from SNARE-seq2
- Regenerate docs for SNARE-seq2

## v0.0.15 - 2023-04-04

- Versioned directory structure schema
- Added MxIF directory structure schema.
- Added Lightsheet version 1.
- bump nokogiri -> 1.13.9 (dependabot)
- Add front-matter to exclude HCA from toc
- Updated CODEX version 0 and documentation.
- Provide an iterator over plugin test classes
- Updated CODEX version 0.
- Added Bulk RNA-seq directory structure schema.
- Added SeqFISH directory structure schema.
- Add a reminder that TSV validation is not sufficient.
- Clearer presentation of unit fields in generated docs.
- Make `contributors_path` required for HCA.
- Parallelize tests.
- Use the assay service to describe how assays are represented in the Portal.
- Adding Comma Separated File support for tissue_id.
- Update assay type for Cell DIVE.
- Updated suspension-fields.yaml and associated files in /docs/sample-suspension.
- Created extra_parameter on upload for future dynamic adding.
- Updated ErrorReport class to be backwards compatible with external calls.
- Added geoMX directory structure schema.
- Update `preparation_maldi_matrix` in imaging MS schema to from enum to open string field.
- Expand file types for stained to not be vendor locked to Leica's `.scn`. Include vendor-neutral `.tiff`.
- Replaced enum `Multiplexed Ion Beam Imaging` with `MIBI` in src
- Added `raw` as a potential directory to look for `segmentation.json` file for `CODEX`.
- Updated error messages to be less programmer centric.
- Updated ims-v2 spec to include DESI as an acceptable enumeration for ms_source.
- Upgraded CI python definition to 3.9.
- Update Cell DIVE with CEDAR UUID
- Add Histology directory schemas
- Fix Histology schema
- Modify validation routine to support multi-assay schemas
- Update MALDI, SIMS, and CODEX
- Update DESI and remove NanoDESI
- Support for conditional directory validation

## v0.0.14 - 2022-06-23

- bump tzingo -> 1.2.10 (dependabot)
- Turn validation of enums back on.
- Mods to plugin validator to fix import problems.
- Return directory schema version and refactor.
- Add new data_collection_mode values for MS assays.
- Add "CODEX2" assay type.
- Deprecate older LCMS schemas.
- Updated LC-MS directory structure schema.
- Remove HTML reporting options.
- Updated IMS directory structure schema.
- Add Clinical Imaging schemas.
- Test under both Python 3.6 and Python 3.10
- Cosmetic updates to the Slide-seq directory structure schema.
- Fix rendering bug on CODEX page by adding linebreaks.
- Add type hints.
- Implement versioning for directory schemas.
- After failure, explain how to continue testing from last error.
- Add `pathology_distance_unit` in place.
- Pin transitive dependencies.
- New sample metadata schemas
- Darker shade of blue, to be consistent with portal.
- Dependabot upgrade to Nokogiri.
- Remove reference to old Travis envvar, so post-merge CI run will pass.
- Explain the distinction between the 10X kit versions.
- Updated CODEX directory structure schema.
- Added MIBI directory structure schema.
- add snRNAseq-10xGenomics-v3
- Make backward incompatible changes to ims-v2 in place, without a new version.
- Preserve the key order in generated YAML, for readability.
- Add 'Multiplex Ion Beam Imaging' assay name
- Permanently remove snRNA and scATACseq assay names
- add snRNAseq-10xGenomics-v2 to the scrnaseq assays
- Move "Unique to this type" below the acquisition instrument fields.
- Add CLI option to allow the use of deprecated schemas.
- Allowing trailing slashes on dataset directories in metadata TSV.
- Add acquisition instrument fields to MIBI that were left out by mistake.
- Just use pytest to run doctests
- Headers are no longer properties of fields.
- Remove mention of `extras/thumbnail.jpg`.
- Add release date to schema.
- Add UMI fields to scrnaseq schema.
- Add Excel sheet describing which fields show up in which schemas.
- Add field descriptions to spreadsheet.
- Temporarily disable checking the assay names in schemas against the global list.
  Entries in the global list are now commented out, and Joel will progressively
  uncomment them.
- Moved `dataset.json` to `raw` or `src_*` directory for CODEX datasets.
- Modify IMC docs

## v0.0.13 - 2022-01-07

- Make more fields explicitly numeric
- Add more donor field descriptions.
- Deprecate contributors-v0.
- Add MIBI schema.
- Add fields for LCMS v3.
- Consistent rendering of code blocks in github pages and github preview.
- Warn about trailing slashes in paths.
- Optionally, dump validation report at the top of the upload.
- In the report notes, record the version of the checkout.
- Improve testing of `generate_field_yaml.py`.
- Provides map in docs/ from fields to the entities and assays they are used in.
- Give schema and version in success message.
- Generate `field-types.yaml`.
- Update assay list.
- Added WGS directory structure schema.
- Fixed regex on directory structure schema.
- Check that assay terms match approved list. (Right now, they don't.)
- Level 1 description of assay_category: Updated "3" assay categories to "4". Added imaging mass spec.
- work around mypy importlib type hinting problem
- Cleaned up LC-MS directory structure schema.
- Added links to examples in the portal for 5 assays.
- Make LC fields optional.
- Present directory path examples in same column.
- Updated LC-MS directory structure schema.
- Work around mypy importlib type hinting problem.
- Longer assay description for LCMS, and supporting machinery.
- In CI, pin to older Ubuntu version to avoid SSL problems with Uniprot.
- Level 1 description of assay_category: Updated "3" assay categories to "4".
- Added imaging mass spec.
- Work around mypy importlib type hinting problem.
- Antibodies validation is broken; Move test out the way.
- Make email validation effective.
- Add a test to confirm that backslashes aren't ignored during validation.
- Explain allowed values for booleans.
- Update the lcms schema field "lc_temp_value" optional
- Switch to Github CI.
- `cell_barcode_read` description: comma-delimitted.
- Update the lcms schema field "lc_temp_value" optional.
- Hit a different URL for ORCID, that will not give us soft 404s.
- In bash scripts, make python3 explicit.
- Update the flowchart to reflect the roles of Bill and PK.
- Add pipeline info.
- Hotfix on CellDive directory to reflect changes to dataset.
- Updated CellDive directory structure.
- Updated CODEX directory structure.
- Non-assay schema docs were not be update. Fix that.
- Sample was being skipped in doc generation. Fix that.
- Add to enums for `perfusion_solutions` and `ms_source`.
- Upgrade from dependabot.

## v0.0.12 - 2021-07-23

- Catch unrecognized keys in dir schema.
- Ammend LCMS docs.
- Fix CI: point to right branch.
- Document Donor and Sample Metadata process.
- Make the network cache file JSON, for portability.
- Dependabot update.
- Fix typo.
- Explain acronyms.
- Add kwarg to pass-through to tests.
- Update `validate_upload.py` docs.
- Add new LCMS version, and clean up reused fields.
- Make barcode fields optional.
- User donor as a test-bed for ontology-enums.
- Add a warning on pages where every version has been deprecated.
- Add gcms.
- Make some scatacseq fields optional.
- Create CE-MS.
- New version of IMS.
- Add a warning on pages where every version has been deprecated.
- Doc test for deprecated schemas.
- Add 10X multiome to scatacseq.
- Deprecated flag can now be added to schema.
- CLEANUP rnaseq_assay_method.
- cleanup resolution_z_unit.
- Network problems in report, instead of quitting with stack trace.
- New lightsheet schema, with description of changes.
- Introduced Lightsheet directory schema.
- Ensure that version numbers match the constraint inside the file.
- `maldiims` to `ims`: Only touches URLs; doesn't affect validation.
- Add script to validate any TSV.
- Factor out exit status codes.
- Pull out sc_isolation_tissue_dissociation.
- sequencing_read_format is optional for HCA.
- Disallow N/A values.
- Pull out the fields that have only one variant.
- Cleanup code for reference validations.
- Better section headers.
- Tighter validation of shared fields in assay schemas.
- Another optional field in HCA scrnaseq.
- Cleanup whitespace in yaml.
- Tools to resolve duplicated field definitions.
- Rearrange YAML so static processing works.

## v0.0.11 - 2021-05-18

- Updated AF and stained microscopy structure schema.
- Updated CODEX directory structure schema.
- No Donor and Tissue ID validation needed for HCA.
- Longer description for Q30.
- Setup GH Pages.
- Fix bug with loading non-HCA schemas that have an HCA variant.
- Fix bug in the `maldiims` schema to use correct file name extension
- Update description of the `.ibd` and `.imzML` files in the `maldiims` schema
- Added example `maldiims` folder structure
- Updated README.md to reflect the `examples/...` folder structure
- Use assay names to make titles.
- Add formalin as a Sample perfusion_solution.
- Style the GH Pages like the portal.
- Catch metadata TSVs with non-ASCII characters.
- More general ignore forurl-status-cache.
- Support Windows environments by converting back-slashes for forward slashes.
- Improve navigation and styling of new GH Pages.
- In cleanup_whitespace.py, avoid printing extra newlines on windows.
- Field templates for sequencing fields.
- Missing `data_path` will no longer cause spurious errors when submission is interpretted as dataset.
- README for `examples/` directory.
- Distinct error codes for different situations.
- Field templates for library fields.
- More doctests.
- Loosen sequential items check, and improve error message.
- Replace "submission" with "upload".

## v0.0.10 - 2021-04-21

- Remove inappropriate syntax highlighting from CLI docs.
- Fix bug in report generation.
- Remove contributors_path from HCA.
- Make the codeowners more granular.
- Distinguish v2 and v3 10x.
- Add expected_cell_count.
- Remove the sequence_limit where not appropriate.
- Chuck missed `source_project` in scrnaseq-hca: Added now.
- Distinguish v2 and v3 10x, and add to HCA as well.
- Add 'Belzer MPS/KPS' as an option.
- Remove links to YAML from MD.
- Cleaned up description on 3D IMC directory schema.
- Updated a description on 3D IMC directory schema.
- Updated regular expression on CODEX directory schema.
- Fix the generated TOC for antibodies.
- Apply "units_for": Units only required is value is given.
- Check for auto-incremented fields.
- If it errors, add a note about cleanup_whitespace.py.
- Apply missing constraints to scrnaseq.
- Consistent pattern constraint for sequencing_read_format.
- Diagram of overall repo structure; Explain doc build process.
- Remove vestigial "Level 3".
- Fixed typo in CODEX directory schema.
- Make more fields optional in HCA scrnaseq.
- Make it work with Python 3.6.
- Create subdirectories for `examples` and `tests` to clean up the top level.
- Add v1 for all schemas.
- Introduce scrnaseq-hca.
- Look for a `source_project` field to distinguish schemas.
- Move script docs into subdirectory, and improve coverage.
- Put TOC in blockquote: semantics are't right, but it indents.
- Simplify sample ID regex.
- Cache network responses to disk.
- Add the generated YAML to the output directory.
- Generate a report about the metadata values used in Elasticsearch.

## v0.0.9 - 2021-03-16

- Fix typo in CellDIVE.
- Update CLI usage to highlight sample validation.
- Update lightsheet docs.
- Update IMC docs.
- Add concentration to antibodies.
- Factor out Frictionless to give us more control over table validation.
- Check for CSV instead of TSV.
- Better error message for missing and mis-ordered fields.
- No longer require contributor middle names.
- Make network checks a part of the schema; Skip None values.
- Check for values which Excel has "helpfully" auto-incremented.
- Add 4C as a preservation temperature.
- Add units_for, so unused units aren't needed in the spreadsheet.
- Ivan is primary contact for directory work.
- Make network checks a part of the schema.
- Get rid of special-purpose logic for level-1
- Fix typo in nano enum.
- Clearer error when it can't find matching assay name.
- Downgrade dependency for compatibility with HuBMAP commons.
- Directory structure for scatacseq.
- Add 3D IMC table and directory schemas.
- Link to the yaml for both directory and metadata schemas.
- Directory structure for scatacseq and scrnaseq: They share a symlink.
- Add help document.
- Factor out the checks, make OO, and make error messages configurable.
- Slightly better errors when a directory is found when a TSV is expected.
- Make as_text_list the default output format.
- Script to generate CSV for fields and enums.
- Add version number to schemas.
- Clarify guidelines for direction schemas.

## v0.0.8 - 2021-02-10

- Update CODEX directory structure
- Allow "X" as final character of ORCID.
- Ping the respective services to confirm the ORCIDs, RR IDs, and Uniprot IDs are actually good.
- Add encoding as CLI param.
- Add `--offline` option, and use it internally.
- Fix the CLI parameter parsing: Either `--local_directory` or `--tsv_paths` must be provided.
- Allow examples of path rexes to be provided, and fix bug.
- Use the SciCrunch resolver for RR IDs.
- More helpful message if decoding error.
- State stability policy.
- Show the URL that produced the 404, and unify the code.
- Warning if missing "assay_type".
- Add lightsheet.
- Add a slot for a free-text note.
- Friendlier error if trying to validate Antibodies or Contributors as metadata.
- Update directory description docs.
- Upgrade to latest version of Frictionless. The content of error messages has changed.
- Clarify description of CODEX channelnames_report.csv.
- Add flowchart documenting the consensus submission process.
- cleanup-whitespace.py
- Issue templates to operationalize new process for handling post-release changes.
- Support versioning of metadata schemas.
- Add channel_id description to CellDIVE

## v0.0.7 - 2021-01-13

- Improved error messages in Excel.
- Define donor terms.
- Update MALDI terms.
- Demonstrate that validation of one-line-tsv-in-directory will work.
- Add an include mechanism to reduce duplication in the configs, and use it.
- Add Celldive.
- Add an include mechanism to reduce duplication in the configs.
- New organs will be coming in. Loosen regex.
- Give test.sh an optional argument, to pick-up the test run in the middle.
- Remove wildcards from dir schemas which have not been delivered.
- Update Celldive and CODEX directory schemas.
- Sort file errors for stability.
- Check protocols io DOIs.
- Remove option to validate against directory structure in Globus.
- Loosen ID regex to allow lymph nodes. (Chuck's mistake!)

## v0.0.6 - 2020-12-07

- Add thumbnail to directory schema.
- Add machinery to include regex examples in docs.
- Run mypy, but only on the one file that has type annotations.
- Consolidate TSV reading to avoid inconsistencies in character encoding.
- Remove option for directory schema "subtypes".
- Read type from first line of TSV, instead of from filename.
- Remove vestigial line from flake8 config.
- Instructions for working groups providing descriptions.
- Remove extraneous parts from Sample doc.
- Document contributors.tsv
- Warn if two TSVs are for the same assay type.
- Give example of single TSV validation.
- Add SLIDEseq.
- Add antibodies.tsv.
- Generate Excel files.
- Fix a commandline hint when tests fail.
- Escape RE in directory schema.
- Unify generation of assay and other docs.
- Supply XLSX for non-assays.
- Fix links.
- Unconstrain channel_id and uniprot.
- SLIDEseq dir schema.
- Test validation of antibodies.tsv

## v0.0.5 - 2020-11-09

- Change "mixif" to "mxif".
- Expose sample field descriptions for use in portal.
- Add missing assay type to enum.
- ng/ul to nM.
- Change to flat directory schema structure.
- Dir Schema for MALDI-IMS.
- AF dir schema.
- Update README, and diagram.
- Add extras directory.
- Prettier HTML output.
- Add donor.yaml, where we can explain donor metadata fields, and hook it into field-descriptions.yaml.
- Add ingest-validation-tests submodule.
- nanodesi/pots table schema.
- Add as_text_list option.
- plugin_validator started.
- Add donor.yaml, where we can explain donor metadata fields.
- Fix the build.
- Now that we have agreed on extras/, expose in docs.
- Contributors table schema.
- Add extra validation hooks.
- Add nano docs.
- Run plugin tests only from command line argument
- Add stained imagery directory schema.
- Update CODEX directory schema: Require PDF.
- Get rid of unified.yaml.
- Point at docs on portal.
- Remove missing example.
- Add is_qa_qc to dir schema table.
- Add passing contributors.tsv

## v0.0.4 - 2020-06-26

### Added

- Add Sample field descriptions.
- Change to "validate_samples".
- Get enums in sync, and doctest the logic.
- Add liquid nitrogen
- Revise sample metadata.
- Fix Regexes in MD.
- Sample metadata validation
- ... and fill in draft details.
- ... and fill in headers and add unit columns.
- Fill in TODOs.
- Generate unified description list.
- Links to background docs.
- Pre-fill enums in TSVs
- Generator will stub the Level-1 overrides.
- Units on IMC.
- Submission structure diagram.
- Autogenerate "Leave blank if not applicable".
- Add bulkrnaseq and bulkatacseq.
- Add WGS and IMC.
- Dump unified yaml for each type. (This will be pulled on the portal side.)
- Add enum constraints to unit fields, and replace TODOs.
- Check that directory schemas exist.

### Changed

- Simplified directory validation.
- mass -> mz.
- bulkrnaseq QA is just RIN.
- Add bytes to IMC.
- LCMS capitals.
- Update wgs enum
- More accurate sample ID regex.
- Reorder LCMS fields.
- `atacseq` to `scatacseq`.
- Make sc_isolation_enrichment in scrnaseq optional.
- Free-form cell_barcode_read.
- Add bulkrnaseq, bulkatacseq, and wgs fields.
- mass/charge is unitless in MS: Remove field.
- TSV parsing conforms to excel-tsv: No longer ignoring backslashes.
- More explicit label for patterns in MD.
- TSV filenames match what will be required downstream.
- IMS -> MALDI-IMS

### Removed

- avg_insert_size from bulkatacseq.

## [v0.0.3](https://github.com/hubmapconsortium/ingest-validation-tools/tree/v0.0.3) - 2020-05-04

### Added

- Additional scrnaseq types and columns.
- Add a number of Assay types for Vanderbilt.
- Friendlier error if data_path is missing.
- Add polysaccharides as analyte_class.
- Ignore glob patterns and not just fixed files.
  If other patterns are given, dot-files must be explicitly ignored.

### Changed

- Remove parenthesis from assay type.
- Assume Latin-1 encoding for TSVs rather than UTF-8.
- Update LC-MS fields.
- Separate level-2 schemas in source.
- Separate type and TSV path with space instead of ":" in CLI.
- Make analyte_class optional for some assays.
- Tweak LCMS fields.

## [v0.0.2](https://github.com/hubmapconsortium/ingest-validation-tools/tree/v0.0.2) - 2020-04-25

### Added

- Mirror Globus directory to local cache.
- Fix `--type_metadata` so it still works without a submission directory.
- Add `--optional_fields` to temporarily ignore the given fields.
- Add `--ignore_files` to ignore particular top-level files.
- Ignore dot-files. No command-line option to enable stricter validation, for now.
- Add scrnaseq.
- Open error report in browser.

### Changed

- Make the ATACseq validation more flexible.
- Less confusing representation of enums in docs.
- Allow lower level schemas to override aspects of the Level 1 schema.
- Make DOIs required again: Fields to consider optional can be set on commandline.
- Add more options to atacseq enum.
- Update CODEX directory schema to match what is actually delivered.

## [v0.0.1](https://github.com/hubmapconsortium/ingest-validation-tools/tree/v0.0.1) - 2020-04-13

### Added

- Validate structure of Akoya CODEX submissions.
- Generate submission template.
- Check that fixture-based tests actually ran.
- Check types early, rather than waiting for file-not-found.
- Generate JSON Schema from simpler Table Schema.
- Use schema to check that submission headers are correct, and reference by letter if not.
- Filling in details for CODEX Schema.
- Stanford directory schema.
- Convert column numbers to spreadsheet-style letters.
- Table of contents in generated doc.
- Added number_of_channels
- Added constraints to generated docs.
- Support timezone offset (rather than abbreviation).
- Add ATAC-seq and revise schema; fixed caps; Added descriptions.
- Validate DOIs for protocols.io.
- Added "Paths" section to both.
- Make periods in blank lines optional.
- Make fields required.
- Validate donor and sample IDs.
- Check that CLI docs are up to date.
- Validate the data_path.
- Allow multiple metadata.tsvs.
- Validate against Globus.
- Support multiple TSVs.
- Use <details> in ToC.
- Link to Google doc spec.
- Allow Globus File Browser URL to be used directly.
- Gratuitous Emojis!
- seqfish
- Deeply structured YAML error reports.
- Check for multiply referenced, or unreferenced paths.

### Changed

- CSV -> TSV
- Make the schema validation errors more readable
- Doctests are scanned from directory, rather than read from single file.
- Change the modeling of replicate groups.
- `parent_id` to `tissue_id`
- Link to raw TSV.
- No more UUIDs.
- Ignore blank lines in TSV.
- Tighter numeric constraints on ATAC-seq.
- Generate all docs at once.
- Add more enums.
- Unify Level 1 metadata definitions.
- Revert DOI format.
- No longer checking consistency of donor and sample.
- Remove generic schema.
- python3 in hash-bang.
- Reorganize fixtures.
- Stop generating JSON Schema, for now.
- Define path fields only in one place.
- Remove timezone offset.
- Autogenerate parts of table schema.
- New note to clarify git is required.<|MERGE_RESOLUTION|>--- conflicted
+++ resolved
@@ -4,12 +4,9 @@
 - Add checks for contact in contributors.tsv, empty columns in TSV
 - Fix shared upload check for unreferenced files
 - Fix shared upload error messaging to display correct paths
-<<<<<<< HEAD
+- Update CosMX Transcriptomics directory schema
 - Moved Validator and validation_class_iter to ingest-validation-tests
 - Deprecated cleanup examples
-=======
-- Update CosMX Transcriptomics directory schema
->>>>>>> 72a699d8
 
 ## v0.0.39
 - Create Object-by-Analyte EPIC directory schema 
