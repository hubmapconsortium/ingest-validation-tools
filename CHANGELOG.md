# Changelog

## v0.0.37 (in progress)
- Update Xenium directory schema
<<<<<<< HEAD
- Update Publication directory schema
- Update Xenium directory schema
- Update Validator param to refer to SchemaVersion rather than TSV
- Add Stereo-seq directory schema
=======
- Check dataset ancestors to prevent registration against organs of type Other/OT
>>>>>>> 4e7ed8d6

## v0.0.36
- Update Xenium directory schema
- Update LC-MS directory schema
- Bugfix table_schema logic for legacy validation
- Remove CyCIF

## v0.0.35
 - Adding support for EPIC's new plugin
 - Update MERFISH directory schema
 - Update Histology directory schema
 - Update 2D Imaging Mass Cytometry directory schema
 - Update DESI directory schema
 - Update MALDI directory schema
 - Update Multiplex Ion Beam Imaging directory schema
 - Update SIMS directory schema
 - Update CODEX directory schema
 - Update Cell DIVE directory schema
 - Update Phenocycler directory schema
 - Update Auto-fluorescence directory schema
 - Update Confocal directory schema
 - Update Enhanced Stimulated Raman Spectroscopy directory schema
 - Update Light Sheet directory schema
 - Update Second Harmonic Generation directory schema
 - Update Thick Section Multiphoton MxIF directory schema
 - Update CosMX directory schema
 - Update GeoMx NGS directory schema
 - Update Visium no probes directory schema
 - Update Visium with probes directory schema
 - Update Xenium directory schema
 - Update Segmentation Mask directory schema
 - Create DBiT-seq directory schema
 - Add G4X directory schema
 - Update docs for g4x & dbit-seq
 - Ensure compatibility with Python 3.11

## v0.0.34
 - Create CyTOF directory schema
 - Update MERFISH directory schema
 - Update Histology directory schema
 - Update 2D Imaging Mass Cytometry directory schema
 - Update DESI directory schema
 - Update MALDI directory schema
 - Update Multiplex Ion Beam Imaging directory schema
 - Update SIMS directory schema
 - Update CODEX directory schema
 - Update Cell DIVE directory schema
 - Update Phenocycler directory schema
 - Update Auto-fluorescence directory schema
 - Update Confocal directory schema
 - Update Enhanced Stimulated Raman Spectroscopy directory schema
 - Update Light Sheet directory schema
 - Update Second Harmonic Generation directory schema
 - Update Thick Section Multiphoton MxIF directory schema
 - Update CosMX directory schema
 - Update GeoMx NGS directory schema
 - Update Visium no probes directory schema
 - Update Visium with probes directory schema
 - Update Xenium directory schema
 - Update Segmentation Mask directory schema
 - Undo version 2.3 updates and keep version 2.4 updates to CosMx directory schema

## v0.0.33
- Update Xenium directory schema
- Update Xenium directory schema
- Update CosMx directory schema

## v0.0.32
- Update Xenium directory schema
- Adding new is_schema_latest_version method to check if provided Cedar spec is the latest
- Fix issue with json response. On row {x}, column {fieldName} should NOT be concatenated with actual error message.

## v0.0.31
- Update Segmentation masks directory schema
- Update Cell DIVE directory schema
- Bugfix shared upload non_global file error reporting

## v0.0.30
- Update Seg Mask documentation
- Update CosMx directory schema
- Constrain file patterns to end of line for all published directory schemas
- Handle null responses for keys from assayclassifier endpoint
- Remove assumption of table_schema and version corresponding to table_schema from SchemaVersion
- Update fixture data with new UBKG responses

## v0.0.29
- Add CosMX directory schema
- Update CosMX directory schema
- Update Segmentation masks directory schema
- Update Auto-fluorescence directory schema
- Update CODEX directory schema
- Update CODEX directory schema

## v0.0.28
- Update Xenium directory schema
- Update GeoMx NGS directory schema
- Add CosMX metadata schema

## v0.0.27
- Update Visium with probes directory schema pt 3
- Update Segmentation masks directory schema
- Updating tests based on new dir schema major versions and assayclassifier responses
- Removing references to deprecated Search API endpoint 'assayname'
- Update Phenocycler directory schema
- Update GeoMx NGS directory schema
- Update shared upload check
- Release Xenium
- Create Xenium directory schema
- Error reporting changes, addition of summarized counts
- Update Segmentation Mask link

## v0.0.26
- Update GeoMx NGS directory schema
- Update MERFISH directory schema
- Update LC-MS directory schema
- Update Visium with probes directory schema
- Update Visium with probes directory schema pt 2

## v0.0.25
- Update GeoMx NGS directory schema
- Added EPIC dataset field derived_dataset_type to UNIQUE_FIELDS_MAP

## v0.0.24
- Release MERFISH
- Add MERFISH directory schema
- Fix documentation issue for MERFISH
- Add CEDAR link for MERFISH
- Update MERFISH directory schema
- Update Phenocycler docs
- Update MERFISH directory schema
- Add next-gen Cell DIVE directory schema
- Update MIBI directory schema
- Update Visium no probes directory schema
- Add Cell DIVE to index
- Update Segmentation Masks directory schema
- Update Visium with probes directory schema
- Update Visium no probes directory schema
- Update Visium with probes directory schema
- Update Visium no probes directory schema
- Change to EntityTypeInfo constraint format to support constraints endpoint

## v0.0.23
- Add token to validation_utils.get_assaytype_data, replace URL string concatenation with urllib

## v0.0.22
- Fix logging length issue in Upload.multi_parent
- Minor change to Visium with probes directory schema
- Minor change to Visium no probes directory schema
- Update docs for Visium directories

## v0.0.21
- Fix the changelog to reflect the current version.
- Fix row number mismatch between validation and spreadsheet validator response

## v0.0.20
- Fix row number mismatch between validation and spreadsheet validator response

## v0.0.19
- Directory validation changes for "shared" uploads
- Update Phenocycler directory schema
- Remove bad paths from LC-MS directory schema
- Allow multiple comma-separated parent_sample_id values
- Accommodate dir schema minor versions
- Fix ORCID URL checking
- Add MUSIC next-gen directory schema
- Updating documentation
- Change Upload error output to dataclass
- Revert deprecation of field YAML files
- Update MUSIC directory schema
- Add semantic version to plugin test base class
- Fix row number mismatch between validation and spreadsheet validator response
- Adding entity constraints check
- Adding ability to report names of successfully run plugins

## v0.0.18

- Update PhenoCycler directory schema
- Update to prevent standalone child datasets in multi-assay upload
- Update to prevent multiple dataset types in a non-multi-assay upload
- Update MIBI directory schema
- Update Visium (with probes) directory schema
- Update Auto-fluorescence directory schema
- Update Confocal directory schema
- Update Enhanced SRS directory schema
- Update Light Sheet directory schema
- Update Second Harmonic Generation directory schema
- Update Thick Section Multiphoton MxIF directory schema
- Integrate SenNet app_context
- Updating testing
- Change to error messaging related to get_assaytype_data failures
- Update Lightsheet directory schema
- Update Histology to include description on OME-TIFFs
- Update Histology with links
- Update GeoMx NGS directory schema
- Ported murine from SenNet
- Update Histology directory schema
- Bugfix stripping trailing slash in ingest api url
- Converted upload `_url_checks` to use `_get_method` for SenNet compatibility
- Add CEDAR template for murine-source
- Add donor field descriptions back, remove murine-source descriptions
- Temporarily exclude certain assays from the documentation

## v0.0.17

- Update atacseq cedar link
- Add Phenocycler next-gen directory schema
- Update Histology next-gen directory schema
- Add LC-MS next-gen directory schema
- Add GeoMx NGS next-gen directory schema
- Update PhenoCycler and Histology to 2.2.0
- Update CEDAR links for PhenoCycler & Histology
- Refactor Upload to avoid validating the same contributors.tsv multiple times / running plugins over files multiple times
- Add entry for segmentation-mask
- Modify directory schema validation such that it takes empty directories into account
- Add Publication next-gen directory schema
- Update ATAC/RNA/10X documentation
- Update Cell Dive documentation
- Update to support passing list of data_paths to ingest-validation-tests plugins
- Adding linting/formatting GitHub actions

## v0.0.16

- add support for Publication type
- updated issue templates.
- removed donor metadata spec (had not been in use)
- Added examples for fields with pattern constraint
- Replaced `preparation_temperature` with `preparation_condition` and updated associated enumerations in the sample-section, sample-block, and sample-suspension schemas
- Replaced `storage_temperature` with `storage_method` and updated associated enumerations in the sample-section, sample-block, and sample-suspension schemas
- Updated enum 'bulk RNA' assay type to be 'bulk-RNA' across tools
- Adding organ v2 schema
- Added publication docs
- Removed double publication enum (P/p)
- Updated publication directory schema 20230616
- Changes for CEDAR docs
- Tweaks for CEDAR release
- Release new assays with links
- Fix in place to avoid assay conflicts with new assays
- Rework wording for CEDAR updates
- Updated upload.py to integrate CEDAR validation, replaced walrus operators, removed unused import
- Updated CEDAR validation routine based on changes to Spreadsheet Validator
- Updated tests based on changes to error dict structure
- Tested both CEDAR and local validation paths
- Make changes to Histology based on feedback
- Update documentation based on feedback
- Addtional changes to Histology
- Adding SenNet display changes
- Add contributor TSV CEDAR checking
- Add CEDAR examples
- Update CEDAR links for set of assays
- Split docs into current and deprecated
- Update Visium CEDAR template link
- Remove Visium draft attribute
- Bugfix datetime constraint in library_creation_date.yaml
- Update LCMS and add NanoSplits
- Update descriptions for segmentation masks
- Add description to codex doc page
- Bail earlier in validation if there are errors in metadata/dir/refs
- Update Antibodies
- Remove NanoSplits
- Update hifi, mibi, imc
- Fix imc-2d docs
- Fix imc-2d dir docs
- Add link to OME-Tiff docs
- Remove WGS, CE-MS, GC-MS, and RNAseq (GeoMx)
- Update histology and segmentation mask directory schemas
- Update hifi-slide to hifi-slides
- Fix changelog error
- Fix CI
- Update MIBI and IMC2D directory schemas
- Fix to support display of errors for CEDAR template metadata
- Upate Auto-fluorescence, Confocal, and Light Sheet directory schemas
- Additional updates to next-gen histology directory schema
- Implemented soft assay types/assayclassifier endpoint for canonical assay names and dir structures
- Added mock response test data for offline testing
- Add more assays
- Correct Auto-fluorescence lab_processed/annotations path description
- Add Visium with probes next-gen directory schema
- Update MALDI, SIMS, DESI, Visium no probes, and HiFi-Slide directory schemas
- Fix paths in Histology, MIBI, IMC2D, AF, Confocal, Light Sheet, and Visium with probes directory schemas
- Add CODEX, Thick section Multiphoton MxIF, Second Harmonic Generation, and Enhanced Stimulated Raman Spectroscopy (SRS) next-gen directory schemas
- Move Thick section Multiphoton MxIF next-gen directory schema to placeholder file
- Update file path in Visium no probes, Histology, AF, MxIF, SHG, SRS, Confocal, Light Sheet, MALDI, SIMS, DESI
- Remove Organ CEDAR page
- Draft next-gen directory schema for SNARE-seq2
- Added multi-assay support
- Delete GeoMX
- Update soft typing to use hyphen, not underscore
- Add SNARE-seq2 and RNAseq with probes next-gen directory schema
- Remove the draft tag from SNARE-seq2
- Regenerate docs for SNARE-seq2

## v0.0.15 - 2023-04-04

- Versioned directory structure schema
- Added MxIF directory structure schema.
- Added Lightsheet version 1.
- bump nokogiri -> 1.13.9 (dependabot)
- Add front-matter to exclude HCA from toc
- Updated CODEX version 0 and documentation.
- Provide an iterator over plugin test classes
- Updated CODEX version 0.
- Added Bulk RNA-seq directory structure schema.
- Added SeqFISH directory structure schema.
- Add a reminder that TSV validation is not sufficient.
- Clearer presentation of unit fields in generated docs.
- Make `contributors_path` required for HCA.
- Parallelize tests.
- Use the assay service to describe how assays are represented in the Portal.
- Adding Comma Separated File support for tissue_id.
- Update assay type for Cell DIVE.
- Updated suspension-fields.yaml and associated files in /docs/sample-suspension.
- Created extra_parameter on upload for future dynamic adding.
- Updated ErrorReport class to be backwards compatible with external calls.
- Added geoMX directory structure schema.
- Update `preparation_maldi_matrix` in imaging MS schema to from enum to open string field.
- Expand file types for stained to not be vendor locked to Leica's `.scn`. Include vendor-neutral `.tiff`.
- Replaced enum `Multiplexed Ion Beam Imaging` with `MIBI` in src
- Added `raw` as a potential directory to look for `segmentation.json` file for `CODEX`.
- Updated error messages to be less programmer centric.
- Updated ims-v2 spec to include DESI as an acceptable enumeration for ms_source.
- Upgraded CI python definition to 3.9.
- Update Cell DIVE with CEDAR UUID
- Add Histology directory schemas
- Fix Histology schema
- Modify validation routine to support multi-assay schemas
- Update MALDI, SIMS, and CODEX
- Update DESI and remove NanoDESI
- Support for conditional directory validation

## v0.0.14 - 2022-06-23

- bump tzingo -> 1.2.10 (dependabot)
- Turn validation of enums back on.
- Mods to plugin validator to fix import problems.
- Return directory schema version and refactor.
- Add new data_collection_mode values for MS assays.
- Add "CODEX2" assay type.
- Deprecate older LCMS schemas.
- Updated LC-MS directory structure schema.
- Remove HTML reporting options.
- Updated IMS directory structure schema.
- Add Clinical Imaging schemas.
- Test under both Python 3.6 and Python 3.10
- Cosmetic updates to the Slide-seq directory structure schema.
- Fix rendering bug on CODEX page by adding linebreaks.
- Add type hints.
- Implement versioning for directory schemas.
- After failure, explain how to continue testing from last error.
- Add `pathology_distance_unit` in place.
- Pin transitive dependencies.
- New sample metadata schemas
- Darker shade of blue, to be consistent with portal.
- Dependabot upgrade to Nokogiri.
- Remove reference to old Travis envvar, so post-merge CI run will pass.
- Explain the distinction between the 10X kit versions.
- Updated CODEX directory structure schema.
- Added MIBI directory structure schema.
- add snRNAseq-10xGenomics-v3
- Make backward incompatible changes to ims-v2 in place, without a new version.
- Preserve the key order in generated YAML, for readability.
- Add 'Multiplex Ion Beam Imaging' assay name
- Permanently remove snRNA and scATACseq assay names
- add snRNAseq-10xGenomics-v2 to the scrnaseq assays
- Move "Unique to this type" below the acquisition instrument fields.
- Add CLI option to allow the use of deprecated schemas.
- Allowing trailing slashes on dataset directories in metadata TSV.
- Add acquisition instrument fields to MIBI that were left out by mistake.
- Just use pytest to run doctests
- Headers are no longer properties of fields.
- Remove mention of `extras/thumbnail.jpg`.
- Add release date to schema.
- Add UMI fields to scrnaseq schema.
- Add Excel sheet describing which fields show up in which schemas.
- Add field descriptions to spreadsheet.
- Temporarily disable checking the assay names in schemas against the global list.
  Entries in the global list are now commented out, and Joel will progressively
  uncomment them.
- Moved `dataset.json` to `raw` or `src_*` directory for CODEX datasets.
- Modify IMC docs

## v0.0.13 - 2022-01-07

- Make more fields explicitly numeric
- Add more donor field descriptions.
- Deprecate contributors-v0.
- Add MIBI schema.
- Add fields for LCMS v3.
- Consistent rendering of code blocks in github pages and github preview.
- Warn about trailing slashes in paths.
- Optionally, dump validation report at the top of the upload.
- In the report notes, record the version of the checkout.
- Improve testing of `generate_field_yaml.py`.
- Provides map in docs/ from fields to the entities and assays they are used in.
- Give schema and version in success message.
- Generate `field-types.yaml`.
- Update assay list.
- Added WGS directory structure schema.
- Fixed regex on directory structure schema.
- Check that assay terms match approved list. (Right now, they don't.)
- Level 1 description of assay_category: Updated "3" assay categories to "4". Added imaging mass spec.
- work around mypy importlib type hinting problem
- Cleaned up LC-MS directory structure schema.
- Added links to examples in the portal for 5 assays.
- Make LC fields optional.
- Present directory path examples in same column.
- Updated LC-MS directory structure schema.
- Work around mypy importlib type hinting problem.
- Longer assay description for LCMS, and supporting machinery.
- In CI, pin to older Ubuntu version to avoid SSL problems with Uniprot.
- Level 1 description of assay_category: Updated "3" assay categories to "4".
- Added imaging mass spec.
- Work around mypy importlib type hinting problem.
- Antibodies validation is broken; Move test out the way.
- Make email validation effective.
- Add a test to confirm that backslashes aren't ignored during validation.
- Explain allowed values for booleans.
- Update the lcms schema field "lc_temp_value" optional
- Switch to Github CI.
- `cell_barcode_read` description: comma-delimitted.
- Update the lcms schema field "lc_temp_value" optional.
- Hit a different URL for ORCID, that will not give us soft 404s.
- In bash scripts, make python3 explicit.
- Update the flowchart to reflect the roles of Bill and PK.
- Add pipeline info.
- Hotfix on CellDive directory to reflect changes to dataset.
- Updated CellDive directory structure.
- Updated CODEX directory structure.
- Non-assay schema docs were not be update. Fix that.
- Sample was being skipped in doc generation. Fix that.
- Add to enums for `perfusion_solutions` and `ms_source`.
- Upgrade from dependabot.

## v0.0.12 - 2021-07-23

- Catch unrecognized keys in dir schema.
- Ammend LCMS docs.
- Fix CI: point to right branch.
- Document Donor and Sample Metadata process.
- Make the network cache file JSON, for portability.
- Dependabot update.
- Fix typo.
- Explain acronyms.
- Add kwarg to pass-through to tests.
- Update `validate_upload.py` docs.
- Add new LCMS version, and clean up reused fields.
- Make barcode fields optional.
- User donor as a test-bed for ontology-enums.
- Add a warning on pages where every version has been deprecated.
- Add gcms.
- Make some scatacseq fields optional.
- Create CE-MS.
- New version of IMS.
- Add a warning on pages where every version has been deprecated.
- Doc test for deprecated schemas.
- Add 10X multiome to scatacseq.
- Deprecated flag can now be added to schema.
- CLEANUP rnaseq_assay_method.
- cleanup resolution_z_unit.
- Network problems in report, instead of quitting with stack trace.
- New lightsheet schema, with description of changes.
- Introduced Lightsheet directory schema.
- Ensure that version numbers match the constraint inside the file.
- `maldiims` to `ims`: Only touches URLs; doesn't affect validation.
- Add script to validate any TSV.
- Factor out exit status codes.
- Pull out sc_isolation_tissue_dissociation.
- sequencing_read_format is optional for HCA.
- Disallow N/A values.
- Pull out the fields that have only one variant.
- Cleanup code for reference validations.
- Better section headers.
- Tighter validation of shared fields in assay schemas.
- Another optional field in HCA scrnaseq.
- Cleanup whitespace in yaml.
- Tools to resolve duplicated field definitions.
- Rearrange YAML so static processing works.

## v0.0.11 - 2021-05-18

- Updated AF and stained microscopy structure schema.
- Updated CODEX directory structure schema.
- No Donor and Tissue ID validation needed for HCA.
- Longer description for Q30.
- Setup GH Pages.
- Fix bug with loading non-HCA schemas that have an HCA variant.
- Fix bug in the `maldiims` schema to use correct file name extension
- Update description of the `.ibd` and `.imzML` files in the `maldiims` schema
- Added example `maldiims` folder structure
- Updated README.md to reflect the `examples/...` folder structure
- Use assay names to make titles.
- Add formalin as a Sample perfusion_solution.
- Style the GH Pages like the portal.
- Catch metadata TSVs with non-ASCII characters.
- More general ignore forurl-status-cache.
- Support Windows environments by converting back-slashes for forward slashes.
- Improve navigation and styling of new GH Pages.
- In cleanup_whitespace.py, avoid printing extra newlines on windows.
- Field templates for sequencing fields.
- Missing `data_path` will no longer cause spurious errors when submission is interpretted as dataset.
- README for `examples/` directory.
- Distinct error codes for different situations.
- Field templates for library fields.
- More doctests.
- Loosen sequential items check, and improve error message.
- Replace "submission" with "upload".

## v0.0.10 - 2021-04-21

- Remove inappropriate syntax highlighting from CLI docs.
- Fix bug in report generation.
- Remove contributors_path from HCA.
- Make the codeowners more granular.
- Distinguish v2 and v3 10x.
- Add expected_cell_count.
- Remove the sequence_limit where not appropriate.
- Chuck missed `source_project` in scrnaseq-hca: Added now.
- Distinguish v2 and v3 10x, and add to HCA as well.
- Add 'Belzer MPS/KPS' as an option.
- Remove links to YAML from MD.
- Cleaned up description on 3D IMC directory schema.
- Updated a description on 3D IMC directory schema.
- Updated regular expression on CODEX directory schema.
- Fix the generated TOC for antibodies.
- Apply "units_for": Units only required is value is given.
- Check for auto-incremented fields.
- If it errors, add a note about cleanup_whitespace.py.
- Apply missing constraints to scrnaseq.
- Consistent pattern constraint for sequencing_read_format.
- Diagram of overall repo structure; Explain doc build process.
- Remove vestigial "Level 3".
- Fixed typo in CODEX directory schema.
- Make more fields optional in HCA scrnaseq.
- Make it work with Python 3.6.
- Create subdirectories for `examples` and `tests` to clean up the top level.
- Add v1 for all schemas.
- Introduce scrnaseq-hca.
- Look for a `source_project` field to distinguish schemas.
- Move script docs into subdirectory, and improve coverage.
- Put TOC in blockquote: semantics are't right, but it indents.
- Simplify sample ID regex.
- Cache network responses to disk.
- Add the generated YAML to the output directory.
- Generate a report about the metadata values used in Elasticsearch.

## v0.0.9 - 2021-03-16

- Fix typo in CellDIVE.
- Update CLI usage to highlight sample validation.
- Update lightsheet docs.
- Update IMC docs.
- Add concentration to antibodies.
- Factor out Frictionless to give us more control over table validation.
- Check for CSV instead of TSV.
- Better error message for missing and mis-ordered fields.
- No longer require contributor middle names.
- Make network checks a part of the schema; Skip None values.
- Check for values which Excel has "helpfully" auto-incremented.
- Add 4C as a preservation temperature.
- Add units_for, so unused units aren't needed in the spreadsheet.
- Ivan is primary contact for directory work.
- Make network checks a part of the schema.
- Get rid of special-purpose logic for level-1
- Fix typo in nano enum.
- Clearer error when it can't find matching assay name.
- Downgrade dependency for compatibility with HuBMAP commons.
- Directory structure for scatacseq.
- Add 3D IMC table and directory schemas.
- Link to the yaml for both directory and metadata schemas.
- Directory structure for scatacseq and scrnaseq: They share a symlink.
- Add help document.
- Factor out the checks, make OO, and make error messages configurable.
- Slightly better errors when a directory is found when a TSV is expected.
- Make as_text_list the default output format.
- Script to generate CSV for fields and enums.
- Add version number to schemas.
- Clarify guidelines for direction schemas.

## v0.0.8 - 2021-02-10

- Update CODEX directory structure
- Allow "X" as final character of ORCID.
- Ping the respective services to confirm the ORCIDs, RR IDs, and Uniprot IDs are actually good.
- Add encoding as CLI param.
- Add `--offline` option, and use it internally.
- Fix the CLI parameter parsing: Either `--local_directory` or `--tsv_paths` must be provided.
- Allow examples of path rexes to be provided, and fix bug.
- Use the SciCrunch resolver for RR IDs.
- More helpful message if decoding error.
- State stability policy.
- Show the URL that produced the 404, and unify the code.
- Warning if missing "assay_type".
- Add lightsheet.
- Add a slot for a free-text note.
- Friendlier error if trying to validate Antibodies or Contributors as metadata.
- Update directory description docs.
- Upgrade to latest version of Frictionless. The content of error messages has changed.
- Clarify description of CODEX channelnames_report.csv.
- Add flowchart documenting the consensus submission process.
- cleanup-whitespace.py
- Issue templates to operationalize new process for handling post-release changes.
- Support versioning of metadata schemas.
- Add channel_id description to CellDIVE

## v0.0.7 - 2021-01-13

- Improved error messages in Excel.
- Define donor terms.
- Update MALDI terms.
- Demonstrate that validation of one-line-tsv-in-directory will work.
- Add an include mechanism to reduce duplication in the configs, and use it.
- Add Celldive.
- Add an include mechanism to reduce duplication in the configs.
- New organs will be coming in. Loosen regex.
- Give test.sh an optional argument, to pick-up the test run in the middle.
- Remove wildcards from dir schemas which have not been delivered.
- Update Celldive and CODEX directory schemas.
- Sort file errors for stability.
- Check protocols io DOIs.
- Remove option to validate against directory structure in Globus.
- Loosen ID regex to allow lymph nodes. (Chuck's mistake!)

## v0.0.6 - 2020-12-07

- Add thumbnail to directory schema.
- Add machinery to include regex examples in docs.
- Run mypy, but only on the one file that has type annotations.
- Consolidate TSV reading to avoid inconsistencies in character encoding.
- Remove option for directory schema "subtypes".
- Read type from first line of TSV, instead of from filename.
- Remove vestigial line from flake8 config.
- Instructions for working groups providing descriptions.
- Remove extraneous parts from Sample doc.
- Document contributors.tsv
- Warn if two TSVs are for the same assay type.
- Give example of single TSV validation.
- Add SLIDEseq.
- Add antibodies.tsv.
- Generate Excel files.
- Fix a commandline hint when tests fail.
- Escape RE in directory schema.
- Unify generation of assay and other docs.
- Supply XLSX for non-assays.
- Fix links.
- Unconstrain channel_id and uniprot.
- SLIDEseq dir schema.
- Test validation of antibodies.tsv

## v0.0.5 - 2020-11-09

- Change "mixif" to "mxif".
- Expose sample field descriptions for use in portal.
- Add missing assay type to enum.
- ng/ul to nM.
- Change to flat directory schema structure.
- Dir Schema for MALDI-IMS.
- AF dir schema.
- Update README, and diagram.
- Add extras directory.
- Prettier HTML output.
- Add donor.yaml, where we can explain donor metadata fields, and hook it into field-descriptions.yaml.
- Add ingest-validation-tests submodule.
- nanodesi/pots table schema.
- Add as_text_list option.
- plugin_validator started.
- Add donor.yaml, where we can explain donor metadata fields.
- Fix the build.
- Now that we have agreed on extras/, expose in docs.
- Contributors table schema.
- Add extra validation hooks.
- Add nano docs.
- Run plugin tests only from command line argument
- Add stained imagery directory schema.
- Update CODEX directory schema: Require PDF.
- Get rid of unified.yaml.
- Point at docs on portal.
- Remove missing example.
- Add is_qa_qc to dir schema table.
- Add passing contributors.tsv

## v0.0.4 - 2020-06-26

### Added

- Add Sample field descriptions.
- Change to "validate_samples".
- Get enums in sync, and doctest the logic.
- Add liquid nitrogen
- Revise sample metadata.
- Fix Regexes in MD.
- Sample metadata validation
- ... and fill in draft details.
- ... and fill in headers and add unit columns.
- Fill in TODOs.
- Generate unified description list.
- Links to background docs.
- Pre-fill enums in TSVs
- Generator will stub the Level-1 overrides.
- Units on IMC.
- Submission structure diagram.
- Autogenerate "Leave blank if not applicable".
- Add bulkrnaseq and bulkatacseq.
- Add WGS and IMC.
- Dump unified yaml for each type. (This will be pulled on the portal side.)
- Add enum constraints to unit fields, and replace TODOs.
- Check that directory schemas exist.

### Changed

- Simplified directory validation.
- mass -> mz.
- bulkrnaseq QA is just RIN.
- Add bytes to IMC.
- LCMS capitals.
- Update wgs enum
- More accurate sample ID regex.
- Reorder LCMS fields.
- `atacseq` to `scatacseq`.
- Make sc_isolation_enrichment in scrnaseq optional.
- Free-form cell_barcode_read.
- Add bulkrnaseq, bulkatacseq, and wgs fields.
- mass/charge is unitless in MS: Remove field.
- TSV parsing conforms to excel-tsv: No longer ignoring backslashes.
- More explicit label for patterns in MD.
- TSV filenames match what will be required downstream.
- IMS -> MALDI-IMS

### Removed

- avg_insert_size from bulkatacseq.

## [v0.0.3](https://github.com/hubmapconsortium/ingest-validation-tools/tree/v0.0.3) - 2020-05-04

### Added

- Additional scrnaseq types and columns.
- Add a number of Assay types for Vanderbilt.
- Friendlier error if data_path is missing.
- Add polysaccharides as analyte_class.
- Ignore glob patterns and not just fixed files.
  If other patterns are given, dot-files must be explicitly ignored.

### Changed

- Remove parenthesis from assay type.
- Assume Latin-1 encoding for TSVs rather than UTF-8.
- Update LC-MS fields.
- Separate level-2 schemas in source.
- Separate type and TSV path with space instead of ":" in CLI.
- Make analyte_class optional for some assays.
- Tweak LCMS fields.

## [v0.0.2](https://github.com/hubmapconsortium/ingest-validation-tools/tree/v0.0.2) - 2020-04-25

### Added

- Mirror Globus directory to local cache.
- Fix `--type_metadata` so it still works without a submission directory.
- Add `--optional_fields` to temporarily ignore the given fields.
- Add `--ignore_files` to ignore particular top-level files.
- Ignore dot-files. No command-line option to enable stricter validation, for now.
- Add scrnaseq.
- Open error report in browser.

### Changed

- Make the ATACseq validation more flexible.
- Less confusing representation of enums in docs.
- Allow lower level schemas to override aspects of the Level 1 schema.
- Make DOIs required again: Fields to consider optional can be set on commandline.
- Add more options to atacseq enum.
- Update CODEX directory schema to match what is actually delivered.

## [v0.0.1](https://github.com/hubmapconsortium/ingest-validation-tools/tree/v0.0.1) - 2020-04-13

### Added

- Validate structure of Akoya CODEX submissions.
- Generate submission template.
- Check that fixture-based tests actually ran.
- Check types early, rather than waiting for file-not-found.
- Generate JSON Schema from simpler Table Schema.
- Use schema to check that submission headers are correct, and reference by letter if not.
- Filling in details for CODEX Schema.
- Stanford directory schema.
- Convert column numbers to spreadsheet-style letters.
- Table of contents in generated doc.
- Added number_of_channels
- Added constraints to generated docs.
- Support timezone offset (rather than abbreviation).
- Add ATAC-seq and revise schema; fixed caps; Added descriptions.
- Validate DOIs for protocols.io.
- Added "Paths" section to both.
- Make periods in blank lines optional.
- Make fields required.
- Validate donor and sample IDs.
- Check that CLI docs are up to date.
- Validate the data_path.
- Allow multiple metadata.tsvs.
- Validate against Globus.
- Support multiple TSVs.
- Use <details> in ToC.
- Link to Google doc spec.
- Allow Globus File Browser URL to be used directly.
- Gratuitous Emojis!
- seqfish
- Deeply structured YAML error reports.
- Check for multiply referenced, or unreferenced paths.

### Changed

- CSV -> TSV
- Make the schema validation errors more readable
- Doctests are scanned from directory, rather than read from single file.
- Change the modeling of replicate groups.
- `parent_id` to `tissue_id`
- Link to raw TSV.
- No more UUIDs.
- Ignore blank lines in TSV.
- Tighter numeric constraints on ATAC-seq.
- Generate all docs at once.
- Add more enums.
- Unify Level 1 metadata definitions.
- Revert DOI format.
- No longer checking consistency of donor and sample.
- Remove generic schema.
- python3 in hash-bang.
- Reorganize fixtures.
- Stop generating JSON Schema, for now.
- Define path fields only in one place.
- Remove timezone offset.
- Autogenerate parts of table schema.
- New note to clarify git is required.<|MERGE_RESOLUTION|>--- conflicted
+++ resolved
@@ -2,14 +2,11 @@
 
 ## v0.0.37 (in progress)
 - Update Xenium directory schema
-<<<<<<< HEAD
 - Update Publication directory schema
 - Update Xenium directory schema
 - Update Validator param to refer to SchemaVersion rather than TSV
 - Add Stereo-seq directory schema
-=======
-- Check dataset ancestors to prevent registration against organs of type Other/OT
->>>>>>> 4e7ed8d6
+- Check dataset ancestors to prevent registration against organs of type Other
 
 ## v0.0.36
 - Update Xenium directory schema
@@ -44,7 +41,6 @@
  - Create DBiT-seq directory schema
  - Add G4X directory schema
  - Update docs for g4x & dbit-seq
- - Ensure compatibility with Python 3.11
 
 ## v0.0.34
  - Create CyTOF directory schema
