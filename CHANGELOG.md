--- conflicted
+++ resolved
@@ -1,14 +1,11 @@
 # Changelog
 
 ## v0.0.10 - in progress
-<<<<<<< HEAD
 - Apply missing constraints to scrnaseq.
-=======
 - Consistent pattern constraint for sequencing_read_format.
 - Diagram of overall repo structure; Explain doc build process.
 - Remove vestigial "Level 3".
 - Fixed typo in CODEX directory schema.
->>>>>>> 1b74690a
 - Make more fields optional in HCA scrnaseq.
 - Make it work with Python 3.6.
 - Create subdirectories for `examples` and `tests` to clean up the top level.
