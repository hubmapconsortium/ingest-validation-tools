# Changelog

<<<<<<< HEAD
## v0.0.13 - in progress
- Add release date to schema.
=======
## v0.0.13 - 2022-01-07
- Make more fields explicitly numeric
- Add more donor field descriptions.
- Deprecate contributors-v0.
- Add MIBI schema.
- Add fields for LCMS v3.
- Consistent rendering of code blocks in github pages and github preview.
- Warn about trailing slashes in paths.
- Optionally, dump validation report at the top of the upload.
- In the report notes, record the version of the checkout.
- Improve testing of `generate_field_yaml.py`.
- Provides map in docs/ from fields to the entities and assays they are used in.
- Give schema and version in success message.
- Generate `field-types.yaml`.
- Update assay list.
- Added WGS directory structure schema.
- Fixed regex on directory structure schema.
- Check that assay terms match approved list. (Right now, they don't.)
- Level 1 description of assay_category: Updated "3" assay categories to "4". Added imaging mass spec.
- work around mypy importlib type hinting problem
- Cleaned up LC-MS directory structure schema.
- Added links to examples in the portal for 5 assays.
- Make LC fields optional.
>>>>>>> 30760768
- Present directory path examples in same column.
- Updated LC-MS directory structure schema.
- Work around mypy importlib type hinting problem.
- Longer assay description for LCMS, and supporting machinery.
- In CI, pin to older Ubuntu version to avoid SSL problems with Uniprot.
- Level 1 description of assay_category: Updated "3" assay categories to "4". 
- Added imaging mass spec.
- Work around mypy importlib type hinting problem.
- Antibodies validation is broken; Move test out the way.
- Make email validation effective.
- Add a test to confirm that backslashes aren't ignored during validation.
- Explain allowed values for booleans.
- Update the lcms schema field "lc_temp_value" optional
- Switch to Github CI.
- `cell_barcode_read` description: comma-delimitted. 
- Update the lcms schema field "lc_temp_value" optional.
- Hit a different URL for ORCID, that will not give us soft 404s.
- In bash scripts, make python3 explicit.
- Update the flowchart to reflect the roles of Bill and PK.
- Add pipeline info.
- Hotfix on CellDive directory to reflect changes to dataset.
- Updated CellDive directory structure.
- Updated CODEX directory structure.
- Non-assay schema docs were not be update. Fix that.
- Sample was being skipped in doc generation. Fix that.
- Add to enums for `perfusion_solutions` and `ms_source`.
- Upgrade from dependabot.

## v0.0.12 - 2021-07-23
- Catch unrecognized keys in dir schema.
- Ammend LCMS docs.
- Fix CI: point to right branch.
- Document Donor and Sample Metadata process.
- Make the network cache file JSON, for portability.
- Dependabot update.
- Fix typo.
- Explain acronyms.
- Add kwarg to pass-through to tests.
- Update `validate_upload.py` docs.
- Add new LCMS version, and clean up reused fields.
- Make barcode fields optional.
- User donor as a test-bed for ontology-enums.
- Add a warning on pages where every version has been deprecated.
- Add gcms.
- Make some scatacseq fields optional.
- Create CE-MS.
- New version of IMS.
- Add a warning on pages where every version has been deprecated.
- Doc test for deprecated schemas.
- Add 10X multiome to scatacseq.
- Deprecated flag can now be added to schema.
- CLEANUP rnaseq_assay_method.
- cleanup resolution_z_unit.
- Network problems in report, instead of quitting with stack trace.
- New lightsheet schema, with description of changes.
- Introduced Lightsheet directory schema.
- Ensure that version numbers match the constraint inside the file.
- `maldiims` to `ims`: Only touches URLs; doesn't affect validation.
- Add script to validate any TSV.
- Factor out exit status codes.
- Pull out sc_isolation_tissue_dissociation.
- sequencing_read_format is optional for HCA.
- Disallow N/A values.
- Pull out the fields that have only one variant.
- Cleanup code for reference validations.
- Better section headers.
- Tighter validation of shared fields in assay schemas.
- Another optional field in HCA scrnaseq.
- Cleanup whitespace in yaml.
- Tools to resolve duplicated field definitions.
- Rearrange YAML so static processing works.

## v0.0.11 - 2021-05-18
- Updated AF and stained microscopy structure schema.
- Updated CODEX directory structure schema.
- No Donor and Tissue ID validation needed for HCA.
- Longer description for Q30.
- Setup GH Pages.
- Fix bug with loading non-HCA schemas that have an HCA variant.
- Fix bug in the `maldiims` schema to use correct file name extension
- Update description of the `.ibd` and `.imzML` files in the `maldiims` schema
- Added example `maldiims` folder structure
- Updated README.md to reflect the `examples/...` folder structure
- Use assay names to make titles.
- Add formalin as a Sample perfusion_solution.
- Style the GH Pages like the portal.
- Catch metadata TSVs with non-ASCII characters.
- More general ignore forurl-status-cache.
- Support Windows environments by converting back-slashes for forward slashes.
- Improve navigation and styling of new GH Pages.
- In cleanup_whitespace.py, avoid printing extra newlines on windows.
- Field templates for sequencing fields.
- Missing `data_path` will no longer cause spurious errors when submission is interpretted as dataset.
- README for `examples/` directory.
- Distinct error codes for different situations.
- Field templates for library fields.
- More doctests.
- Loosen sequential items check, and improve error message.
- Replace "submission" with "upload".

## v0.0.10 - 2021-04-21
- Remove inappropriate syntax highlighting from CLI docs.
- Fix bug in report generation.
- Remove contributors_path from HCA.
- Make the codeowners more granular.
- Distinguish v2 and v3 10x.
- Add expected_cell_count.
- Remove the sequence_limit where not appropriate.
- Chuck missed `source_project` in scrnaseq-hca: Added now.
- Distinguish v2 and v3 10x, and add to HCA as well.
- Add 'Belzer MPS/KPS' as an option.
- Remove links to YAML from MD.
- Cleaned up description on 3D IMC directory schema.
- Updated a description on 3D IMC directory schema.
- Updated regular expression on CODEX directory schema.
- Fix the generated TOC for antibodies.
- Apply "units_for": Units only required is value is given.
- Check for auto-incremented fields.
- If it errors, add a note about cleanup_whitespace.py.
- Apply missing constraints to scrnaseq.
- Consistent pattern constraint for sequencing_read_format.
- Diagram of overall repo structure; Explain doc build process.
- Remove vestigial "Level 3".
- Fixed typo in CODEX directory schema.
- Make more fields optional in HCA scrnaseq.
- Make it work with Python 3.6.
- Create subdirectories for `examples` and `tests` to clean up the top level.
- Add v1 for all schemas.
- Introduce scrnaseq-hca.
- Look for a `source_project` field to distinguish schemas.
- Move script docs into subdirectory, and improve coverage.
- Put TOC in blockquote: semantics are't right, but it indents.
- Simplify sample ID regex.
- Cache network responses to disk.
- Add the generated YAML to the output directory.
- Generate a report about the metadata values used in Elasticsearch.

## v0.0.9 - 2021-03-16
- Fix typo in CellDIVE.
- Update CLI usage to highlight sample validation.
- Update lightsheet docs.
- Update IMC docs.
- Add concentration to antibodies.
- Factor out Frictionless to give us more control over table validation.
- Check for CSV instead of TSV.
- Better error message for missing and mis-ordered fields.
- No longer require contributor middle names.
- Make network checks a part of the schema; Skip None values.
- Check for values which Excel has "helpfully" auto-incremented.
- Add 4C as a preservation temperature.
- Add units_for, so unused units aren't needed in the spreadsheet.
- Ivan is primary contact for directory work.
- Make network checks a part of the schema.
- Get rid of special-purpose logic for level-1
- Fix typo in nano enum.
- Clearer error when it can't find matching assay name.
- Downgrade dependency for compatibility with HuBMAP commons.
- Directory structure for scatacseq.
- Add 3D IMC table and directory schemas.
- Link to the yaml for both directory and metadata schemas.
- Directory structure for scatacseq and scrnaseq: They share a symlink.
- Add help document.
- Factor out the checks, make OO, and make error messages configurable.
- Slightly better errors when a directory is found when a TSV is expected.
- Make as_text_list the default output format.
- Script to generate CSV for fields and enums.
- Add version number to schemas.
- Clarify guidelines for direction schemas.

## v0.0.8 - 2021-02-10
- Update CODEX directory structure
- Allow "X" as final character of ORCID.
- Ping the respective services to confirm the ORCIDs, RR IDs, and Uniprot IDs are actually good.
- Add encoding as CLI param.
- Add `--offline` option, and use it internally.
- Fix the CLI parameter parsing: Either `--local_directory` or `--tsv_paths` must be provided.
- Allow examples of path rexes to be provided, and fix bug.
- Use the SciCrunch resolver for RR IDs.
- More helpful message if decoding error.
- State stability policy.
- Show the URL that produced the 404, and unify the code.
- Warning if missing "assay_type".
- Add lightsheet.
- Add a slot for a free-text note.
- Friendlier error if trying to validate Antibodies or Contributors as metadata.
- Update directory description docs.
- Upgrade to latest version of Frictionless. The content of error messages has changed.
- Clarify description of CODEX channelnames_report.csv.
- Add flowchart documenting the consensus submission process.
- cleanup-whitespace.py
- Issue templates to operationalize new process for handling post-release changes.
- Support versioning of metadata schemas.
- Add channel_id description to CellDIVE

## v0.0.7 - 2021-01-13
- Improved error messages in Excel.
- Define donor terms.
- Update MALDI terms.
- Demonstrate that validation of one-line-tsv-in-directory will work.
- Add an include mechanism to reduce duplication in the configs, and use it.
- Add Celldive.
- Add an include mechanism to reduce duplication in the configs.
- New organs will be coming in. Loosen regex.
- Give test.sh an optional argument, to pick-up the test run in the middle.
- Remove wildcards from dir schemas which have not been delivered.
- Update Celldive and CODEX directory schemas.
- Sort file errors for stability.
- Check protocols io DOIs.
- Remove option to validate against directory structure in Globus.
- Loosen ID regex to allow lymph nodes. (Chuck's mistake!)

## v0.0.6 - 2020-12-07
- Add thumbnail to directory schema.
- Add machinery to include regex examples in docs.
- Run mypy, but only on the one file that has type annotations.
- Consolidate TSV reading to avoid inconsistencies in character encoding.
- Remove option for directory schema "subtypes".
- Read type from first line of TSV, instead of from filename.
- Remove vestigial line from flake8 config.
- Instructions for working groups providing descriptions.
- Remove extraneous parts from Sample doc.
- Document contributors.tsv
- Warn if two TSVs are for the same assay type.
- Give example of single TSV validation.
- Add SLIDEseq.
- Add antibodies.tsv.
- Generate Excel files.
- Fix a commandline hint when tests fail.
- Escape RE in directory schema.
- Unify generation of assay and other docs.
- Supply XLSX for non-assays.
- Fix links.
- Unconstrain channel_id and uniprot.
- SLIDEseq dir schema.
- Test validation of antibodies.tsv

## v0.0.5 - 2020-11-09
- Change "mixif" to "mxif".
- Expose sample field descriptions for use in portal.
- Add missing assay type to enum.
- ng/ul to nM.
- Change to flat directory schema structure.
- Dir Schema for MALDI-IMS.
- AF dir schema.
- Update README, and diagram.
- Add extras directory.
- Prettier HTML output.
- Add donor.yaml, where we can explain donor metadata fields, and hook it into field-descriptions.yaml.
- Add ingest-validation-tests submodule.
- nanodesi/pots table schema.
- Add as_text_list option.
- plugin_validator started.
- Add donor.yaml, where we can explain donor metadata fields.
- Fix the build.
- Now that we have agreed on extras/, expose in docs.
- Contributors table schema.
- Add extra validation hooks.
- Add nano docs.
- Run plugin tests only from command line argument
- Add stained imagery directory schema.
- Update CODEX directory schema: Require PDF.
- Get rid of unified.yaml.
- Point at docs on portal.
- Remove missing example.
- Add is_qa_qc to dir schema table.
- Add passing contributors.tsv

## v0.0.4 - 2020-06-26
### Added
- Add Sample field descriptions.
- Change to "validate_samples".
- Get enums in sync, and doctest the logic.
- Add liquid nitrogen
- Revise sample metadata.
- Fix Regexes in MD.
- Sample metadata validation
- ... and fill in draft details.
- ... and fill in headers and add unit columns.
- Fill in TODOs.
- Generate unified description list.
- Links to background docs.
- Pre-fill enums in TSVs
- Generator will stub the Level-1 overrides.
- Units on IMC.
- Submission structure diagram.
- Autogenerate "Leave blank if not applicable".
- Add bulkrnaseq and bulkatacseq.
- Add WGS and IMC.
- Dump unified yaml for each type. (This will be pulled on the portal side.)
- Add enum constraints to unit fields, and replace TODOs.
- Check that directory schemas exist.
### Changed
- Simplified directory validation.
- mass -> mz.
- bulkrnaseq QA is just RIN.
- Add bytes to IMC.
- LCMS capitals.
- Update wgs enum
- More accurate sample ID regex.
- Reorder LCMS fields.
- `atacseq` to `scatacseq`.
- Make sc_isolation_enrichment in scrnaseq optional.
- Free-form cell_barcode_read.
- Add bulkrnaseq, bulkatacseq, and wgs fields.
- mass/charge is unitless in MS: Remove field.
- TSV parsing conforms to excel-tsv: No longer ignoring backslashes.
- More explicit label for patterns in MD.
- TSV filenames match what will be required downstream.
- IMS -> MALDI-IMS
### Removed
- avg_insert_size from bulkatacseq.

## [v0.0.3](https://github.com/hubmapconsortium/ingest-validation-tools/tree/v0.0.3) - 2020-05-04
### Added
- Additional scrnaseq types and columns.
- Add a number of Assay types for Vanderbilt.
- Friendlier error if data_path is missing.
- Add polysaccharides as analyte_class.
- Ignore glob patterns and not just fixed files.
If other patterns are given, dot-files must be explicitly ignored.
### Changed
- Remove parenthesis from assay type.
- Assume Latin-1 encoding for TSVs rather than UTF-8.
- Update LC-MS fields.
- Separate level-2 schemas in source.
- Separate type and TSV path with space instead of ":" in CLI.
- Make analyte_class optional for some assays.
- Tweak LCMS fields.

## [v0.0.2](https://github.com/hubmapconsortium/ingest-validation-tools/tree/v0.0.2) - 2020-04-25
### Added
- Mirror Globus directory to local cache.
- Fix `--type_metadata` so it still works without a submission directory.
- Add `--optional_fields` to temporarily ignore the given fields.
- Add `--ignore_files` to ignore particular top-level files.
- Ignore dot-files. No command-line option to enable stricter validation, for now.
- Add scrnaseq.
- Open error report in browser.
### Changed
- Make the ATACseq validation more flexible.
- Less confusing representation of enums in docs.
- Allow lower level schemas to override aspects of the Level 1 schema.
- Make DOIs required again: Fields to consider optional can be set on commandline.
- Add more options to atacseq enum.
- Update CODEX directory schema to match what is actually delivered.

## [v0.0.1](https://github.com/hubmapconsortium/ingest-validation-tools/tree/v0.0.1) - 2020-04-13
### Added
- Validate structure of Akoya CODEX submissions.
- Generate submission template.
- Check that fixture-based tests actually ran.
- Check types early, rather than waiting for file-not-found.
- Generate JSON Schema from simpler Table Schema.
- Use schema to check that submission headers are correct, and reference by letter if not.
- Filling in details for CODEX Schema.
- Stanford directory schema.
- Convert column numbers to spreadsheet-style letters.
- Table of contents in generated doc.
- Added number_of_channels
- Added constraints to generated docs.
- Support timezone offset (rather than abbreviation).
- Add ATAC-seq and revise schema; fixed caps; Added descriptions.
- Validate DOIs for protocols.io.
- Added "Paths" section to both.
- Make periods in blank lines optional.
- Make fields required.
- Validate donor and sample IDs.
- Check that CLI docs are up to date.
- Validate the data_path.
- Allow multiple metadata.tsvs.
- Validate against Globus.
- Support multiple TSVs.
- Use <details> in ToC.
- Link to Google doc spec.
- Allow Globus File Browser URL to be used directly.
- Gratuitous Emojis!
- seqfish
- Deeply structured YAML error reports.
- Check for multiply referenced, or unreferenced paths.
### Changed
- CSV -> TSV
- Make the schema validation errors more readable
- Doctests are scanned from directory, rather than read from single file.
- Change the modeling of replicate groups.
- `parent_id` to `tissue_id`
- Link to raw TSV.
- No more UUIDs.
- Ignore blank lines in TSV.
- Tighter numeric constraints on ATAC-seq.
- Generate all docs at once.
- Add more enums.
- Unify Level 1 metadata definitions.
- Revert DOI format.
- No longer checking consistency of donor and sample.
- Remove generic schema.
- python3 in hash-bang.
- Reorganize fixtures.
- Stop generating JSON Schema, for now.
- Define path fields only in one place.
- Remove timezone offset.
- Autogenerate parts of table schema.<|MERGE_RESOLUTION|>--- conflicted
+++ resolved
@@ -1,9 +1,8 @@
 # Changelog
 
-<<<<<<< HEAD
-## v0.0.13 - in progress
+## v0.0.14 - in progress
 - Add release date to schema.
-=======
+
 ## v0.0.13 - 2022-01-07
 - Make more fields explicitly numeric
 - Add more donor field descriptions.
@@ -27,7 +26,6 @@
 - Cleaned up LC-MS directory structure schema.
 - Added links to examples in the portal for 5 assays.
 - Make LC fields optional.
->>>>>>> 30760768
 - Present directory path examples in same column.
 - Updated LC-MS directory structure schema.
 - Work around mypy importlib type hinting problem.
