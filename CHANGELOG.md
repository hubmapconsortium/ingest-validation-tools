--- conflicted
+++ resolved
@@ -1,10 +1,7 @@
 # Changelog
 ## v0.0.14 - in progress
-<<<<<<< HEAD
 - Turn validation of enums back on.
-=======
 - Mods to plugin validator to fix import problems.
->>>>>>> 0c079cd6
 - Return directory schema version and refactor.
 - Add new data_collection_mode values for MS assays.
 - Add "CODEX2" assay type.
