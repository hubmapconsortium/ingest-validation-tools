# Changelog

## v0.0.19 (in progress)
- Directory validation changes for "shared" uploads
- Update Phenocycler directory schema
- Remove bad paths from LC-MS directory schema
<<<<<<< HEAD
- Accommodate dir schema minor versions
=======
- Allow multiple comma-separated parent_sample_id values
>>>>>>> 4fc83e6e

## v0.0.18

- Update PhenoCycler directory schema
- Update to prevent standalone child datasets in multi-assay upload
- Update to prevent multiple dataset types in a non-multi-assay upload
- Update MIBI directory schema
- Update Visium (with probes) directory schema
- Update Auto-fluorescence directory schema
- Update Confocal directory schema
- Update Enhanced SRS directory schema
- Update Light Sheet directory schema
- Update Second Harmonic Generation directory schema
- Update Thick Section Multiphoton MxIF directory schema
- Integrate SenNet app_context
- Updating testing
- Change to error messaging related to get_assaytype_data failures
- Update Lightsheet directory schema
- Update Histology to include description on OME-TIFFs
- Update Histology with links
- Update GeoMx NGS directory schema
- Ported murine from SenNet
- Update Histology directory schema
- Bugfix stripping trailing slash in ingest api url
- Converted upload `_url_checks` to use `_get_method` for SenNet compatibility

## v0.0.17

- Update atacseq cedar link
- Add Phenocycler next-gen directory schema
- Update Histology next-gen directory schema
- Add LC-MS next-gen directory schema
- Add GeoMx NGS next-gen directory schema
- Update PhenoCycler and Histology to 2.2.0
- Update CEDAR links for PhenoCycler & Histology
- Refactor Upload to avoid validating the same contributors.tsv multiple times / running plugins over files multiple times
- Add entry for segmentation-mask
- Modify directory schema validation such that it takes empty directories into account
- Add Publication next-gen directory schema
- Update ATAC/RNA/10X documentation
- Update Cell Dive documentation
- Update to support passing list of data_paths to ingest-validation-tests plugins
- Adding linting/formatting GitHub actions

## v0.0.16

- add support for Publication type
- updated issue templates.
- removed donor metadata spec (had not been in use)
- Added examples for fields with pattern constraint
- Replaced `preparation_temperature` with `preparation_condition` and updated associated enumerations in the sample-section, sample-block, and sample-suspension schemas
- Replaced `storage_temperature` with `storage_method` and updated associated enumerations in the sample-section, sample-block, and sample-suspension schemas
- Updated enum 'bulk RNA' assay type to be 'bulk-RNA' across tools
- Adding organ v2 schema
- Added publication docs
- Removed double publication enum (P/p)
- Updated publication directory schema 20230616
- Changes for CEDAR docs
- Tweaks for CEDAR release
- Release new assays with links
- Fix in place to avoid assay conflicts with new assays
- Rework wording for CEDAR updates
- Updated upload.py to integrate CEDAR validation, replaced walrus operators, removed unused import
- Updated CEDAR validation routine based on changes to Spreadsheet Validator
- Updated tests based on changes to error dict structure
- Tested both CEDAR and local validation paths
- Make changes to Histology based on feedback
- Update documentation based on feedback
- Addtional changes to Histology
- Adding SenNet display changes
- Add contributor TSV CEDAR checking
- Add CEDAR examples
- Update CEDAR links for set of assays
- Split docs into current and deprecated
- Update Visium CEDAR template link
- Remove Visium draft attribute
- Bugfix datetime constraint in library_creation_date.yaml
- Update LCMS and add NanoSplits
- Update descriptions for segmentation masks
- Add description to codex doc page
- Bail earlier in validation if there are errors in metadata/dir/refs
- Update Antibodies
- Remove NanoSplits
- Update hifi, mibi, imc
- Fix imc-2d docs
- Fix imc-2d dir docs
- Add link to OME-Tiff docs
- Remove WGS, CE-MS, GC-MS, and RNAseq (GeoMx)
- Update histology and segmentation mask directory schemas
- Update hifi-slide to hifi-slides
- Fix changelog error
- Fix CI
- Update MIBI and IMC2D directory schemas
- Fix to support display of errors for CEDAR template metadata
- Upate Auto-fluorescence, Confocal, and Light Sheet directory schemas
- Additional updates to next-gen histology directory schema
- Implemented soft assay types/assayclassifier endpoint for canonical assay names and dir structures
- Added mock response test data for offline testing
- Add more assays
- Correct Auto-fluorescence lab_processed/annotations path description
- Add Visium with probes next-gen directory schema
- Update MALDI, SIMS, DESI, Visium no probes, and HiFi-Slide directory schemas
- Fix paths in Histology, MIBI, IMC2D, AF, Confocal, Light Sheet, and Visium with probes directory schemas
- Add CODEX, Thick section Multiphoton MxIF, Second Harmonic Generation, and Enhanced Stimulated Raman Spectroscopy (SRS) next-gen directory schemas
- Move Thick section Multiphoton MxIF next-gen directory schema to placeholder file
- Update file path in Visium no probes, Histology, AF, MxIF, SHG, SRS, Confocal, Light Sheet, MALDI, SIMS, DESI
- Remove Organ CEDAR page
- Draft next-gen directory schema for SNARE-seq2
- Added multi-assay support
- Delete GeoMX
- Update soft typing to use hyphen, not underscore
- Add SNARE-seq2 and RNAseq with probes next-gen directory schema
- Remove the draft tag from SNARE-seq2
- Regenerate docs for SNARE-seq2

## v0.0.15 - 2023-04-04

- Versioned directory structure schema
- Added MxIF directory structure schema.
- Added Lightsheet version 1.
- bump nokogiri -> 1.13.9 (dependabot)
- Add front-matter to exclude HCA from toc
- Updated CODEX version 0 and documentation.
- Provide an iterator over plugin test classes
- Updated CODEX version 0.
- Added Bulk RNA-seq directory structure schema.
- Added SeqFISH directory structure schema.
- Add a reminder that TSV validation is not sufficient.
- Clearer presentation of unit fields in generated docs.
- Make `contributors_path` required for HCA.
- Parallelize tests.
- Use the assay service to describe how assays are represented in the Portal.
- Adding Comma Separated File support for tissue_id.
- Update assay type for Cell DIVE.
- Updated suspension-fields.yaml and associated files in /docs/sample-suspension.
- Created extra_parameter on upload for future dynamic adding.
- Updated ErrorReport class to be backwards compatible with external calls.
- Added geoMX directory structure schema.
- Update `preparation_maldi_matrix` in imaging MS schema to from enum to open string field.
- Expand file types for stained to not be vendor locked to Leica's `.scn`. Include vendor-neutral `.tiff`.
- Replaced enum `Multiplexed Ion Beam Imaging` with `MIBI` in src
- Added `raw` as a potential directory to look for `segmentation.json` file for `CODEX`.
- Updated error messages to be less programmer centric.
- Updated ims-v2 spec to include DESI as an acceptable enumeration for ms_source.
- Upgraded CI python definition to 3.9.
- Update Cell DIVE with CEDAR UUID
- Add Histology directory schemas
- Fix Histology schema
- Modify validation routine to support multi-assay schemas
- Update MALDI, SIMS, and CODEX
- Update DESI and remove NanoDESI
- Support for conditional directory validation

## v0.0.14 - 2022-06-23

- bump tzingo -> 1.2.10 (dependabot)
- Turn validation of enums back on.
- Mods to plugin validator to fix import problems.
- Return directory schema version and refactor.
- Add new data_collection_mode values for MS assays.
- Add "CODEX2" assay type.
- Deprecate older LCMS schemas.
- Updated LC-MS directory structure schema.
- Remove HTML reporting options.
- Updated IMS directory structure schema.
- Add Clinical Imaging schemas.
- Test under both Python 3.6 and Python 3.10
- Cosmetic updates to the Slide-seq directory structure schema.
- Fix rendering bug on CODEX page by adding linebreaks.
- Add type hints.
- Implement versioning for directory schemas.
- After failure, explain how to continue testing from last error.
- Add `pathology_distance_unit` in place.
- Pin transitive dependencies.
- New sample metadata schemas
- Darker shade of blue, to be consistent with portal.
- Dependabot upgrade to Nokogiri.
- Remove reference to old Travis envvar, so post-merge CI run will pass.
- Explain the distinction between the 10X kit versions.
- Updated CODEX directory structure schema.
- Added MIBI directory structure schema.
- add snRNAseq-10xGenomics-v3
- Make backward incompatible changes to ims-v2 in place, without a new version.
- Preserve the key order in generated YAML, for readability.
- Add 'Multiplex Ion Beam Imaging' assay name
- Permanently remove snRNA and scATACseq assay names
- add snRNAseq-10xGenomics-v2 to the scrnaseq assays
- Move "Unique to this type" below the acquisition instrument fields.
- Add CLI option to allow the use of deprecated schemas.
- Allowing trailing slashes on dataset directories in metadata TSV.
- Add acquisition instrument fields to MIBI that were left out by mistake.
- Just use pytest to run doctests
- Headers are no longer properties of fields.
- Remove mention of `extras/thumbnail.jpg`.
- Add release date to schema.
- Add UMI fields to scrnaseq schema.
- Add Excel sheet describing which fields show up in which schemas.
- Add field descriptions to spreadsheet.
- Temporarily disable checking the assay names in schemas against the global list.
  Entries in the global list are now commented out, and Joel will progressively
  uncomment them.
- Moved `dataset.json` to `raw` or `src_*` directory for CODEX datasets.
- Modify IMC docs

## v0.0.13 - 2022-01-07

- Make more fields explicitly numeric
- Add more donor field descriptions.
- Deprecate contributors-v0.
- Add MIBI schema.
- Add fields for LCMS v3.
- Consistent rendering of code blocks in github pages and github preview.
- Warn about trailing slashes in paths.
- Optionally, dump validation report at the top of the upload.
- In the report notes, record the version of the checkout.
- Improve testing of `generate_field_yaml.py`.
- Provides map in docs/ from fields to the entities and assays they are used in.
- Give schema and version in success message.
- Generate `field-types.yaml`.
- Update assay list.
- Added WGS directory structure schema.
- Fixed regex on directory structure schema.
- Check that assay terms match approved list. (Right now, they don't.)
- Level 1 description of assay_category: Updated "3" assay categories to "4". Added imaging mass spec.
- work around mypy importlib type hinting problem
- Cleaned up LC-MS directory structure schema.
- Added links to examples in the portal for 5 assays.
- Make LC fields optional.
- Present directory path examples in same column.
- Updated LC-MS directory structure schema.
- Work around mypy importlib type hinting problem.
- Longer assay description for LCMS, and supporting machinery.
- In CI, pin to older Ubuntu version to avoid SSL problems with Uniprot.
- Level 1 description of assay_category: Updated "3" assay categories to "4".
- Added imaging mass spec.
- Work around mypy importlib type hinting problem.
- Antibodies validation is broken; Move test out the way.
- Make email validation effective.
- Add a test to confirm that backslashes aren't ignored during validation.
- Explain allowed values for booleans.
- Update the lcms schema field "lc_temp_value" optional
- Switch to Github CI.
- `cell_barcode_read` description: comma-delimitted.
- Update the lcms schema field "lc_temp_value" optional.
- Hit a different URL for ORCID, that will not give us soft 404s.
- In bash scripts, make python3 explicit.
- Update the flowchart to reflect the roles of Bill and PK.
- Add pipeline info.
- Hotfix on CellDive directory to reflect changes to dataset.
- Updated CellDive directory structure.
- Updated CODEX directory structure.
- Non-assay schema docs were not be update. Fix that.
- Sample was being skipped in doc generation. Fix that.
- Add to enums for `perfusion_solutions` and `ms_source`.
- Upgrade from dependabot.

## v0.0.12 - 2021-07-23

- Catch unrecognized keys in dir schema.
- Ammend LCMS docs.
- Fix CI: point to right branch.
- Document Donor and Sample Metadata process.
- Make the network cache file JSON, for portability.
- Dependabot update.
- Fix typo.
- Explain acronyms.
- Add kwarg to pass-through to tests.
- Update `validate_upload.py` docs.
- Add new LCMS version, and clean up reused fields.
- Make barcode fields optional.
- User donor as a test-bed for ontology-enums.
- Add a warning on pages where every version has been deprecated.
- Add gcms.
- Make some scatacseq fields optional.
- Create CE-MS.
- New version of IMS.
- Add a warning on pages where every version has been deprecated.
- Doc test for deprecated schemas.
- Add 10X multiome to scatacseq.
- Deprecated flag can now be added to schema.
- CLEANUP rnaseq_assay_method.
- cleanup resolution_z_unit.
- Network problems in report, instead of quitting with stack trace.
- New lightsheet schema, with description of changes.
- Introduced Lightsheet directory schema.
- Ensure that version numbers match the constraint inside the file.
- `maldiims` to `ims`: Only touches URLs; doesn't affect validation.
- Add script to validate any TSV.
- Factor out exit status codes.
- Pull out sc_isolation_tissue_dissociation.
- sequencing_read_format is optional for HCA.
- Disallow N/A values.
- Pull out the fields that have only one variant.
- Cleanup code for reference validations.
- Better section headers.
- Tighter validation of shared fields in assay schemas.
- Another optional field in HCA scrnaseq.
- Cleanup whitespace in yaml.
- Tools to resolve duplicated field definitions.
- Rearrange YAML so static processing works.

## v0.0.11 - 2021-05-18

- Updated AF and stained microscopy structure schema.
- Updated CODEX directory structure schema.
- No Donor and Tissue ID validation needed for HCA.
- Longer description for Q30.
- Setup GH Pages.
- Fix bug with loading non-HCA schemas that have an HCA variant.
- Fix bug in the `maldiims` schema to use correct file name extension
- Update description of the `.ibd` and `.imzML` files in the `maldiims` schema
- Added example `maldiims` folder structure
- Updated README.md to reflect the `examples/...` folder structure
- Use assay names to make titles.
- Add formalin as a Sample perfusion_solution.
- Style the GH Pages like the portal.
- Catch metadata TSVs with non-ASCII characters.
- More general ignore forurl-status-cache.
- Support Windows environments by converting back-slashes for forward slashes.
- Improve navigation and styling of new GH Pages.
- In cleanup_whitespace.py, avoid printing extra newlines on windows.
- Field templates for sequencing fields.
- Missing `data_path` will no longer cause spurious errors when submission is interpretted as dataset.
- README for `examples/` directory.
- Distinct error codes for different situations.
- Field templates for library fields.
- More doctests.
- Loosen sequential items check, and improve error message.
- Replace "submission" with "upload".

## v0.0.10 - 2021-04-21

- Remove inappropriate syntax highlighting from CLI docs.
- Fix bug in report generation.
- Remove contributors_path from HCA.
- Make the codeowners more granular.
- Distinguish v2 and v3 10x.
- Add expected_cell_count.
- Remove the sequence_limit where not appropriate.
- Chuck missed `source_project` in scrnaseq-hca: Added now.
- Distinguish v2 and v3 10x, and add to HCA as well.
- Add 'Belzer MPS/KPS' as an option.
- Remove links to YAML from MD.
- Cleaned up description on 3D IMC directory schema.
- Updated a description on 3D IMC directory schema.
- Updated regular expression on CODEX directory schema.
- Fix the generated TOC for antibodies.
- Apply "units_for": Units only required is value is given.
- Check for auto-incremented fields.
- If it errors, add a note about cleanup_whitespace.py.
- Apply missing constraints to scrnaseq.
- Consistent pattern constraint for sequencing_read_format.
- Diagram of overall repo structure; Explain doc build process.
- Remove vestigial "Level 3".
- Fixed typo in CODEX directory schema.
- Make more fields optional in HCA scrnaseq.
- Make it work with Python 3.6.
- Create subdirectories for `examples` and `tests` to clean up the top level.
- Add v1 for all schemas.
- Introduce scrnaseq-hca.
- Look for a `source_project` field to distinguish schemas.
- Move script docs into subdirectory, and improve coverage.
- Put TOC in blockquote: semantics are't right, but it indents.
- Simplify sample ID regex.
- Cache network responses to disk.
- Add the generated YAML to the output directory.
- Generate a report about the metadata values used in Elasticsearch.

## v0.0.9 - 2021-03-16

- Fix typo in CellDIVE.
- Update CLI usage to highlight sample validation.
- Update lightsheet docs.
- Update IMC docs.
- Add concentration to antibodies.
- Factor out Frictionless to give us more control over table validation.
- Check for CSV instead of TSV.
- Better error message for missing and mis-ordered fields.
- No longer require contributor middle names.
- Make network checks a part of the schema; Skip None values.
- Check for values which Excel has "helpfully" auto-incremented.
- Add 4C as a preservation temperature.
- Add units_for, so unused units aren't needed in the spreadsheet.
- Ivan is primary contact for directory work.
- Make network checks a part of the schema.
- Get rid of special-purpose logic for level-1
- Fix typo in nano enum.
- Clearer error when it can't find matching assay name.
- Downgrade dependency for compatibility with HuBMAP commons.
- Directory structure for scatacseq.
- Add 3D IMC table and directory schemas.
- Link to the yaml for both directory and metadata schemas.
- Directory structure for scatacseq and scrnaseq: They share a symlink.
- Add help document.
- Factor out the checks, make OO, and make error messages configurable.
- Slightly better errors when a directory is found when a TSV is expected.
- Make as_text_list the default output format.
- Script to generate CSV for fields and enums.
- Add version number to schemas.
- Clarify guidelines for direction schemas.

## v0.0.8 - 2021-02-10

- Update CODEX directory structure
- Allow "X" as final character of ORCID.
- Ping the respective services to confirm the ORCIDs, RR IDs, and Uniprot IDs are actually good.
- Add encoding as CLI param.
- Add `--offline` option, and use it internally.
- Fix the CLI parameter parsing: Either `--local_directory` or `--tsv_paths` must be provided.
- Allow examples of path rexes to be provided, and fix bug.
- Use the SciCrunch resolver for RR IDs.
- More helpful message if decoding error.
- State stability policy.
- Show the URL that produced the 404, and unify the code.
- Warning if missing "assay_type".
- Add lightsheet.
- Add a slot for a free-text note.
- Friendlier error if trying to validate Antibodies or Contributors as metadata.
- Update directory description docs.
- Upgrade to latest version of Frictionless. The content of error messages has changed.
- Clarify description of CODEX channelnames_report.csv.
- Add flowchart documenting the consensus submission process.
- cleanup-whitespace.py
- Issue templates to operationalize new process for handling post-release changes.
- Support versioning of metadata schemas.
- Add channel_id description to CellDIVE

## v0.0.7 - 2021-01-13

- Improved error messages in Excel.
- Define donor terms.
- Update MALDI terms.
- Demonstrate that validation of one-line-tsv-in-directory will work.
- Add an include mechanism to reduce duplication in the configs, and use it.
- Add Celldive.
- Add an include mechanism to reduce duplication in the configs.
- New organs will be coming in. Loosen regex.
- Give test.sh an optional argument, to pick-up the test run in the middle.
- Remove wildcards from dir schemas which have not been delivered.
- Update Celldive and CODEX directory schemas.
- Sort file errors for stability.
- Check protocols io DOIs.
- Remove option to validate against directory structure in Globus.
- Loosen ID regex to allow lymph nodes. (Chuck's mistake!)

## v0.0.6 - 2020-12-07

- Add thumbnail to directory schema.
- Add machinery to include regex examples in docs.
- Run mypy, but only on the one file that has type annotations.
- Consolidate TSV reading to avoid inconsistencies in character encoding.
- Remove option for directory schema "subtypes".
- Read type from first line of TSV, instead of from filename.
- Remove vestigial line from flake8 config.
- Instructions for working groups providing descriptions.
- Remove extraneous parts from Sample doc.
- Document contributors.tsv
- Warn if two TSVs are for the same assay type.
- Give example of single TSV validation.
- Add SLIDEseq.
- Add antibodies.tsv.
- Generate Excel files.
- Fix a commandline hint when tests fail.
- Escape RE in directory schema.
- Unify generation of assay and other docs.
- Supply XLSX for non-assays.
- Fix links.
- Unconstrain channel_id and uniprot.
- SLIDEseq dir schema.
- Test validation of antibodies.tsv

## v0.0.5 - 2020-11-09

- Change "mixif" to "mxif".
- Expose sample field descriptions for use in portal.
- Add missing assay type to enum.
- ng/ul to nM.
- Change to flat directory schema structure.
- Dir Schema for MALDI-IMS.
- AF dir schema.
- Update README, and diagram.
- Add extras directory.
- Prettier HTML output.
- Add donor.yaml, where we can explain donor metadata fields, and hook it into field-descriptions.yaml.
- Add ingest-validation-tests submodule.
- nanodesi/pots table schema.
- Add as_text_list option.
- plugin_validator started.
- Add donor.yaml, where we can explain donor metadata fields.
- Fix the build.
- Now that we have agreed on extras/, expose in docs.
- Contributors table schema.
- Add extra validation hooks.
- Add nano docs.
- Run plugin tests only from command line argument
- Add stained imagery directory schema.
- Update CODEX directory schema: Require PDF.
- Get rid of unified.yaml.
- Point at docs on portal.
- Remove missing example.
- Add is_qa_qc to dir schema table.
- Add passing contributors.tsv

## v0.0.4 - 2020-06-26

### Added

- Add Sample field descriptions.
- Change to "validate_samples".
- Get enums in sync, and doctest the logic.
- Add liquid nitrogen
- Revise sample metadata.
- Fix Regexes in MD.
- Sample metadata validation
- ... and fill in draft details.
- ... and fill in headers and add unit columns.
- Fill in TODOs.
- Generate unified description list.
- Links to background docs.
- Pre-fill enums in TSVs
- Generator will stub the Level-1 overrides.
- Units on IMC.
- Submission structure diagram.
- Autogenerate "Leave blank if not applicable".
- Add bulkrnaseq and bulkatacseq.
- Add WGS and IMC.
- Dump unified yaml for each type. (This will be pulled on the portal side.)
- Add enum constraints to unit fields, and replace TODOs.
- Check that directory schemas exist.

### Changed

- Simplified directory validation.
- mass -> mz.
- bulkrnaseq QA is just RIN.
- Add bytes to IMC.
- LCMS capitals.
- Update wgs enum
- More accurate sample ID regex.
- Reorder LCMS fields.
- `atacseq` to `scatacseq`.
- Make sc_isolation_enrichment in scrnaseq optional.
- Free-form cell_barcode_read.
- Add bulkrnaseq, bulkatacseq, and wgs fields.
- mass/charge is unitless in MS: Remove field.
- TSV parsing conforms to excel-tsv: No longer ignoring backslashes.
- More explicit label for patterns in MD.
- TSV filenames match what will be required downstream.
- IMS -> MALDI-IMS

### Removed

- avg_insert_size from bulkatacseq.

## [v0.0.3](https://github.com/hubmapconsortium/ingest-validation-tools/tree/v0.0.3) - 2020-05-04

### Added

- Additional scrnaseq types and columns.
- Add a number of Assay types for Vanderbilt.
- Friendlier error if data_path is missing.
- Add polysaccharides as analyte_class.
- Ignore glob patterns and not just fixed files.
  If other patterns are given, dot-files must be explicitly ignored.

### Changed

- Remove parenthesis from assay type.
- Assume Latin-1 encoding for TSVs rather than UTF-8.
- Update LC-MS fields.
- Separate level-2 schemas in source.
- Separate type and TSV path with space instead of ":" in CLI.
- Make analyte_class optional for some assays.
- Tweak LCMS fields.

## [v0.0.2](https://github.com/hubmapconsortium/ingest-validation-tools/tree/v0.0.2) - 2020-04-25

### Added

- Mirror Globus directory to local cache.
- Fix `--type_metadata` so it still works without a submission directory.
- Add `--optional_fields` to temporarily ignore the given fields.
- Add `--ignore_files` to ignore particular top-level files.
- Ignore dot-files. No command-line option to enable stricter validation, for now.
- Add scrnaseq.
- Open error report in browser.

### Changed

- Make the ATACseq validation more flexible.
- Less confusing representation of enums in docs.
- Allow lower level schemas to override aspects of the Level 1 schema.
- Make DOIs required again: Fields to consider optional can be set on commandline.
- Add more options to atacseq enum.
- Update CODEX directory schema to match what is actually delivered.

## [v0.0.1](https://github.com/hubmapconsortium/ingest-validation-tools/tree/v0.0.1) - 2020-04-13

### Added

- Validate structure of Akoya CODEX submissions.
- Generate submission template.
- Check that fixture-based tests actually ran.
- Check types early, rather than waiting for file-not-found.
- Generate JSON Schema from simpler Table Schema.
- Use schema to check that submission headers are correct, and reference by letter if not.
- Filling in details for CODEX Schema.
- Stanford directory schema.
- Convert column numbers to spreadsheet-style letters.
- Table of contents in generated doc.
- Added number_of_channels
- Added constraints to generated docs.
- Support timezone offset (rather than abbreviation).
- Add ATAC-seq and revise schema; fixed caps; Added descriptions.
- Validate DOIs for protocols.io.
- Added "Paths" section to both.
- Make periods in blank lines optional.
- Make fields required.
- Validate donor and sample IDs.
- Check that CLI docs are up to date.
- Validate the data_path.
- Allow multiple metadata.tsvs.
- Validate against Globus.
- Support multiple TSVs.
- Use <details> in ToC.
- Link to Google doc spec.
- Allow Globus File Browser URL to be used directly.
- Gratuitous Emojis!
- seqfish
- Deeply structured YAML error reports.
- Check for multiply referenced, or unreferenced paths.

### Changed

- CSV -> TSV
- Make the schema validation errors more readable
- Doctests are scanned from directory, rather than read from single file.
- Change the modeling of replicate groups.
- `parent_id` to `tissue_id`
- Link to raw TSV.
- No more UUIDs.
- Ignore blank lines in TSV.
- Tighter numeric constraints on ATAC-seq.
- Generate all docs at once.
- Add more enums.
- Unify Level 1 metadata definitions.
- Revert DOI format.
- No longer checking consistency of donor and sample.
- Remove generic schema.
- python3 in hash-bang.
- Reorganize fixtures.
- Stop generating JSON Schema, for now.
- Define path fields only in one place.
- Remove timezone offset.
- Autogenerate parts of table schema.
- New note to clarify git is required.<|MERGE_RESOLUTION|>--- conflicted
+++ resolved
@@ -4,11 +4,8 @@
 - Directory validation changes for "shared" uploads
 - Update Phenocycler directory schema
 - Remove bad paths from LC-MS directory schema
-<<<<<<< HEAD
+- Allow multiple comma-separated parent_sample_id values
 - Accommodate dir schema minor versions
-=======
-- Allow multiple comma-separated parent_sample_id values
->>>>>>> 4fc83e6e
 
 ## v0.0.18
 
