# Changelog

## v0.0.9 - in progress
- Fix typo in CellDIVE.
- Update CLI usage to highlight sample validation.
<<<<<<< HEAD
- Update lightsheet docs
=======
- Update IMC docs.
>>>>>>> 82fec67f

## v0.0.8 - 2021-02-10
- Update CODEX directory structure
- Allow "X" as final character of ORCID.
- Ping the respective services to confirm the ORCIDs, RR IDs, and Uniprot IDs are actually good.
- Add encoding as CLI param.
- Add `--offline` option, and use it internally.
- Fix the CLI parameter parsing: Either `--local_directory` or `--tsv_paths` must be provided.
- Allow examples of path rexes to be provided, and fix bug.
- Use the SciCrunch resolver for RR IDs.
- More helpful message if decoding error.
- State stability policy.
- Show the URL that produced the 404, and unify the code.
- Warning if missing "assay_type".
- Add lightsheet.
- Add a slot for a free-text note.
- Friendlier error if trying to validate Antibodies or Contributors as metadata.
- Update directory description docs.
- Upgrade to latest version of Frictionless. The content of error messages has changed.
- Clarify description of CODEX channelnames_report.csv.
- Add flowchart documenting the consensus submission process.
- cleanup-whitespace.py
- Issue templates to operationalize new process for handling post-release changes.
- Support versioning of metadata schemas.
- Add channel_id description to CellDIVE

## v0.0.7 - 2021-01-13
- Improved error messages in Excel.
- Define donor terms.
- Update MALDI terms.
- Demonstrate that validation of one-line-tsv-in-directory will work.
- Add an include mechanism to reduce duplication in the configs, and use it.
- Add Celldive.
- Add an include mechanism to reduce duplication in the configs.
- New organs will be coming in. Loosen regex.
- Give test.sh an optional argument, to pick-up the test run in the middle.
- Remove wildcards from dir schemas which have not been delivered.
- Update Celldive and CODEX directory schemas.
- Sort file errors for stability.
- Check protocols io DOIs.
- Remove option to validate against directory structure in Globus.
- Loosen ID regex to allow lymph nodes. (Chuck's mistake!)

## v0.0.6 - 2020-12-07
- Add thumbnail to directory schema.
- Add machinery to include regex examples in docs.
- Run mypy, but only on the one file that has type annotations.
- Consolidate TSV reading to avoid inconsistencies in character encoding.
- Remove option for directory schema "subtypes".
- Read type from first line of TSV, instead of from filename.
- Remove vestigial line from flake8 config.
- Instructions for working groups providing descriptions.
- Remove extraneous parts from Sample doc.
- Document contributors.tsv
- Warn if two TSVs are for the same assay type.
- Give example of single TSV validation.
- Add SLIDEseq.
- Add antibodies.tsv.
- Generate Excel files.
- Fix a commandline hint when tests fail.
- Escape RE in directory schema.
- Unify generation of assay and other docs.
- Supply XLSX for non-assays.
- Fix links.
- Unconstrain channel_id and uniprot.
- SLIDEseq dir schema.
- Test validation of antibodies.tsv

## v0.0.5 - 2020-11-09
- Change "mixif" to "mxif".
- Expose sample field descriptions for use in portal.
- Add missing assay type to enum.
- ng/ul to nM.
- Change to flat directory schema structure.
- Dir Schema for MALDI-IMS.
- AF dir schema.
- Update README, and diagram.
- Add extras directory.
- Prettier HTML output.
- Add donor.yaml, where we can explain donor metadata fields, and hook it into field-descriptions.yaml.
- Add ingest-validation-tests submodule.
- nanodesi/pots table schema.
- Add as_text_list option.
- plugin_validator started.
- Add donor.yaml, where we can explain donor metadata fields.
- Fix the build.
- Now that we have agreed on extras/, expose in docs.
- Contributors table schema.
- Add extra validation hooks.
- Add nano docs.
- Run plugin tests only from command line argument
- Add stained imagery directory schema.
- Update CODEX directory schema: Require PDF.
- Get rid of unified.yaml.
- Point at docs on portal.
- Remove missing example.
- Add is_qa_qc to dir schema table.
- Add passing contributors.tsv

## v0.0.4 - 2020-06-26
### Added
- Add Sample field descriptions.
- Change to "validate_samples".
- Get enums in sync, and doctest the logic.
- Add liquid nitrogen
- Revise sample metadata.
- Fix Regexes in MD.
- Sample metadata validation
- ... and fill in draft details.
- ... and fill in headers and add unit columns.
- Fill in TODOs.
- Generate unified description list.
- Links to background docs.
- Pre-fill enums in TSVs
- Generator will stub the Level-1 overrides.
- Units on IMC.
- Submission structure diagram.
- Autogenerate "Leave blank if not applicable".
- Add bulkrnaseq and bulkatacseq.
- Add WGS and IMC.
- Dump unified yaml for each type. (This will be pulled on the portal side.)
- Add enum constraints to unit fields, and replace TODOs.
- Check that directory schemas exist.
### Changed
- Simplified directory validation.
- mass -> mz.
- bulkrnaseq QA is just RIN.
- Add bytes to IMC.
- LCMS capitals.
- Update wgs enum
- More accurate sample ID regex.
- Reorder LCMS fields.
- `atacseq` to `scatacseq`.
- Make sc_isolation_enrichment in scrnaseq optional.
- Free-form cell_barcode_read.
- Add bulkrnaseq, bulkatacseq, and wgs fields.
- mass/charge is unitless in MS: Remove field.
- TSV parsing conforms to excel-tsv: No longer ignoring backslashes.
- More explicit label for patterns in MD.
- TSV filenames match what will be required downstream.
- IMS -> MALDI-IMS
### Removed
- avg_insert_size from bulkatacseq.

## [v0.0.3](https://github.com/hubmapconsortium/ingest-validation-tools/tree/v0.0.3) - 2020-05-04
### Added
- Additional scrnaseq types and columns.
- Add a number of Assay types for Vanderbilt.
- Friendlier error if data_path is missing.
- Add polysaccharides as analyte_class.
- Ignore glob patterns and not just fixed files.
If other patterns are given, dot-files must be explicitly ignored.
### Changed
- Remove parenthesis from assay type.
- Assume Latin-1 encoding for TSVs rather than UTF-8.
- Update LC-MS fields.
- Separate level-2 schemas in source.
- Separate type and TSV path with space instead of ":" in CLI.
- Make analyte_class optional for some assays.
- Tweak LCMS fields.

## [v0.0.2](https://github.com/hubmapconsortium/ingest-validation-tools/tree/v0.0.2) - 2020-04-25
### Added
- Mirror Globus directory to local cache.
- Fix `--type_metadata` so it still works without a submission directory.
- Add `--optional_fields` to temporarily ignore the given fields.
- Add `--ignore_files` to ignore particular top-level files.
- Ignore dot-files. No command-line option to enable stricter validation, for now.
- Add scrnaseq.
- Open error report in browser.
### Changed
- Make the ATACseq validation more flexible.
- Less confusing representation of enums in docs.
- Allow lower level schemas to override aspects of the Level 1 schema.
- Make DOIs required again: Fields to consider optional can be set on commandline.
- Add more options to atacseq enum.
- Update CODEX directory schema to match what is actually delivered.

## [v0.0.1](https://github.com/hubmapconsortium/ingest-validation-tools/tree/v0.0.1) - 2020-04-13
### Added
- Validate structure of Akoya CODEX submissions.
- Generate submission template.
- Check that fixture-based tests actually ran.
- Check types early, rather than waiting for file-not-found.
- Generate JSON Schema from simpler Table Schema.
- Use schema to check that submission headers are correct, and reference by letter if not.
- Filling in details for CODEX Schema.
- Stanford directory schema.
- Convert column numbers to spreadsheet-style letters.
- Table of contents in generated doc.
- Added number_of_channels
- Added constraints to generated docs.
- Support timezone offset (rather than abbreviation).
- Add ATAC-seq and revise schema; fixed caps; Added descriptions.
- Validate DOIs for protocols.io.
- Added "Paths" section to both.
- Make periods in blank lines optional.
- Make fields required.
- Validate donor and sample IDs.
- Check that CLI docs are up to date.
- Validate the data_path.
- Allow multiple metadata.tsvs.
- Validate against Globus.
- Support multiple TSVs.
- Use <details> in ToC.
- Link to Google doc spec.
- Allow Globus File Browser URL to be used directly.
- Gratuitous Emojis!
- seqfish
- Deeply structured YAML error reports.
- Check for multiply referenced, or unreferenced paths.
### Changed
- CSV -> TSV
- Make the schema validation errors more readable
- Doctests are scanned from directory, rather than read from single file.
- Change the modeling of replicate groups.
- `parent_id` to `tissue_id`
- Link to raw TSV.
- No more UUIDs.
- Ignore blank lines in TSV.
- Tighter numeric constraints on ATAC-seq.
- Generate all docs at once.
- Add more enums.
- Unify Level 1 metadata definitions.
- Revert DOI format.
- No longer checking consistency of donor and sample.
- Remove generic schema.
- python3 in hash-bang.
- Reorganize fixtures.
- Stop generating JSON Schema, for now.
- Define path fields only in one place.
- Remove timezone offset.
- Autogenerate parts of table schema.<|MERGE_RESOLUTION|>--- conflicted
+++ resolved
@@ -3,11 +3,8 @@
 ## v0.0.9 - in progress
 - Fix typo in CellDIVE.
 - Update CLI usage to highlight sample validation.
-<<<<<<< HEAD
-- Update lightsheet docs
-=======
+- Update lightsheet docs.
 - Update IMC docs.
->>>>>>> 82fec67f
 
 ## v0.0.8 - 2021-02-10
 - Update CODEX directory structure
