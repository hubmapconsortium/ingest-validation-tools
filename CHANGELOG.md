# Changelog

## v0.0.10 - in progress
<<<<<<< HEAD
- Add expected_cell_count.
=======
- Remove the sequence_limit where not appropriate.
- Chuck missed `source_project` in scrnaseq-hca: Added now.
>>>>>>> 02e45d47
- Distinguish v2 and v3 10x, and add to HCA as well.
- Add 'Belzer MPS/KPS' as an option.
- Remove links to YAML from MD.
- Cleaned up description on 3D IMC directory schema.
- Updated a description on 3D IMC directory schema.
- Updated regular expression on CODEX directory schema.
- Fix the generated TOC for antibodies.
- Apply "units_for": Units only required is value is given.
- Check for auto-incremented fields.
- If it errors, add a note about cleanup_whitespace.py.
- Apply missing constraints to scrnaseq.
- Consistent pattern constraint for sequencing_read_format.
- Diagram of overall repo structure; Explain doc build process.
- Remove vestigial "Level 3".
- Fixed typo in CODEX directory schema.
- Make more fields optional in HCA scrnaseq.
- Make it work with Python 3.6.
- Create subdirectories for `examples` and `tests` to clean up the top level.
- Add v1 for all schemas.
- Introduce scrnaseq-hca.
- Look for a `source_project` field to distinguish schemas.
- Move script docs into subdirectory, and improve coverage.
- Put TOC in blockquote: semantics are't right, but it indents.
- Simplify sample ID regex.
- Cache network responses to disk.
- Add the generated YAML to the output directory.
- Generate a report about the metadata values used in Elasticsearch.

## v0.0.9 - 2021-03-16
- Fix typo in CellDIVE.
- Update CLI usage to highlight sample validation.
- Update lightsheet docs.
- Update IMC docs.
- Add concentration to antibodies.
- Factor out Frictionless to give us more control over table validation.
- Check for CSV instead of TSV.
- Better error message for missing and mis-ordered fields.
- No longer require contributor middle names.
- Make network checks a part of the schema; Skip None values.
- Check for values which Excel has "helpfully" auto-incremented.
- Add 4C as a preservation temperature.
- Add units_for, so unused units aren't needed in the spreadsheet.
- Ivan is primary contact for directory work.
- Make network checks a part of the schema.
- Get rid of special-purpose logic for level-1
- Fix typo in nano enum.
- Clearer error when it can't find matching assay name.
- Downgrade dependency for compatibility with HuBMAP commons.
- Directory structure for scatacseq.
- Add 3D IMC table and directory schemas.
- Link to the yaml for both directory and metadata schemas.
- Directory structure for scatacseq and scrnaseq: They share a symlink.
- Add help document.
- Factor out the checks, make OO, and make error messages configurable.
- Slightly better errors when a directory is found when a TSV is expected.
- Make as_text_list the default output format.
- Script to generate CSV for fields and enums.
- Add version number to schemas.
- Clarify guidelines for direction schemas.

## v0.0.8 - 2021-02-10
- Update CODEX directory structure
- Allow "X" as final character of ORCID.
- Ping the respective services to confirm the ORCIDs, RR IDs, and Uniprot IDs are actually good.
- Add encoding as CLI param.
- Add `--offline` option, and use it internally.
- Fix the CLI parameter parsing: Either `--local_directory` or `--tsv_paths` must be provided.
- Allow examples of path rexes to be provided, and fix bug.
- Use the SciCrunch resolver for RR IDs.
- More helpful message if decoding error.
- State stability policy.
- Show the URL that produced the 404, and unify the code.
- Warning if missing "assay_type".
- Add lightsheet.
- Add a slot for a free-text note.
- Friendlier error if trying to validate Antibodies or Contributors as metadata.
- Update directory description docs.
- Upgrade to latest version of Frictionless. The content of error messages has changed.
- Clarify description of CODEX channelnames_report.csv.
- Add flowchart documenting the consensus submission process.
- cleanup-whitespace.py
- Issue templates to operationalize new process for handling post-release changes.
- Support versioning of metadata schemas.
- Add channel_id description to CellDIVE

## v0.0.7 - 2021-01-13
- Improved error messages in Excel.
- Define donor terms.
- Update MALDI terms.
- Demonstrate that validation of one-line-tsv-in-directory will work.
- Add an include mechanism to reduce duplication in the configs, and use it.
- Add Celldive.
- Add an include mechanism to reduce duplication in the configs.
- New organs will be coming in. Loosen regex.
- Give test.sh an optional argument, to pick-up the test run in the middle.
- Remove wildcards from dir schemas which have not been delivered.
- Update Celldive and CODEX directory schemas.
- Sort file errors for stability.
- Check protocols io DOIs.
- Remove option to validate against directory structure in Globus.
- Loosen ID regex to allow lymph nodes. (Chuck's mistake!)

## v0.0.6 - 2020-12-07
- Add thumbnail to directory schema.
- Add machinery to include regex examples in docs.
- Run mypy, but only on the one file that has type annotations.
- Consolidate TSV reading to avoid inconsistencies in character encoding.
- Remove option for directory schema "subtypes".
- Read type from first line of TSV, instead of from filename.
- Remove vestigial line from flake8 config.
- Instructions for working groups providing descriptions.
- Remove extraneous parts from Sample doc.
- Document contributors.tsv
- Warn if two TSVs are for the same assay type.
- Give example of single TSV validation.
- Add SLIDEseq.
- Add antibodies.tsv.
- Generate Excel files.
- Fix a commandline hint when tests fail.
- Escape RE in directory schema.
- Unify generation of assay and other docs.
- Supply XLSX for non-assays.
- Fix links.
- Unconstrain channel_id and uniprot.
- SLIDEseq dir schema.
- Test validation of antibodies.tsv

## v0.0.5 - 2020-11-09
- Change "mixif" to "mxif".
- Expose sample field descriptions for use in portal.
- Add missing assay type to enum.
- ng/ul to nM.
- Change to flat directory schema structure.
- Dir Schema for MALDI-IMS.
- AF dir schema.
- Update README, and diagram.
- Add extras directory.
- Prettier HTML output.
- Add donor.yaml, where we can explain donor metadata fields, and hook it into field-descriptions.yaml.
- Add ingest-validation-tests submodule.
- nanodesi/pots table schema.
- Add as_text_list option.
- plugin_validator started.
- Add donor.yaml, where we can explain donor metadata fields.
- Fix the build.
- Now that we have agreed on extras/, expose in docs.
- Contributors table schema.
- Add extra validation hooks.
- Add nano docs.
- Run plugin tests only from command line argument
- Add stained imagery directory schema.
- Update CODEX directory schema: Require PDF.
- Get rid of unified.yaml.
- Point at docs on portal.
- Remove missing example.
- Add is_qa_qc to dir schema table.
- Add passing contributors.tsv

## v0.0.4 - 2020-06-26
### Added
- Add Sample field descriptions.
- Change to "validate_samples".
- Get enums in sync, and doctest the logic.
- Add liquid nitrogen
- Revise sample metadata.
- Fix Regexes in MD.
- Sample metadata validation
- ... and fill in draft details.
- ... and fill in headers and add unit columns.
- Fill in TODOs.
- Generate unified description list.
- Links to background docs.
- Pre-fill enums in TSVs
- Generator will stub the Level-1 overrides.
- Units on IMC.
- Submission structure diagram.
- Autogenerate "Leave blank if not applicable".
- Add bulkrnaseq and bulkatacseq.
- Add WGS and IMC.
- Dump unified yaml for each type. (This will be pulled on the portal side.)
- Add enum constraints to unit fields, and replace TODOs.
- Check that directory schemas exist.
### Changed
- Simplified directory validation.
- mass -> mz.
- bulkrnaseq QA is just RIN.
- Add bytes to IMC.
- LCMS capitals.
- Update wgs enum
- More accurate sample ID regex.
- Reorder LCMS fields.
- `atacseq` to `scatacseq`.
- Make sc_isolation_enrichment in scrnaseq optional.
- Free-form cell_barcode_read.
- Add bulkrnaseq, bulkatacseq, and wgs fields.
- mass/charge is unitless in MS: Remove field.
- TSV parsing conforms to excel-tsv: No longer ignoring backslashes.
- More explicit label for patterns in MD.
- TSV filenames match what will be required downstream.
- IMS -> MALDI-IMS
### Removed
- avg_insert_size from bulkatacseq.

## [v0.0.3](https://github.com/hubmapconsortium/ingest-validation-tools/tree/v0.0.3) - 2020-05-04
### Added
- Additional scrnaseq types and columns.
- Add a number of Assay types for Vanderbilt.
- Friendlier error if data_path is missing.
- Add polysaccharides as analyte_class.
- Ignore glob patterns and not just fixed files.
If other patterns are given, dot-files must be explicitly ignored.
### Changed
- Remove parenthesis from assay type.
- Assume Latin-1 encoding for TSVs rather than UTF-8.
- Update LC-MS fields.
- Separate level-2 schemas in source.
- Separate type and TSV path with space instead of ":" in CLI.
- Make analyte_class optional for some assays.
- Tweak LCMS fields.

## [v0.0.2](https://github.com/hubmapconsortium/ingest-validation-tools/tree/v0.0.2) - 2020-04-25
### Added
- Mirror Globus directory to local cache.
- Fix `--type_metadata` so it still works without a submission directory.
- Add `--optional_fields` to temporarily ignore the given fields.
- Add `--ignore_files` to ignore particular top-level files.
- Ignore dot-files. No command-line option to enable stricter validation, for now.
- Add scrnaseq.
- Open error report in browser.
### Changed
- Make the ATACseq validation more flexible.
- Less confusing representation of enums in docs.
- Allow lower level schemas to override aspects of the Level 1 schema.
- Make DOIs required again: Fields to consider optional can be set on commandline.
- Add more options to atacseq enum.
- Update CODEX directory schema to match what is actually delivered.

## [v0.0.1](https://github.com/hubmapconsortium/ingest-validation-tools/tree/v0.0.1) - 2020-04-13
### Added
- Validate structure of Akoya CODEX submissions.
- Generate submission template.
- Check that fixture-based tests actually ran.
- Check types early, rather than waiting for file-not-found.
- Generate JSON Schema from simpler Table Schema.
- Use schema to check that submission headers are correct, and reference by letter if not.
- Filling in details for CODEX Schema.
- Stanford directory schema.
- Convert column numbers to spreadsheet-style letters.
- Table of contents in generated doc.
- Added number_of_channels
- Added constraints to generated docs.
- Support timezone offset (rather than abbreviation).
- Add ATAC-seq and revise schema; fixed caps; Added descriptions.
- Validate DOIs for protocols.io.
- Added "Paths" section to both.
- Make periods in blank lines optional.
- Make fields required.
- Validate donor and sample IDs.
- Check that CLI docs are up to date.
- Validate the data_path.
- Allow multiple metadata.tsvs.
- Validate against Globus.
- Support multiple TSVs.
- Use <details> in ToC.
- Link to Google doc spec.
- Allow Globus File Browser URL to be used directly.
- Gratuitous Emojis!
- seqfish
- Deeply structured YAML error reports.
- Check for multiply referenced, or unreferenced paths.
### Changed
- CSV -> TSV
- Make the schema validation errors more readable
- Doctests are scanned from directory, rather than read from single file.
- Change the modeling of replicate groups.
- `parent_id` to `tissue_id`
- Link to raw TSV.
- No more UUIDs.
- Ignore blank lines in TSV.
- Tighter numeric constraints on ATAC-seq.
- Generate all docs at once.
- Add more enums.
- Unify Level 1 metadata definitions.
- Revert DOI format.
- No longer checking consistency of donor and sample.
- Remove generic schema.
- python3 in hash-bang.
- Reorganize fixtures.
- Stop generating JSON Schema, for now.
- Define path fields only in one place.
- Remove timezone offset.
- Autogenerate parts of table schema.<|MERGE_RESOLUTION|>--- conflicted
+++ resolved
@@ -1,12 +1,9 @@
 # Changelog
 
 ## v0.0.10 - in progress
-<<<<<<< HEAD
 - Add expected_cell_count.
-=======
 - Remove the sequence_limit where not appropriate.
 - Chuck missed `source_project` in scrnaseq-hca: Added now.
->>>>>>> 02e45d47
 - Distinguish v2 and v3 10x, and add to HCA as well.
 - Add 'Belzer MPS/KPS' as an option.
 - Remove links to YAML from MD.
